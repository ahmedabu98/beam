--- conflicted
+++ resolved
@@ -63,11 +63,8 @@
 ## I/Os
 
 * Support for X source added (Java/Python) ([#X](https://github.com/apache/beam/issues/X)).
-<<<<<<< HEAD
+* [Managed Iceberg] Support creating tables if needed ([#32686](https://github.com/apache/beam/pull/32686))
 * [Managed Iceberg] Add support for TIMESTAMP, TIME, and DATE types ([#32688](https://github.com/apache/beam/pull/32688))
-=======
-* [Managed Iceberg] Support creating tables if needed ([#32686](https://github.com/apache/beam/pull/32686))
->>>>>>> 42cad405
 
 ## New Features / Improvements
 
