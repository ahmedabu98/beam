<!--
    Licensed to the Apache Software Foundation (ASF) under one
    or more contributor license agreements.  See the NOTICE file
    distributed with this work for additional information
    regarding copyright ownership.  The ASF licenses this file
    to you under the Apache License, Version 2.0 (the
    "License"); you may not use this file except in compliance
    with the License.  You may obtain a copy of the License at

      http://www.apache.org/licenses/LICENSE-2.0

    Unless required by applicable law or agreed to in writing,
    software distributed under the License is distributed on an
    "AS IS" BASIS, WITHOUT WARRANTIES OR CONDITIONS OF ANY
    KIND, either express or implied.  See the License for the
    specific language governing permissions and limitations
    under the License.
-->
<!-- Template -->
<!--
# [2.XX.X] - Unreleased

## Highlights

* New highly anticipated feature X added to Python SDK ([#X](https://github.com/apache/beam/issues/X)).
* New highly anticipated feature Y added to Java SDK ([#Y](https://github.com/apache/beam/issues/Y)).

## I/Os

* Support for X source added (Java/Python) ([#X](https://github.com/apache/beam/issues/X)).

## New Features / Improvements

* X feature added (Java/Python) ([#X](https://github.com/apache/beam/issues/X)).

## Breaking Changes

* X behavior was changed ([#X](https://github.com/apache/beam/issues/X)).

## Deprecations

* X behavior is deprecated and will be removed in X versions ([#X](https://github.com/apache/beam/issues/X)).

## Bugfixes

* Fixed X (Java/Python) ([#X](https://github.com/apache/beam/issues/X)).

## Security Fixes
* Fixed (CVE-YYYY-NNNN)[https://www.cve.org/CVERecord?id=CVE-YYYY-NNNN] (Java/Python/Go) ([#X](https://github.com/apache/beam/issues/X)).

## Known Issues

* ([#X](https://github.com/apache/beam/issues/X)).
-->

# [2.58.0] - Unreleased

## Highlights

* New highly anticipated feature X added to Python SDK ([#X](https://github.com/apache/beam/issues/X)).
* New highly anticipated feature Y added to Java SDK ([#Y](https://github.com/apache/beam/issues/Y)).

## I/Os

* Support for X source added (Java/Python) ([#X](https://github.com/apache/beam/issues/X)).

## New Features / Improvements

* Multiple RunInference instances can now share the same model instance by setting the model_identifier parameter (Python) ([#31665](https://github.com/apache/beam/issues/31665)).
<<<<<<< HEAD
* [IcebergIO] All specified catalog properties are passed through to the connector ([#31726](https://github.com/apache/beam/pull/31726))
=======
* Removed a 3rd party LGPL dependency from the Go SDK ([#31765](https://github.com/apache/beam/issues/31765)).
* Support for MapState and SetState when using Dataflow Runner v1 with Streaming Engine (Java) ([[#18200](https://github.com/apache/beam/issues/18200)])
>>>>>>> c08afeae

## Breaking Changes

* X behavior was changed ([#X](https://github.com/apache/beam/issues/X)).
* [IcebergIO] IcebergCatalogConfig was changed to support specifying catalog properties in a key-store fashion ([#31726](https://github.com/apache/beam/pull/31726))

## Deprecations

* X behavior is deprecated and will be removed in X versions ([#X](https://github.com/apache/beam/issues/X)).

## Bugfixes

* Fixed X (Java/Python) ([#X](https://github.com/apache/beam/issues/X)).

## Security Fixes
* Fixed (CVE-YYYY-NNNN)[https://www.cve.org/CVERecord?id=CVE-YYYY-NNNN] (Java/Python/Go) ([#X](https://github.com/apache/beam/issues/X)).

## Known Issues

* ([#X](https://github.com/apache/beam/issues/X)).

# [2.57.0] - 2024-06-26

## Highlights

* Apache Beam adds Python 3.12 support ([#29149](https://github.com/apache/beam/issues/29149)).
* Added FlinkRunner for Flink 1.18 ([#30789](https://github.com/apache/beam/issues/30789)).

## I/Os

* Ensure that BigtableIO closes the reader streams ([#31477](https://github.com/apache/beam/issues/31477)).

## New Features / Improvements

* Added Feast feature store handler for enrichment transform (Python) ([#30957](https://github.com/apache/beam/issues/30964)).
* BigQuery per-worker metrics are reported by default for Streaming Dataflow Jobs (Java) ([#31015](https://github.com/apache/beam/pull/31015))
* Adds `inMemory()` variant of Java List and Map side inputs for more efficient lookups when the entire side input fits into memory.
* Beam YAML now supports the jinja templating syntax.
  Template variables can be passed with the (json-formatted) `--jinja_variables` flag.
* DataFrame API now supports pandas 2.1.x and adds 12 more string functions for Series.([#31185](https://github.com/apache/beam/pull/31185)).
* Added BigQuery handler for enrichment transform (Python) ([#31295](https://github.com/apache/beam/pull/31295))
* Disable soft delete policy when creating the default bucket for a project (Java) ([#31324](https://github.com/apache/beam/pull/31324)).
* Added `DoFn.SetupContextParam` and `DoFn.BundleContextParam` which can be used
  as a python `DoFn.process`, `Map`, or `FlatMap` parameter to invoke a context
  manager per DoFn setup or bundle (analogous to using `setup`/`teardown`
  or `start_bundle`/`finish_bundle` respectively.)
* Go SDK Prism Runner
  * Pre-built Prism binaries are now part of the release and are available via the Github release page. ([#29697](https://github.com/apache/beam/issues/29697)).
  * ProcessingTime is now handled synthetically with TestStream pipelines and Non-TestStream pipelines, for fast test pipeline execution by default. ([#30083](https://github.com/apache/beam/issues/30083)).
    * Prism does NOT yet support "real time" execution for this release.
* Improve processing for large elements to reduce the chances for exceeding 2GB protobuf limits (Python)([https://github.com/apache/beam/issues/31607]).

## Breaking Changes

* Java's View.asList() side inputs are now optimized for iterating rather than
  indexing when in the global window.
  This new implementation still supports all (immutable) List methods as before,
  but some of the random access methods like get() and size() will be slower.
  To use the old implementation one can use View.asList().withRandomAccess().
* SchemaTransforms implemented with TypedSchemaTransformProvider now produce a
  configuration Schema with snake_case naming convention
  ([#31374](https://github.com/apache/beam/pull/31374)). This will make the following
  cases problematic:
  * Running a pre-2.57.0 remote SDK pipeline containing a 2.57.0+ Java SchemaTransform,
    and vice versa:
  * Running a 2.57.0+ remote SDK pipeline containing a pre-2.57.0 Java SchemaTransform
  * All direct uses of Python's [SchemaAwareExternalTransform](https://github.com/apache/beam/blob/a998107a1f5c3050821eef6a5ad5843d8adb8aec/sdks/python/apache_beam/transforms/external.py#L381)
    should be updated to use new snake_case parameter names.
* Upgraded Jackson Databind to 2.15.4 (Java) ([#26743](https://github.com/apache/beam/issues/26743)).
  jackson-2.15 has known breaking changes. An important one is it imposed a buffer limit for parser.
  If your custom PTransform/DoFn are affected, refer to [#31580](https://github.com/apache/beam/pull/31580) for mitigation.

# [2.56.0] - 2024-05-01

## Highlights

* Added FlinkRunner for Flink 1.17, removed support for Flink 1.12 and 1.13. Previous version of Pipeline running on Flink 1.16 and below can be upgraded to 1.17, if the Pipeline is first updated to Beam 2.56.0 with the same Flink version. After Pipeline runs with Beam 2.56.0, it should be possible to upgrade to FlinkRunner with Flink 1.17. ([#29939](https://github.com/apache/beam/issues/29939))
* New Managed I/O Java API ([#30830](https://github.com/apache/beam/pull/30830)).
* New Ordered Processing PTransform added for processing order-sensitive stateful data ([#30735](https://github.com/apache/beam/pull/30735)).

## I/Os

* Upgraded Avro version to 1.11.3, kafka-avro-serializer and kafka-schema-registry-client versions to 7.6.0 (Java) ([#30638](https://github.com/apache/beam/pull/30638)).
  The newer Avro package is known to have breaking changes. If you are affected, you can keep pinned to older Avro versions which are also tested with Beam.
* Iceberg read/write support is available through the new Managed I/O Java API ([#30830](https://github.com/apache/beam/pull/30830)).

## New Features / Improvements

* Added ability to control the exact number of models loaded across processes by RunInference. This may be useful for pipelines with tight memory constraints ([#31052](https://github.com/apache/beam/pull/31052))
* Profiling of Cythonized code has been disabled by default. This might improve performance for some Python pipelines ([#30938](https://github.com/apache/beam/pull/30938)).
* Bigtable enrichment handler now accepts a custom function to build a composite row key. (Python) ([#30974](https://github.com/apache/beam/issues/30975)).

## Breaking Changes

* Default consumer polling timeout for KafkaIO.Read was increased from 1 second to 2 seconds. Use KafkaIO.read().withConsumerPollingTimeout(Duration duration) to configure this timeout value when necessary ([#30870](https://github.com/apache/beam/issues/30870)).
* Python Dataflow users no longer need to manually specify --streaming for pipelines using unbounded sources such as ReadFromPubSub.

## Bugfixes

* Fixed locking issue when shutting down inactive bundle processors. Symptoms of this issue include slowness or stuckness in long-running jobs (Python) ([#30679](https://github.com/apache/beam/pull/30679)).
* Fixed logging issue that caused silecing the pip output when installing of dependencies provided in `--requirements_file` (Python).
* Fixed pipeline stuckness issue by disallowing versions of grpcio that can cause the stuckness (Python) ([#30867](https://github.com/apache/beam/issues/30867)).

## Known Issues

* The beam interactive runner does not correctly run on flink ([#31168](https://github.com/apache/beam/issues/31168)).
* When using the Flink runner from Python, 1.17 is not supported and 1.12/13 do not work correctly. Support for 1.17 will be added in 2.57.0, and the ability to choose 1.12/13 will be cleaned up and fully removed in 2.57.0 as well ([#31168](https://github.com/apache/beam/issues/31168)).

# [2.55.1] - 2024-04-08

## Bugfixes

* Fixed issue that broke WriteToJson in languages other than Java (X-lang) ([#30776](https://github.com/apache/beam/issues/30776)).

# [2.55.0] - 2024-03-25

## Highlights

* The Python SDK will now include automatically generated wrappers for external Java transforms! ([#29834](https://github.com/apache/beam/pull/29834))

## I/Os

* Added support for handling bad records to BigQueryIO ([#30081](https://github.com/apache/beam/pull/30081)).
  * Full Support for Storage Read and Write APIs
  * Partial Support for File Loads (Failures writing to files supported, failures loading files to BQ unsupported)
  * No Support for Extract or Streaming Inserts
* Added support for handling bad records to PubSubIO ([#30372](https://github.com/apache/beam/pull/30372)).
  * Support is not available for handling schema mismatches, and enabling error handling for writing to pubsub topics with schemas is not recommended
* `--enableBundling` pipeline option for BigQueryIO DIRECT_READ is replaced by `--enableStorageReadApiV2`. Both were considered experimental and may subject to change (Java) ([#26354](https://github.com/apache/beam/issues/26354)).

## New Features / Improvements

* Allow writing clustered and not time partitioned BigQuery tables (Java) ([#30094](https://github.com/apache/beam/pull/30094)).
* Redis cache support added to RequestResponseIO and Enrichment transform (Python) ([#30307](https://github.com/apache/beam/pull/30307))
* Merged sdks/java/fn-execution and runners/core-construction-java into the main SDK. These artifacts were never meant for users, but noting
  that they no longer exist. These are steps to bring portability into the core SDK alongside all other core functionality.
* Added Vertex AI Feature Store handler for Enrichment transform (Python) ([#30388](https://github.com/apache/beam/pull/30388))

## Breaking Changes

* Arrow version was bumped to 15.0.0 from 5.0.0 ([#30181](https://github.com/apache/beam/pull/30181)).
* Go SDK users who build custom worker containers may run into issues with the move to distroless containers as a base (see Security Fixes).
  * The issue stems from distroless containers lacking additional tools, which current custom container processes may rely on.
  * See https://beam.apache.org/documentation/runtime/environments/#from-scratch-go for instructions on building and using a custom container.
* Python SDK has changed the default value for the `--max_cache_memory_usage_mb` pipeline option from 100 to 0. This option was first introduced in 2.52.0 SDK. This change restores the behavior of 2.51.0 SDK, which does not use the state cache. If your pipeline uses iterable side inputs views, consider increasing the cache size by setting the option manually. ([#30360](https://github.com/apache/beam/issues/30360)).

## Bugfixes

* Fixed SpannerIO.readChangeStream to support propagating credentials from pipeline options
  to the getDialect calls for authenticating with Spanner (Java) ([#30361](https://github.com/apache/beam/pull/30361)).
* Reduced the number of HTTP requests in GCSIO function calls (Python) ([#30205](https://github.com/apache/beam/pull/30205))

## Security Fixes

* Go SDK base container image moved to distroless/base-nossl-debian12, reducing vulnerable container surface to kernel and glibc ([#30011](https://github.com/apache/beam/pull/30011)).

## Known Issues

* In Python pipelines, when shutting down inactive bundle processors, shutdown logic can overaggressively hold the lock, blocking acceptance of new work. Symptoms of this issue include slowness or stuckness in long-running jobs. Fixed in 2.56.0 ([#30679](https://github.com/apache/beam/pull/30679)).
* WriteToJson broken in languages other than Java (X-lang) ([#30776](https://github.com/apache/beam/issues/30776)).
* Python pipelines might occasionally become stuck due to a regression in grpcio ([#30867](https://github.com/apache/beam/issues/30867)). The issue manifests frequently with Bigtable IO connector, but might also affect other GCP connectors. Fixed in 2.56.0.

# [2.54.0] - 2024-02-14

## Highlights

* [Enrichment Transform](https://s.apache.org/enrichment-transform) along with GCP BigTable handler added to Python SDK ([#30001](https://github.com/apache/beam/pull/30001)).
* Beam Java Batch pipelines run on Google Cloud Dataflow will default to the Portable (Runner V2)[https://cloud.google.com/dataflow/docs/runner-v2] starting with this version. (All other languages are already on Runner V2.)
    * This change is still rolling out to the Dataflow service, see (Runner V2 documentation)[https://cloud.google.com/dataflow/docs/runner-v2] for how to enable or disable it intentionally.

## I/Os

* Added support for writing to BigQuery dynamic destinations with Python's Storage Write API ([#30045](https://github.com/apache/beam/pull/30045))
* Adding support for Tuples DataType in ClickHouse (Java) ([#29715](https://github.com/apache/beam/pull/29715)).
* Added support for handling bad records to FileIO, TextIO, AvroIO ([#29670](https://github.com/apache/beam/pull/29670)).
* Added support for handling bad records to BigtableIO ([#29885](https://github.com/apache/beam/pull/29885)).

## New Features / Improvements

* [Enrichment Transform](https://s.apache.org/enrichment-transform) along with GCP BigTable handler added to Python SDK ([#30001](https://github.com/apache/beam/pull/30001)).

## Breaking Changes

* N/A

## Deprecations

* N/A

## Bugfixes

* Fixed a memory leak affecting some Go SDK since 2.46.0. ([#28142](https://github.com/apache/beam/pull/28142))

## Security Fixes

* N/A

## Known Issues

* Some Python pipelines that run with 2.52.0-2.54.0 SDKs and use large materialized side inputs might be affected by a performance regression. To restore the prior behavior on these SDK versions, supply the `--max_cache_memory_usage_mb=0` pipeline option. ([#30360](https://github.com/apache/beam/issues/30360)).
* Python pipelines that run with 2.53.0-2.54.0 SDKs and perform file operations on GCS might be affected by excess HTTP requests. This could lead to a performance regression or a permission issue. ([#28398](https://github.com/apache/beam/issues/28398))
* In Python pipelines, when shutting down inactive bundle processors, shutdown logic can overaggressively hold the lock, blocking acceptance of new work. Symptoms of this issue include slowness or stuckness in long-running jobs. Fixed in 2.56.0 ([#30679](https://github.com/apache/beam/pull/30679)).

# [2.53.0] - 2024-01-04

## Highlights

* Python streaming users that use 2.47.0 and newer versions of Beam should update to version 2.53.0, which fixes a known issue: ([#27330](https://github.com/apache/beam/issues/27330)).

## I/Os

* TextIO now supports skipping multiple header lines (Java) ([#17990](https://github.com/apache/beam/issues/17990)).
* Python GCSIO is now implemented with GCP GCS Client instead of apitools ([#25676](https://github.com/apache/beam/issues/25676))
* Added support for handling bad records to KafkaIO (Java) ([#29546](https://github.com/apache/beam/pull/29546))
* Add support for generating text embeddings in MLTransform for Vertex AI and Hugging Face Hub models.([#29564](https://github.com/apache/beam/pull/29564))
* NATS IO connector added (Go) ([#29000](https://github.com/apache/beam/issues/29000)).
* Adding support for LowCardinality (Java) ([#29533](https://github.com/apache/beam/pull/29533)).

## New Features / Improvements

* The Python SDK now type checks `collections.abc.Collections` types properly. Some type hints that were erroneously allowed by the SDK may now fail. ([#29272](https://github.com/apache/beam/pull/29272))
* Running multi-language pipelines locally no longer requires Docker.
  Instead, the same (generally auto-started) subprocess used to perform the
  expansion can also be used as the cross-language worker.
* Framework for adding Error Handlers to composite transforms added in Java ([#29164](https://github.com/apache/beam/pull/29164)).
* Python 3.11 images now include google-cloud-profiler ([#29561](https://github.com/apache/beam/pull/29651)).

## Deprecations

* Euphoria DSL is deprecated and will be removed in a future release (not before 2.56.0) ([#29451](https://github.com/apache/beam/issues/29451))

## Bugfixes

* (Python) Fixed sporadic crashes in streaming pipelines that affected some users of 2.47.0 and newer SDKs ([#27330](https://github.com/apache/beam/issues/27330)).
* (Python) Fixed a bug that caused MLTransform to drop identical elements in the output PCollection ([#29600](https://github.com/apache/beam/issues/29600)).

## Security Fixes

* Upgraded to go 1.21.5 to build, fixing [CVE-2023-45285](https://security-tracker.debian.org/tracker/CVE-2023-45285) and [CVE-2023-39326](https://security-tracker.debian.org/tracker/CVE-2023-39326)

## Known Issues

* Potential race condition causing NPE in DataflowExecutionStateSampler in Dataflow Java Streaming pipelines ([#29987](https://github.com/apache/beam/issues/29987)).
* Some Python pipelines that run with 2.52.0-2.54.0 SDKs and use large materialized side inputs might be affected by a performance regression. To restore the prior behavior on these SDK versions, supply the `--max_cache_memory_usage_mb=0` pipeline option. ([#30360](https://github.com/apache/beam/issues/30360)).
* Python pipelines that run with 2.53.0-2.54.0 SDKs and perform file operations on GCS might be affected by excess HTTP requests. This could lead to a performance regression or a permission issue. ([#28398](https://github.com/apache/beam/issues/28398))
* In Python pipelines, when shutting down inactive bundle processors, shutdown logic can overaggressively hold the lock, blocking acceptance of new work. Symptoms of this issue include slowness or stuckness in long-running jobs. Fixed in 2.56.0 ([#30679](https://github.com/apache/beam/pull/30679)).

# [2.52.0] - 2023-11-17

## Highlights

* Previously deprecated Avro-dependent code (Beam Release 2.46.0) has been finally removed from Java SDK "core" package.
Please, use `beam-sdks-java-extensions-avro` instead. This will allow to easily update Avro version in user code without
potential breaking changes in Beam "core" since the Beam Avro extension already supports the latest Avro versions and
should handle this. ([#25252](https://github.com/apache/beam/issues/25252)).
* Publishing Java 21 SDK container images now supported as part of Apache Beam release process. ([#28120](https://github.com/apache/beam/issues/28120))
  * Direct Runner and Dataflow Runner support running pipelines on Java21 (experimental until tests fully setup). For other runners (Flink, Spark, Samza, etc) support status depend on runner projects.

## New Features / Improvements

* Add `UseDataStreamForBatch` pipeline option to the Flink runner. When it is set to true, Flink runner will run batch
  jobs using the DataStream API. By default the option is set to false, so the batch jobs are still executed
  using the DataSet API.
* `upload_graph` as one of the Experiments options for DataflowRunner is no longer required when the graph is larger than 10MB for Java SDK ([PR#28621](https://github.com/apache/beam/pull/28621)).
* Introduced a pipeline option `--max_cache_memory_usage_mb` to configure state and side input cache size. The cache has been enabled to a default of 100 MB. Use `--max_cache_memory_usage_mb=X` to provide cache size for the user state API and side inputs. ([#28770](https://github.com/apache/beam/issues/28770)).
* Beam YAML stable release. Beam pipelines can now be written using YAML and leverage the Beam YAML framework which includes a preliminary set of IO's and turnkey transforms. More information can be found in the YAML root folder and in the [README](https://github.com/apache/beam/blob/master/sdks/python/apache_beam/yaml/README.md).


## Breaking Changes

* `org.apache.beam.sdk.io.CountingSource.CounterMark` uses custom `CounterMarkCoder` as a default coder since all Avro-dependent
classes finally moved to `extensions/avro`. In case if it's still required to use `AvroCoder` for `CounterMark`, then,
as a workaround, a copy of "old" `CountingSource` class should be placed into a project code and used directly
([#25252](https://github.com/apache/beam/issues/25252)).
* Renamed `host` to `firestoreHost` in `FirestoreOptions` to avoid potential conflict of command line arguments (Java) ([#29201](https://github.com/apache/beam/pull/29201)).

## Bugfixes

* Fixed "Desired bundle size 0 bytes must be greater than 0" in Java SDK's BigtableIO.BigtableSource when you have more cores than bytes to read (Java) [#28793](https://github.com/apache/beam/issues/28793).
* `watch_file_pattern` arg of the [RunInference](https://github.com/apache/beam/blob/104c10b3ee536a9a3ea52b4dbf62d86b669da5d9/sdks/python/apache_beam/ml/inference/base.py#L997) arg had no effect prior to 2.52.0. To use the behavior of arg `watch_file_pattern` prior to 2.52.0, follow the documentation at https://beam.apache.org/documentation/ml/side-input-updates/ and use `WatchFilePattern` PTransform as a SideInput. ([#28948](https://github.com/apache/beam/pulls/28948))
* `MLTransform` doesn't output artifacts such as min, max and quantiles. Instead, `MLTransform` will add a feature to output these artifacts as human readable format - [#29017](https://github.com/apache/beam/issues/29017). For now, to use the artifacts such as min and max that were produced by the eariler `MLTransform`, use `read_artifact_location` of `MLTransform`, which reads artifacts that were produced earlier in a different `MLTransform` ([#29016](https://github.com/apache/beam/pull/29016/))
* Fixed a memory leak, which affected some long-running Python pipelines: [#28246](https://github.com/apache/beam/issues/28246).

## Security Fixes
* Fixed [CVE-2023-39325](https://www.cve.org/CVERecord?id=CVE-2023-39325) (Java/Python/Go) ([#29118](https://github.com/apache/beam/issues/29118)).
* Mitigated [CVE-2023-47248](https://nvd.nist.gov/vuln/detail/CVE-2023-47248)  (Python) [#29392](https://github.com/apache/beam/issues/29392).

## Known issues

* MLTransform drops the identical elements in the output PCollection. For any duplicate elements, a single element will be emitted downstream. ([#29600](https://github.com/apache/beam/issues/29600)).
* Some Python pipelines that run with 2.52.0-2.54.0 SDKs and use large materialized side inputs might be affected by a performance regression. To restore the prior behavior on these SDK versions, supply the `--max_cache_memory_usage_mb=0` pipeline option. (Python) ([#30360](https://github.com/apache/beam/issues/30360)).
* Users who lauch Python pipelines in an environment without internet access and use the `--setup_file` pipeline option might experience an increase in pipeline submission time. This has been fixed in 2.56.0 ([#31070](https://github.com/apache/beam/pull/31070)).

# [2.51.0] - 2023-10-03

## New Features / Improvements

* In Python, [RunInference](https://beam.apache.org/documentation/sdks/python-machine-learning/#why-use-the-runinference-api) now supports loading many models in the same transform using a [KeyedModelHandler](https://beam.apache.org/documentation/sdks/python-machine-learning/#use-a-keyed-modelhandler) ([#27628](https://github.com/apache/beam/issues/27628)).
* In Python, the [VertexAIModelHandlerJSON](https://beam.apache.org/releases/pydoc/current/apache_beam.ml.inference.vertex_ai_inference.html#apache_beam.ml.inference.vertex_ai_inference.VertexAIModelHandlerJSON) now supports passing in inference_args. These will be passed through to the Vertex endpoint as parameters.
* Added support to run `mypy` on user pipelines ([#27906](https://github.com/apache/beam/issues/27906))
* Python SDK worker start-up logs and crash logs are now captured by a buffer and logged at appropriate levels via Beam logging API. Dataflow Runner users might observe that most `worker-startup` log content is now captured by the `worker` logger. Users who relied on `print()` statements for logging might notice that some logs don't flush before pipeline succeeds - we strongly advise to use `logging` package instead of `print()` statements for logging. ([#28317](https://github.com/apache/beam/pull/28317))


## Breaking Changes

* Removed fastjson library dependency for Beam SQL. Table property is changed to be based on jackson ObjectNode (Java) ([#24154](https://github.com/apache/beam/issues/24154)).
* Removed TensorFlow from Beam Python container images [PR](https://github.com/apache/beam/pull/28424). If you have been negatively affected by this change, please comment on [#20605](https://github.com/apache/beam/issues/20605).
* Removed the parameter `t reflect.Type` from `parquetio.Write`. The element type is derived from the input PCollection (Go) ([#28490](https://github.com/apache/beam/issues/28490))
* Refactor BeamSqlSeekableTable.setUp adding a parameter joinSubsetType. [#28283](https://github.com/apache/beam/issues/28283)


## Bugfixes

* Fixed exception chaining issue in GCS connector (Python) ([#26769](https://github.com/apache/beam/issues/26769#issuecomment-1700422615)).
* Fixed streaming inserts exception handling, GoogleAPICallErrors are now retried according to retry strategy and routed to failed rows where appropriate rather than causing a pipeline error (Python) ([#21080](https://github.com/apache/beam/issues/21080)).
* Fixed a bug in Python SDK's cross-language Bigtable sink that mishandled records that don't have an explicit timestamp set: [#28632](https://github.com/apache/beam/issues/28632).


## Security Fixes
* Python containers updated, fixing [CVE-2021-30474](https://nvd.nist.gov/vuln/detail/CVE-2021-30474), [CVE-2021-30475](https://nvd.nist.gov/vuln/detail/CVE-2021-30475), [CVE-2021-30473](https://nvd.nist.gov/vuln/detail/CVE-2021-30473), [CVE-2020-36133](https://nvd.nist.gov/vuln/detail/CVE-2020-36133), [CVE-2020-36131](https://nvd.nist.gov/vuln/detail/CVE-2020-36131), [CVE-2020-36130](https://nvd.nist.gov/vuln/detail/CVE-2020-36130), and [CVE-2020-36135](https://nvd.nist.gov/vuln/detail/CVE-2020-36135)
* Used go 1.21.1 to build, fixing [CVE-2023-39320](https://security-tracker.debian.org/tracker/CVE-2023-39320)

## Known Issues

* Long-running Python pipelines might experience a memory leak: [#28246](https://github.com/apache/beam/issues/28246).
* Python pipelines using BigQuery Storage Read API might need to pin `fastavro`
  dependency to 1.8.3 or earlier on some runners that don't use Beam Docker containers: [#28811](https://github.com/apache/beam/issues/28811)
* MLTransform drops the identical elements in the output PCollection. For any duplicate elements, a single element will be emitted downstream. ([#29600](https://github.com/apache/beam/issues/29600)).


# [2.50.0] - 2023-08-30

## Highlights

* Spark 3.2.2 is used as default version for Spark runner ([#23804](https://github.com/apache/beam/issues/23804)).
* The Go SDK has a new default local runner, called Prism ([#24789](https://github.com/apache/beam/issues/24789)).
* All Beam released container images are now [multi-arch images](https://cloud.google.com/kubernetes-engine/docs/how-to/build-multi-arch-for-arm#what_is_a_multi-arch_image) that support both x86 and ARM CPU architectures.

## I/Os

* Java KafkaIO now supports picking up topics via topicPattern ([#26948](https://github.com/apache/beam/pull/26948))
* Support for read from Cosmos DB Core SQL API ([#23604](https://github.com/apache/beam/issues/23604))
* Upgraded to HBase 2.5.5 for HBaseIO. (Java) ([#27711](https://github.com/apache/beam/issues/19554))
* Added support for GoogleAdsIO source (Java) ([#27681](https://github.com/apache/beam/pull/27681)).

## New Features / Improvements

* The Go SDK now requires Go 1.20 to build. ([#27558](https://github.com/apache/beam/issues/27558))
* The Go SDK has a new default local runner, Prism. ([#24789](https://github.com/apache/beam/issues/24789)).
  * Prism is a portable runner that executes each transform independantly, ensuring coders.
  * At this point it supercedes the Go direct runner in functionality. The Go direct runner is now deprecated.
  * See https://github.com/apache/beam/blob/master/sdks/go/pkg/beam/runners/prism/README.md for the goals and features of Prism.
* Hugging Face Model Handler for RunInference added to Python SDK. ([#26632](https://github.com/apache/beam/pull/26632))
* Hugging Face Pipelines support for RunInference added to Python SDK. ([#27399](https://github.com/apache/beam/pull/27399))
* Vertex AI Model Handler for RunInference now supports private endpoints ([#27696](https://github.com/apache/beam/pull/27696))
* MLTransform transform added with support for common ML pre/postprocessing operations ([#26795](https://github.com/apache/beam/pull/26795))
* Upgraded the Kryo extension for the Java SDK to Kryo 5.5.0. This brings in bug fixes, performance improvements, and serialization of Java 14 records. ([#27635](https://github.com/apache/beam/issues/27635))
* All Beam released container images are now [multi-arch images](https://cloud.google.com/kubernetes-engine/docs/how-to/build-multi-arch-for-arm#what_is_a_multi-arch_image) that support both x86 and ARM CPU architectures. ([#27674](https://github.com/apache/beam/issues/27674)). The multi-arch container images include:
  * All versions of Go, Python, Java and Typescript SDK containers.
  * All versions of Flink job server containers.
  * Java and Python expansion service containers.
  * Transform service controller container.
  * Spark3 job server container.
* Added support for batched writes to AWS SQS for improved throughput (Java, AWS 2).([#21429](https://github.com/apache/beam/issues/21429))

## Breaking Changes

* Python SDK: Legacy runner support removed from Dataflow, all pipelines must use runner v2.
* Python SDK: Dataflow Runner will no longer stage Beam SDK from PyPI in the `--staging_location` at pipeline submission. Custom container images that are not based on Beam's default image must include Apache Beam installation.([#26996](https://github.com/apache/beam/issues/26996))

## Deprecations

* The Go Direct Runner is now Deprecated. It remains available to reduce migration churn.
  * Tests can be set back to the direct runner by overriding TestMain: `func TestMain(m *testing.M) { ptest.MainWithDefault(m, "direct") }`
  * It's recommended to fix issues seen in tests using Prism, as they can also happen on any portable runner.
  * Use the generic register package for your pipeline DoFns to ensure pipelines function on portable runners, like prism.
  * Do not rely on closures or using package globals for DoFn configuration. They don't function on portable runners.

## Bugfixes

* Fixed DirectRunner bug in Python SDK where GroupByKey gets empty PCollection and fails when pipeline option `direct_num_workers!=1`.([#27373](https://github.com/apache/beam/pull/27373))
* Fixed BigQuery I/O bug when estimating size on queries that utilize row-level security ([#27474](https://github.com/apache/beam/pull/27474))

## Known Issues

* Long-running Python pipelines might experience a memory leak: [#28246](https://github.com/apache/beam/issues/28246).
* Python Pipelines using BigQuery IO or `orjson` dependency might experience segmentation faults or get stuck: [#28318](https://github.com/apache/beam/issues/28318).
* Beam Python containers rely on a version of Debian/aom that has several security vulnerabilities: [CVE-2021-30474](https://nvd.nist.gov/vuln/detail/CVE-2021-30474), [CVE-2021-30475](https://nvd.nist.gov/vuln/detail/CVE-2021-30475), [CVE-2021-30473](https://nvd.nist.gov/vuln/detail/CVE-2021-30473), [CVE-2020-36133](https://nvd.nist.gov/vuln/detail/CVE-2020-36133), [CVE-2020-36131](https://nvd.nist.gov/vuln/detail/CVE-2020-36131), [CVE-2020-36130](https://nvd.nist.gov/vuln/detail/CVE-2020-36130), and [CVE-2020-36135](https://nvd.nist.gov/vuln/detail/CVE-2020-36135)
* Python SDK's cross-language Bigtable sink mishandles records that don't have an explicit timestamp set: [#28632](https://github.com/apache/beam/issues/28632). To avoid this issue, set explicit timestamps for all records before writing to Bigtable.
* Python SDK worker start-up logs, particularly PIP dependency installations, that are not logged at warning or higher are suppressed. This suppression is reverted in 2.51.0.
* MLTransform drops the identical elements in the output PCollection. For any duplicate elements, a single element will be emitted downstream. ([#29600](https://github.com/apache/beam/issues/29600)).

# [2.49.0] - 2023-07-17


## I/Os

* Support for Bigtable Change Streams added in Java `BigtableIO.ReadChangeStream` ([#27183](https://github.com/apache/beam/issues/27183))

## New Features / Improvements

* Allow prebuilding large images when using `--prebuild_sdk_container_engine=cloud_build`, like images depending on `tensorflow` or `torch` ([#27023](https://github.com/apache/beam/pull/27023)).
* Disabled `pip` cache when installing packages on the workers. This reduces the size of prebuilt Python container images ([#27035](https://github.com/apache/beam/pull/27035)).
* Select dedicated avro datum reader and writer (Java) ([#18874](https://github.com/apache/beam/issues/18874)).
* Timer API for the Go SDK (Go) ([#22737](https://github.com/apache/beam/issues/22737)).

## Deprecations

* Removed Python 3.7 support. ([#26447](https://github.com/apache/beam/issues/26447))

## Bugfixes

* Fixed KinesisIO `NullPointerException` when a progress check is made before the reader is started (IO) ([#23868](https://github.com/apache/beam/issues/23868))

## Known Issues

* Long-running Python pipelines might experience a memory leak: [#28246](https://github.com/apache/beam/issues/28246).


# [2.48.0] - 2023-05-31

## Highlights

* "Experimental" annotation cleanup: the annotation and concept have been removed from Beam to avoid
  the misperception of code as "not ready". Any proposed breaking changes will be subject to
  case-by-case pro/con decision making (and generally avoided) rather than using the "Experimental"
  to allow them.

## I/Os

* Added rename for GCS and copy for local filesystem (Go) ([#25779](https://github.com/apache/beam/issues/26064)).
* Added support for enhanced fan-out in KinesisIO.Read (Java) ([#19967](https://github.com/apache/beam/issues/19967)).
  * This change is not compatible with Flink savepoints created by Beam 2.46.0 applications which had KinesisIO sources.
* Added textio.ReadWithFilename transform (Go) ([#25812](https://github.com/apache/beam/issues/25812)).
* Added fileio.MatchContinuously transform (Go) ([#26186](https://github.com/apache/beam/issues/26186)).

## New Features / Improvements

* Allow passing service name for google-cloud-profiler (Python) ([#26280](https://github.com/apache/beam/issues/26280)).
* Dead letter queue support added to RunInference in Python ([#24209](https://github.com/apache/beam/issues/24209)).
* Support added for defining pre/postprocessing operations on the RunInference transform ([#26308](https://github.com/apache/beam/issues/26308))
* Adds a Docker Compose based transform service that can be used to discover and use portable Beam transforms ([#26023](https://github.com/apache/beam/pull/26023)).

## Breaking Changes

* Passing a tag into MultiProcessShared is now required in the Python SDK ([#26168](https://github.com/apache/beam/issues/26168)).
* CloudDebuggerOptions is removed (deprecated in Beam v2.47.0) for Dataflow runner as the Google Cloud Debugger service is [shutting down](https://cloud.google.com/debugger/docs/deprecations). (Java) ([#25959](https://github.com/apache/beam/issues/25959)).
* AWS 2 client providers (deprecated in Beam [v2.38.0](#2380---2022-04-20)) are finally removed ([#26681](https://github.com/apache/beam/issues/26681)).
* AWS 2 SnsIO.writeAsync (deprecated in Beam v2.37.0 due to risk of data loss) was finally removed ([#26710](https://github.com/apache/beam/issues/26710)).
* AWS 2 coders (deprecated in Beam v2.43.0 when adding Schema support for AWS Sdk Pojos) are finally removed ([#23315](https://github.com/apache/beam/issues/23315)).

## Deprecations


## Bugfixes

* Fixed Java bootloader failing with Too Long Args due to long classpaths, with a pathing jar. (Java) ([#25582](https://github.com/apache/beam/issues/25582)).

## Known Issues

* PubsubIO writes will throw *SizeLimitExceededException* for any message above 100 bytes, when used in batch (bounded) mode. (Java) ([#27000](https://github.com/apache/beam/issues/27000)).
* Long-running Python pipelines might experience a memory leak: [#28246](https://github.com/apache/beam/issues/28246).
* Python SDK's cross-language Bigtable sink mishandles records that don't have an explicit timestamp set: [#28632](https://github.com/apache/beam/issues/28632). To avoid this issue, set explicit timestamps for all records before writing to Bigtable.


# [2.47.0] - 2023-05-10

## Highlights

* Apache Beam adds Python 3.11 support ([#23848](https://github.com/apache/beam/issues/23848)).

## I/Os

* BigQuery Storage Write API is now available in Python SDK via cross-language ([#21961](https://github.com/apache/beam/issues/21961)).
* Added HbaseIO support for writing RowMutations (ordered by rowkey) to Hbase (Java) ([#25830](https://github.com/apache/beam/issues/25830)).
* Added fileio transforms MatchFiles, MatchAll and ReadMatches (Go) ([#25779](https://github.com/apache/beam/issues/25779)).
* Add integration test for JmsIO + fix issue with multiple connections (Java) ([#25887](https://github.com/apache/beam/issues/25887)).

## New Features / Improvements

* The Flink runner now supports Flink 1.16.x ([#25046](https://github.com/apache/beam/issues/25046)).
* Schema'd PTransforms can now be directly applied to Beam dataframes just like PCollections.
  (Note that when doing multiple operations, it may be more efficient to explicitly chain the operations
  like `df | (Transform1 | Transform2 | ...)` to avoid excessive conversions.)
* The Go SDK adds new transforms periodic.Impulse and periodic.Sequence that extends support
  for slowly updating side input patterns. ([#23106](https://github.com/apache/beam/issues/23106))
* Several Google client libraries in Python SDK dependency chain were updated to latest available major versions. ([#24599](https://github.com/apache/beam/pull/24599))

## Breaking Changes

* If a main session fails to load, the pipeline will now fail at worker startup. ([#25401](https://github.com/apache/beam/issues/25401)).
* Python pipeline options will now ignore unparsed command line flags prefixed with a single dash. ([#25943](https://github.com/apache/beam/issues/25943)).
* The SmallestPerKey combiner now requires keyword-only arguments for specifying optional parameters, such as `key` and `reverse`. ([#25888](https://github.com/apache/beam/issues/25888)).

## Deprecations

* Cloud Debugger support and its pipeline options are deprecated and will be removed in the next Beam version,
  in response to the Google Cloud Debugger service [turning down](https://cloud.google.com/debugger/docs/deprecations). (Java) ([#25959](https://github.com/apache/beam/issues/25959)).

## Bugfixes

* BigQuery sink in STORAGE_WRITE_API mode in batch pipelines could result in data consistency issues during the handling of other unrelated transient errors for Beam SDKs 2.35.0 - 2.46.0 (inclusive). For more details see: https://github.com/apache/beam/issues/26521

## Known Issues

* The google-cloud-profiler dependency was accidentally removed from Beam's Python Docker
  Image [#26998](https://github.com/apache/beam/issues/26698). [Dataflow Docker images](https://cloud.google.com/dataflow/docs/concepts/sdk-worker-dependencies) still preinstall this dependency.
* Long-running Python pipelines might experience a memory leak: [#28246](https://github.com/apache/beam/issues/28246).

# [2.46.0] - 2023-03-10

## Highlights

* Java SDK containers migrated to [Eclipse Temurin](https://hub.docker.com/_/eclipse-temurin)
  as a base. This change migrates away from the deprecated [OpenJDK](https://hub.docker.com/_/openjdk)
  container. Eclipse Temurin is currently based upon Ubuntu 22.04 while the OpenJDK
  container was based upon Debian 11.
* RunInference PTransform will accept model paths as SideInputs in Python SDK. ([#24042](https://github.com/apache/beam/issues/24042))
* RunInference supports ONNX runtime in Python SDK ([#22972](https://github.com/apache/beam/issues/22972))
* Tensorflow Model Handler for RunInference in Python SDK ([#25366](https://github.com/apache/beam/issues/25366))
* Java SDK modules migrated to use `:sdks:java:extensions:avro` ([#24748](https://github.com/apache/beam/issues/24748))

## I/Os

* Added in JmsIO a retry policy for failed publications (Java) ([#24971](https://github.com/apache/beam/issues/24971)).
* Support for `LZMA` compression/decompression of text files added to the Python SDK ([#25316](https://github.com/apache/beam/issues/25316))
* Added ReadFrom/WriteTo Csv/Json as top-level transforms to the Python SDK.

## New Features / Improvements

* Add UDF metrics support for Samza portable mode.
* Option for SparkRunner to avoid the need of SDF output to fit in memory ([#23852](https://github.com/apache/beam/issues/23852)).
  This helps e.g. with ParquetIO reads. Turn the feature on by adding experiment `use_bounded_concurrent_output_for_sdf`.
* Add `WatchFilePattern` transform, which can be used as a side input to the RunInference PTransfrom to watch for model updates using a file pattern. ([#24042](https://github.com/apache/beam/issues/24042))
* Add support for loading TorchScript models with `PytorchModelHandler`. The TorchScript model path can be
  passed to PytorchModelHandler using `torch_script_model_path=<path_to_model>`. ([#25321](https://github.com/apache/beam/pull/25321))
* The Go SDK now requires Go 1.19 to build. ([#25545](https://github.com/apache/beam/pull/25545))
* The Go SDK now has an initial native Go implementation of a portable Beam Runner called Prism. ([#24789](https://github.com/apache/beam/pull/24789))
  * For more details and current state see https://github.com/apache/beam/tree/master/sdks/go/pkg/beam/runners/prism.

## Breaking Changes

* The deprecated SparkRunner for Spark 2 (see [2.41.0](#2410---2022-08-23)) was removed ([#25263](https://github.com/apache/beam/pull/25263)).
* Python's BatchElements performs more aggressive batching in some cases,
  capping at 10 second rather than 1 second batches by default and excluding
  fixed cost in this computation to better handle cases where the fixed cost
  is larger than a single second. To get the old behavior, one can pass
  `target_batch_duration_secs_including_fixed_cost=1` to BatchElements.
* Dataflow runner enables sibling SDK protocol for Python pipelines using custom containers on Beam 2.46.0 and newer SDKs.
  If your Python pipeline starts to stall after you switch to 2.46.0 and you use a custom container, please verify
  that your custom container does not include artifacts from older Beam SDK releases. In particular, check in your `Dockerfile`
  that the Beam container entrypoint and/or Beam base image version match the Beam SDK version used at job submission.

## Deprecations

* Avro related classes are deprecated in module `beam-sdks-java-core` and will be eventually removed. Please, migrate to a new module `beam-sdks-java-extensions-avro` instead by importing the classes from `org.apache.beam.sdk.extensions.avro` package.
  For the sake of migration simplicity, the relative package path and the whole class hierarchy of Avro related classes in new module is preserved the same as it was before.
  For example, import `org.apache.beam.sdk.extensions.avro.coders.AvroCoder` class instead of`org.apache.beam.sdk.coders.AvroCoder`. ([#24749](https://github.com/apache/beam/issues/24749)).

## Bugfixes


# [2.45.0] - 2023-02-15

## I/Os

* Support for X source added (Java/Python) ([#X](https://github.com/apache/beam/issues/X)).
* MongoDB IO connector added (Go) ([#24575](https://github.com/apache/beam/issues/24575)).

## New Features / Improvements

* RunInference Wrapper with Sklearn Model Handler support added in Go SDK ([#24497](https://github.com/apache/beam/issues/23382)).
* Adding override of allowed TLS algorithms (Java), now maintaining the disabled/legacy algorithms
  present in 2.43.0 (up to 1.8.0_342, 11.0.16, 17.0.2 for respective Java versions). This is accompanied
  by an explicit re-enabling of TLSv1 and TLSv1.1 for Java 8 and Java 11.
* Add UDF metrics support for Samza portable mode.

## Breaking Changes

* Portable Java pipelines, Go pipelines, Python streaming pipelines, and portable Python batch
  pipelines on Dataflow are required to use Runner V2. The `disable_runner_v2`,
  `disable_runner_v2_until_2023`, `disable_prime_runner_v2` experiments will raise an error during
  pipeline construction. You can no longer specify the Dataflow worker jar override. Note that
  non-portable Java jobs and non-portable Python batch jobs are not impacted. ([#24515](https://github.com/apache/beam/issues/24515)).
* Beam now requires `pyarrow>=3` and `pandas>=1.4.3` since older versions are not compatible with `numpy==1.24.0`.

## Bugfixes

* Avoids Cassandra syntax error when user-defined query has no where clause in it (Java) ([#24829](https://github.com/apache/beam/issues/24829)).
* Fixed JDBC connection failures (Java) during handshake due to deprecated TLSv1(.1) protocol for the JDK. ([#24623](https://github.com/apache/beam/issues/24623))
* Fixed Python BigQuery Batch Load write may truncate valid data when deposition sets to WRITE_TRUNCATE and incoming data is large (Python) ([#24623](https://github.com/apache/beam/issues/24535)).

# [2.44.0] - 2023-01-12

## I/Os

* Support for Bigtable sink (Write and WriteBatch) added (Go) ([#23324](https://github.com/apache/beam/issues/23324)).
* S3 implementation of the Beam filesystem (Go) ([#23991](https://github.com/apache/beam/issues/23991)).
* Support for SingleStoreDB source and sink added (Java) ([#22617](https://github.com/apache/beam/issues/22617)).
* Added support for DefaultAzureCredential authentication in Azure Filesystem (Python) ([#24210](https://github.com/apache/beam/issues/24210)).

## New Features / Improvements

* Beam now provides a portable "runner" that can render pipeline graphs with
  graphviz.  See `python -m apache_beam.runners.render --help` for more details.
* Local packages can now be used as dependencies in the requirements.txt file, rather
  than requiring them to be passed separately via the `--extra_package` option
  (Python) ([#23684](https://github.com/apache/beam/pull/23684)).
* Pipeline Resource Hints now supported via `--resource_hints` flag (Go) ([#23990](https://github.com/apache/beam/pull/23990)).
* Make Python SDK containers reusable on portable runners by installing dependencies to temporary venvs ([BEAM-12792](https://issues.apache.org/jira/browse/BEAM-12792), [#16658](https://github.com/apache/beam/pull/16658)).
* RunInference model handlers now support the specification of a custom inference function in Python ([#22572](https://github.com/apache/beam/issues/22572)).
* Support for `map_windows` urn added to Go SDK ([#24307](https://github.apache/beam/pull/24307)).

## Breaking Changes

* `ParquetIO.withSplit` was removed since splittable reading has been the default behavior since 2.35.0. The effect of
  this change is to drop support for non-splittable reading (Java)([#23832](https://github.com/apache/beam/issues/23832)).
* `beam-sdks-java-extensions-google-cloud-platform-core` is no longer a
  dependency of the Java SDK Harness. Some users of a portable runner (such as Dataflow Runner v2)
  may have an undeclared dependency on this package (for example using GCS with
  TextIO) and will now need to declare the dependency.
* `beam-sdks-java-core` is no longer a dependency of the Java SDK Harness. Users of a portable
  runner (such as Dataflow Runner v2) will need to provide this package and its dependencies.
* Slices now use the Beam Iterable Coder. This enables cross language use, but breaks pipeline updates
  if a Slice type is used as a PCollection element or State API element. (Go)[#24339](https://github.com/apache/beam/issues/24339)
* If you activated a virtual environment in your custom container image, this environment might no longer be activated, since a new environment will be created (see the note about [BEAM-12792](https://issues.apache.org/jira/browse/BEAM-12792) above).
  To work around, install dependencies into the default (global) python environment. When using poetry you may need to use `poetry config virtualenvs.create false` before installing deps, see an example in: [#25085](https://github.com/apache/beam/issues/25085).
  If you were negatively impacted by this change and cannot find a workaround, feel free to chime in on [#16658](https://github.com/apache/beam/pull/16658).
  To disable this behavior, you could upgrade to Beam 2.48.0 and set an environment variable
  `ENV RUN_PYTHON_SDK_IN_DEFAULT_ENVIRONMENT=1` in your Dockerfile.

## Deprecations

* X behavior is deprecated and will be removed in X versions ([#X](https://github.com/apache/beam/issues/X)).

## Bugfixes

* Fixed X (Java/Python) ([#X](https://github.com/apache/beam/issues/X)).
* Fixed JmsIO acknowledgment issue (Java) ([#20814](https://github.com/apache/beam/issues/20814))
* Fixed Beam SQL CalciteUtils (Java) and Cross-language JdbcIO (Python) did not support JDBC CHAR/VARCHAR, BINARY/VARBINARY logical types ([#23747](https://github.com/apache/beam/issues/23747), [#23526](https://github.com/apache/beam/issues/23526)).
* Ensure iterated and emitted types are used with the generic register package are registered with the type and schema registries.(Go) ([#23889](https://github.com/apache/beam/pull/23889))


# [2.43.0] - 2022-11-17

## Highlights

* Python 3.10 support in Apache Beam ([#21458](https://github.com/apache/beam/issues/21458)).
* An initial implementation of a runner that allows us to run Beam pipelines on Dask. Try it out and give us feedback! (Python) ([#18962](https://github.com/apache/beam/issues/18962)).

## I/Os

* Decreased TextSource CPU utilization by 2.3x (Java) ([#23193](https://github.com/apache/beam/issues/23193)).
* Fixed bug when using SpannerIO with RuntimeValueProvider options (Java) ([#22146](https://github.com/apache/beam/issues/22146)).
* Fixed issue for unicode rendering on WriteToBigQuery ([#22312](https://github.com/apache/beam/issues/22312))
* Remove obsolete variants of BigQuery Read and Write, always using Beam-native variant
  ([#23564](https://github.com/apache/beam/issues/23564) and [#23559](https://github.com/apache/beam/issues/23559)).
* Bumped google-cloud-spanner dependency version to 3.x for Python SDK ([#21198](https://github.com/apache/beam/issues/21198)).

## New Features / Improvements

* Dataframe wrapper added in Go SDK via Cross-Language (with automatic expansion service). (Go) ([#23384](https://github.com/apache/beam/issues/23384)).
* Name all Java threads to aid in debugging ([#23049](https://github.com/apache/beam/issues/23049)).
* An initial implementation of a runner that allows us to run Beam pipelines on Dask. (Python) ([#18962](https://github.com/apache/beam/issues/18962)).
* Allow configuring GCP OAuth scopes via pipeline options. This unblocks usages of Beam IOs that require additional scopes.
  For example, this feature makes it possible to access Google Drive backed tables in BigQuery ([#23290](https://github.com/apache/beam/issues/23290)).
* An example for using Python RunInference from Java ([#23290](https://github.com/apache/beam/pull/23619)).
* Data can now be read from BigQuery and directly plumbed into a DeferredDataframe in the Dataframe API. Users no longer have to re-specify the schema in this case ([#22907](https://github.com/apache/beam/pull/22907)).

## Breaking Changes

* CoGroupByKey transform in Python SDK has changed the output typehint. The typehint component representing grouped values changed from List to Iterable,
  which more accurately reflects the nature of the arbitrarily large output collection. [#21556](https://github.com/apache/beam/issues/21556) Beam users may see an error on transforms downstream from CoGroupByKey. Users must change methods expecting a List to expect an Iterable going forward. See [document](https://docs.google.com/document/d/1RIzm8-g-0CyVsPb6yasjwokJQFoKHG4NjRUcKHKINu0) for information and fixes.
* The PortableRunner for Spark assumes Spark 3 as default Spark major version unless configured otherwise using `--spark_version`.
  Spark 2 support is deprecated and will be removed soon ([#23728](https://github.com/apache/beam/issues/23728)).

## Bugfixes

* Fixed Python cross-language JDBC IO Connector cannot read or write rows containing Numeric/Decimal type values ([#19817](https://github.com/apache/beam/issues/19817)).

# [2.42.0] - 2022-10-17

## Highlights

* Added support for stateful DoFns to the Go SDK.
* Added support for [Batched
  DoFns](https://beam.apache.org/documentation/programming-guide/#batched-dofns)
  to the Python SDK.

## New Features / Improvements

* Added support for Zstd compression to the Python SDK.
* Added support for Google Cloud Profiler to the Go SDK.
* Added support for stateful DoFns to the Go SDK.

## Breaking Changes

* The Go SDK's Row Coder now uses a different single-precision float encoding for float32 types to match Java's behavior ([#22629](https://github.com/apache/beam/issues/22629)).

## Bugfixes

* Fixed Python cross-language JDBC IO Connector cannot read or write rows containing Timestamp type values [#19817](https://github.com/apache/beam/issues/19817).
* Fixed `AfterProcessingTime` behavior in Python's `DirectRunner` to match Java ([#23071](https://github.com/apache/beam/issues/23071))

## Known Issues

* Go SDK doesn't yet support Slowly Changing Side Input pattern ([#23106](https://github.com/apache/beam/issues/23106))

# [2.41.0] - 2022-08-23

## I/Os

* Projection Pushdown optimizer is now on by default for streaming, matching the behavior of batch pipelines since 2.38.0. If you encounter a bug with the optimizer, please file an issue and disable the optimizer using pipeline option `--experiments=disable_projection_pushdown`.

## New Features / Improvements

* Previously available in Java sdk, Python sdk now also supports logging level overrides per module. ([#18222](https://github.com/apache/beam/issues/18222)).
* Added support for accessing GCP PubSub Message ordering keys (Java) ([BEAM-13592](https://issues.apache.org/jira/browse/BEAM-13592))

## Breaking Changes

* Projection Pushdown optimizer may break Dataflow upgrade compatibility for optimized pipelines when it removes unused fields. If you need to upgrade and encounter a compatibility issue, disable the optimizer using pipeline option `--experiments=disable_projection_pushdown`.

## Deprecations

* Support for Spark 2.4.x is deprecated and will be dropped with the release of Beam 2.44.0 or soon after (Spark runner) ([#22094](https://github.com/apache/beam/issues/22094)).
* The modules [amazon-web-services](https://github.com/apache/beam/tree/master/sdks/java/io/amazon-web-services) and
  [kinesis](https://github.com/apache/beam/tree/master/sdks/java/io/kinesis) for AWS Java SDK v1 are deprecated
  in favor of [amazon-web-services2](https://github.com/apache/beam/tree/master/sdks/java/io/amazon-web-services2)
  and will be eventually removed after a few Beam releases (Java) ([#21249](https://github.com/apache/beam/issues/21249)).

## Bugfixes

* Fixed a condition where retrying queries would yield an incorrect cursor in the Java SDK Firestore Connector ([#22089](https://github.com/apache/beam/issues/22089)).
* Fixed plumbing allowed lateness in Go SDK. It was ignoring the user set value earlier and always used to set to 0. ([#22474](https://github.com/apache/beam/issues/22474)).


# [2.40.0] - 2022-06-25

## Highlights

* Added [RunInference](https://s.apache.org/inference-sklearn-pytorch) API, a framework agnostic transform for inference. With this release, PyTorch and Scikit-learn are supported by the transform.
    See also example at apache_beam/examples/inference/pytorch_image_classification.py

## I/Os

* Upgraded to Hive 3.1.3 for HCatalogIO. Users can still provide their own version of Hive. (Java) ([Issue-19554](https://github.com/apache/beam/issues/19554)).

## New Features / Improvements

* Go SDK users can now use generic registration functions to optimize their DoFn execution. ([BEAM-14347](https://issues.apache.org/jira/browse/BEAM-14347))
* Go SDK users may now write self-checkpointing Splittable DoFns to read from streaming sources. ([BEAM-11104](https://issues.apache.org/jira/browse/BEAM-11104))
* Go SDK textio Reads have been moved to Splittable DoFns exclusively. ([BEAM-14489](https://issues.apache.org/jira/browse/BEAM-14489))
* Pipeline drain support added for Go SDK has now been tested. ([BEAM-11106](https://issues.apache.org/jira/browse/BEAM-11106))
* Go SDK users can now see heap usage, sideinput cache stats, and active process bundle stats in Worker Status. ([BEAM-13829](https://issues.apache.org/jira/browse/BEAM-13829))

## Breaking Changes

* The Go Sdk now requires a minimum version of 1.18 in order to support generics ([BEAM-14347](https://issues.apache.org/jira/browse/BEAM-14347)).
* synthetic.SourceConfig field types have changed to int64 from int for better compatibility with Flink's use of Logical types in Schemas (Go) ([BEAM-14173](https://issues.apache.org/jira/browse/BEAM-14173))
* Default coder updated to compress sources used with `BoundedSourceAsSDFWrapperFn` and `UnboundedSourceAsSDFWrapper`.

## Bugfixes
* Fixed Java expansion service to allow specific files to stage ([BEAM-14160](https://issues.apache.org/jira/browse/BEAM-14160)).
* Fixed Elasticsearch connection when using both ssl and username/password (Java) ([BEAM-14000](https://issues.apache.org/jira/browse/BEAM-14000))

# [2.39.0] - 2022-05-25

## Highlights

* Watermark estimation is now supported in the Go SDK ([BEAM-11105](https://issues.apache.org/jira/browse/BEAM-11105)).
* Support for impersonation credentials added to dataflow runner in the Java and Python SDK ([BEAM-14014](https://issues.apache.org/jira/browse/BEAM-14014)).
* Implemented Apache PulsarIO ([BEAM-8218](https://issues.apache.org/jira/browse/BEAM-8218)).

## I/Os

* JmsIO gains the ability to map any kind of input to any subclass of `javax.jms.Message` (Java) ([BEAM-16308](https://issues.apache.org/jira/browse/BEAM-16308)).
* JmsIO introduces the ability to write to dynamic topics (Java) ([BEAM-16308](https://issues.apache.org/jira/browse/BEAM-16308)).
  * A `topicNameMapper` must be set to extract the topic name from the input value.
  * A `valueMapper` must be set to convert the input value to JMS message.
* Reduce number of threads spawned by BigqueryIO StreamingInserts (
  [BEAM-14283](https://issues.apache.org/jira/browse/BEAM-14283)).
* Implemented Apache PulsarIO ([BEAM-8218](https://issues.apache.org/jira/browse/BEAM-8218)).


## New Features / Improvements

* Support for flink scala 2.12, because most of the libraries support version 2.12 onwards. ([beam-14386](https://issues.apache.org/jira/browse/BEAM-14386))
* 'Manage Clusters' JupyterLab extension added for users to configure usage of Dataproc clusters managed by Interactive Beam (Python) ([BEAM-14130](https://issues.apache.org/jira/browse/BEAM-14130)).
* Pipeline drain support added for Go SDK ([BEAM-11106](https://issues.apache.org/jira/browse/BEAM-11106)). **Note: this feature is not yet fully validated and should be treated as experimental in this release.**
* `DataFrame.unstack()`, `DataFrame.pivot() ` and  `Series.unstack()`
  implemented for DataFrame API ([BEAM-13948](https://issues.apache.org/jira/browse/BEAM-13948), [BEAM-13966](https://issues.apache.org/jira/browse/BEAM-13966)).
* Support for impersonation credentials added to dataflow runner in the Java and Python SDK ([BEAM-14014](https://issues.apache.org/jira/browse/BEAM-14014)).
* Implemented Jupyterlab extension for managing Dataproc clusters ([BEAM-14130](https://issues.apache.org/jira/browse/BEAM-14130)).
* ExternalPythonTransform API added for easily invoking Python transforms from
  Java ([BEAM-14143](https://issues.apache.org/jira/browse/BEAM-14143)).
* Added Add support for Elasticsearch 8.x ([BEAM-14003](https://issues.apache.org/jira/browse/BEAM-14003)).
* Shard aware Kinesis record aggregation (AWS Sdk v2), ([BEAM-14104](https://issues.apache.org/jira/browse/BEAM-14104)).
* Upgrade to ZetaSQL 2022.04.1 ([BEAM-14348](https://issues.apache.org/jira/browse/BEAM-14348)).
* Fixed ReadFromBigQuery cannot be used with the interactive runner ([BEAM-14112](https://issues.apache.org/jira/browse/BEAM-14112)).


## Breaking Changes

* Unused functions `ShallowCloneParDoPayload()`, `ShallowCloneSideInput()`, and `ShallowCloneFunctionSpec()` have been removed from the Go SDK's pipelinex package ([BEAM-13739](https://issues.apache.org/jira/browse/BEAM-13739)).
* JmsIO requires an explicit `valueMapper` to be set ([BEAM-16308](https://issues.apache.org/jira/browse/BEAM-16308)). You can use the `TextMessageMapper` to convert `String` inputs to JMS `TestMessage`s:
```java
  JmsIO.<String>write()
        .withConnectionFactory(jmsConnectionFactory)
        .withValueMapper(new TextMessageMapper());
```
* Coders in Python are expected to inherit from Coder. ([BEAM-14351](https://issues.apache.org/jira/browse/BEAM-14351)).
* New abstract method `metadata()` added to io.filesystem.FileSystem in the
  Python SDK. ([BEAM-14314](https://issues.apache.org/jira/browse/BEAM-14314))

## Deprecations

* Flink 1.11 is no longer supported ([BEAM-14139](https://issues.apache.org/jira/browse/BEAM-14139)).
* Python 3.6 is no longer supported ([BEAM-13657](https://issues.apache.org/jira/browse/BEAM-13657)).

## Bugfixes

* Fixed Java Spanner IO NPE when ProjectID not specified in template executions (Java) ([BEAM-14405](https://issues.apache.org/jira/browse/BEAM-14405)).
* Fixed potential NPE in BigQueryServicesImpl.getErrorInfo (Java) ([BEAM-14133](https://issues.apache.org/jira/browse/BEAM-14133)).


# [2.38.0] - 2022-04-20

## I/Os
* Introduce projection pushdown optimizer to the Java SDK ([BEAM-12976](https://issues.apache.org/jira/browse/BEAM-12976)). The optimizer currently only works on the [BigQuery Storage API](https://beam.apache.org/documentation/io/built-in/google-bigquery/#storage-api), but more I/Os will be added in future releases. If you encounter a bug with the optimizer, please file a JIRA and disable the optimizer using pipeline option `--experiments=disable_projection_pushdown`.
* A new IO for Neo4j graph databases was added. ([BEAM-1857](https://issues.apache.org/jira/browse/BEAM-1857))  It has the ability to update nodes and relationships using UNWIND statements and to read data using cypher statements with parameters.
* `amazon-web-services2` has reached feature parity and is finally recommended over the earlier `amazon-web-services` and `kinesis` modules (Java). These will be deprecated in one of the next releases ([BEAM-13174](https://issues.apache.org/jira/browse/BEAM-13174)).
  * Long outstanding write support for `Kinesis` was added ([BEAM-13175](https://issues.apache.org/jira/browse/BEAM-13175)).
  * Configuration was simplified and made consistent across all IOs, including the usage of `AwsOptions` ([BEAM-13563](https://issues.apache.org/jira/browse/BEAM-13563), [BEAM-13663](https://issues.apache.org/jira/browse/BEAM-13663), [BEAM-13587](https://issues.apache.org/jira/browse/BEAM-13587)).
  * Additionally, there's a long list of recent improvements and fixes to
    `S3` Filesystem ([BEAM-13245](https://issues.apache.org/jira/browse/BEAM-13245), [BEAM-13246](https://issues.apache.org/jira/browse/BEAM-13246), [BEAM-13441](https://issues.apache.org/jira/browse/BEAM-13441), [BEAM-13445](https://issues.apache.org/jira/browse/BEAM-13445), [BEAM-14011](https://issues.apache.org/jira/browse/BEAM-14011)),
    `DynamoDB` IO ([BEAM-13209](https://issues.apache.org/jira/browse/BEAM-13009), [BEAM-13209](https://issues.apache.org/jira/browse/BEAM-13209)),
    `SQS` IO ([BEAM-13631](https://issues.apache.org/jira/browse/BEAM-13631), [BEAM-13510](https://issues.apache.org/jira/browse/BEAM-13510)) and others.

## New Features / Improvements

* Pipeline dependencies supplied through `--requirements_file` will now be staged to the runner using binary distributions (wheels) of the PyPI packages for linux_x86_64 platform ([BEAM-4032](https://issues.apache.org/jira/browse/BEAM-4032)). To restore the behavior to use source distributions, set pipeline option `--requirements_cache_only_sources`. To skip staging the packages at submission time, set pipeline option `--requirements_cache=skip` (Python).
* The Flink runner now supports Flink 1.14.x ([BEAM-13106](https://issues.apache.org/jira/browse/BEAM-13106)).
* Interactive Beam now supports remotely executing Flink pipelines on Dataproc (Python) ([BEAM-14071](https://issues.apache.org/jira/browse/BEAM-14071)).

## Breaking Changes

* (Python) Previously `DoFn.infer_output_types` was expected to return `Iterable[element_type]` where `element_type` is the PCollection elemnt type. It is now expected to return `element_type`. Take care if you have overriden `infer_output_type` in a `DoFn` (this is not common). See [BEAM-13860](https://issues.apache.org/jira/browse/BEAM-13860).
* (`amazon-web-services2`) The types of `awsRegion` / `endpoint` in `AwsOptions` changed from String to `Region` / `URI` ([BEAM-13563](https://issues.apache.org/jira/browse/BEAM-13563)).

## Deprecations

* Beam 2.38.0 will be the last minor release to support Flink 1.11.
* (`amazon-web-services2`) Client providers (`withXYZClientProvider()`) as well as IO specific `RetryConfiguration`s are deprecated, instead use `withClientConfiguration()` or `AwsOptions` to configure AWS IOs / clients.
  Custom implementations of client providers shall be replaced with a respective `ClientBuilderFactory` and configured through `AwsOptions` ([BEAM-13563](https://issues.apache.org/jira/browse/BEAM-13563)).

## Bugfixes

* Fix S3 copy for large objects (Java) ([BEAM-14011](https://issues.apache.org/jira/browse/BEAM-14011))
* Fix quadratic behavior of pipeline canonicalization (Go) ([BEAM-14128](https://issues.apache.org/jira/browse/BEAM-14128))
  * This caused unnecessarily long pre-processing times before job submission for large complex pipelines.
* Fix `pyarrow` version parsing (Python)([BEAM-14235](https://issues.apache.org/jira/browse/BEAM-14235))

## Known Issues

* Some pipelines that use Java SpannerIO may raise a NPE when the project ID is not specified ([BEAM-14405](https://issues.apache.org/jira/browse/BEAM-14405))

# [2.37.0] - 2022-03-04

## Highlights
* Java 17 support for Dataflow ([BEAM-12240](https://issues.apache.org/jira/browse/BEAM-12240)).
  * Users using Dataflow Runner V2 may see issues with state cache due to inaccurate object sizes ([BEAM-13695](https://issues.apache.org/jira/browse/BEAM-13695)).
  * ZetaSql is currently unsupported ([issue](https://github.com/google/zetasql/issues/89)).
* Python 3.9 support in Apache Beam ([BEAM-12000](https://issues.apache.org/jira/browse/BEAM-12000)).

## I/Os

* Go SDK now has wrappers for the following Cross Language Transforms from Java, along with automatic expansion service startup for each.
    *  JDBCIO ([BEAM-13293](https://issues.apache.org/jira/browse/BEAM-13293)).
    *  Debezium ([BEAM-13761](https://issues.apache.org/jira/browse/BEAM-13761)).
    *  BeamSQL ([BEAM-13683](https://issues.apache.org/jira/browse/BEAM-13683)).
    *  BiqQuery ([BEAM-13732](https://issues.apache.org/jira/browse/BEAM-13732)).
    *  KafkaIO now also has automatic expansion service startup. ([BEAM-13821](https://issues.apache.org/jira/browse/BEAM-13821)).

## New Features / Improvements

* DataFrame API now supports pandas 1.4.x ([BEAM-13605](https://issues.apache.org/jira/browse/BEAM-13605)).
* Go SDK DoFns can now observe trigger panes directly ([BEAM-13757](https://issues.apache.org/jira/browse/BEAM-13757)).
* Added option to specify a caching directory in Interactive Beam (Python) ([BEAM-13685](https://issues.apache.org/jira/browse/BEAM-13685)).
* Added support for caching batch pipelines to GCS in Interactive Beam (Python) ([BEAM-13734](https://issues.apache.org/jira/browse/BEAM-13734)).

## Breaking Changes

## Deprecations

## Bugfixes

## Known Issues

* On rare occations, Python Datastore source may swallow some exceptions. Users are adviced to upgrade to Beam 2.38.0 or later ([BEAM-14282](https://issues.apache.org/jira/browse/BEAM-14282))
* On rare occations, Python GCS source may swallow some exceptions. Users are adviced to upgrade to Beam 2.38.0 or later ([BEAM-14282](https://issues.apache.org/jira/browse/BEAM-14282))

# [2.36.0] - 2022-02-07

## I/Os

* Support for stopReadTime on KafkaIO SDF (Java).([BEAM-13171](https://issues.apache.org/jira/browse/BEAM-13171)).
* Added ability to register URI schemes to use the S3 protocol via FileIO using amazon-web-services2 (amazon-web-services already had this ability). ([BEAM-12435](https://issues.apache.org/jira/brows/BEAM-12435), [BEAM-13245](https://issues.apache.org/jira/brows/BEAM-13245)).

## New Features / Improvements

* Added support for cloudpickle as a pickling library for Python SDK ([BEAM-8123](https://issues.apache.org/jira/browse/BEAM-8123)). To use cloudpickle, set pipeline option: --pickler_lib=cloudpickle
* Added option to specify triggering frequency when streaming to BigQuery (Python) ([BEAM-12865](https://issues.apache.org/jira/browse/BEAM-12865)).
* Added option to enable caching uploaded artifacts across job runs for Python Dataflow jobs ([BEAM-13459](https://issues.apache.org/jira/browse/BEAM-13459)).  To enable, set pipeline option: --enable_artifact_caching, this will be enabled by default in a future release.

## Breaking Changes

* Updated the jedis from 3.x to 4.x to Java RedisIO. If you are using RedisIO and using jedis directly, please refer to [this page](https://github.com/redis/jedis/blob/v4.0.0/docs/3to4.md) to update it. ([BEAM-12092](https://issues.apache.org/jira/browse/BEAM-12092)).
* Datatype of timestamp fields in `SqsMessage` for AWS IOs for SDK v2 was changed from `String` to `long`, visibility of all fields was fixed from `package private` to `public` [BEAM-13638](https://issues.apache.org/jira/browse/BEAM-13638).

## Bugfixes

* Properly check output timestamps on elements output from DoFns, timers, and onWindowExpiration in Java [BEAM-12931](https://issues.apache.org/jira/browse/BEAM-12931).
* Fixed a bug with DeferredDataFrame.xs when used with a non-tuple key
  ([BEAM-13421](https://issues.apache.org/jira/browse/BEAM-13421])).

# Known Issues

* Users may encounter an unexpected java.lang.ArithmeticException when outputting a timestamp
  for an element further than allowedSkew from an allowed DoFN skew set to a value more than
  Integer.MAX_VALUE.
* On rare occations, Python Datastore source may swallow some exceptions. Users are adviced to upgrade to Beam 2.38.0 or later ([BEAM-14282](https://issues.apache.org/jira/browse/BEAM-14282))
* On rare occations, Python GCS source may swallow some exceptions. Users are adviced to upgrade to Beam 2.38.0 or later ([BEAM-14282](https://issues.apache.org/jira/browse/BEAM-14282))
* On rare occations, Java SpannerIO source may swallow some exceptions. Users are adviced to upgrade to Beam 2.37.0 or later ([BEAM-14005](https://issues.apache.org/jira/browse/BEAM-14005))

# [2.35.0] - 2021-12-29

## Highlights

* MultiMap side inputs are now supported by the Go SDK ([BEAM-3293](https://issues.apache.org/jira/browse/BEAM-3293)).
* Side inputs are supported within Splittable DoFns for Dataflow Runner V1 and Dataflow Runner V2. ([BEAM-12522](https://issues.apache.org/jira/browse/BEAM-12522)).
* Upgrades Log4j version used in test suites (Apache Beam testing environment only, not for end user consumption) to 2.17.0([BEAM-13434](https://issues.apache.org/jira/browse/BEAM-13434)).
    Note that Apache Beam versions do not depend on the Log4j 2 dependency (log4j-core) impacted by [CVE-2021-44228](https://cve.mitre.org/cgi-bin/cvename.cgi?name=CVE-2021-44228).
    However we urge users to update direct and indirect dependencies (if any) on Log4j 2 to the latest version by updating their build configuration and redeploying impacted pipelines.

## I/Os

* We changed the data type for ranges in `JdbcIO.readWithPartitions` from `int` to `long` ([BEAM-13149](https://issues.apache.org/jira/browse/BEAM-13149)).
    This is a relatively minor breaking change, which we're implementing to improve the usability of the transform without increasing cruft.
    This transform is relatively new, so we may implement other breaking changes in the future to improve its usability.
* Side inputs are supported within Splittable DoFns for Dataflow Runner V1 and Dataflow Runner V2. ([BEAM-12522](https://issues.apache.org/jira/browse/BEAM-12522)).

## New Features / Improvements

* Added custom delimiters to Python TextIO reads ([BEAM-12730](https://issues.apache.org/jira/browse/BEAM-12730)).
* Added escapechar parameter to Python TextIO reads ([BEAM-13189](https://issues.apache.org/jira/browse/BEAM-13189)).
* Splittable reading is enabled by default while reading data with ParquetIO ([BEAM-12070](https://issues.apache.org/jira/browse/BEAM-12070)).
* DoFn Execution Time metrics added to Go ([BEAM-13001](https://issues.apache.org/jira/browse/BEAM-13001)).
* Cross-bundle side input caching is now available in the Go SDK for runners that support the feature by setting the EnableSideInputCache hook ([BEAM-11097](https://issues.apache.org/jira/browse/BEAM-11097)).
* Upgraded the GCP Libraries BOM version to 24.0.0 and associated dependencies ([BEAM-11205](
  https://issues.apache.org/jira/browse/BEAM-11205)). For Google Cloud client library versions set by this BOM,
  see [this table](https://storage.googleapis.com/cloud-opensource-java-dashboard/com.google.cloud/libraries-bom/24.0.0/artifact_details.html).
* Removed avro-python3 dependency in AvroIO. Fastavro has already been our Avro library of choice on Python 3. Boolean use_fastavro is left for api compatibility, but will have no effect.([BEAM-13016](https://github.com/apache/beam/pull/15900)).
* MultiMap side inputs are now supported by the Go SDK ([BEAM-3293](https://issues.apache.org/jira/browse/BEAM-3293)).
* Remote packages can now be downloaded from locations supported by apache_beam.io.filesystems. The files will be downloaded on Stager and uploaded to staging location. For more information, see [BEAM-11275](https://issues.apache.org/jira/browse/BEAM-11275)

## Breaking Changes

* A new URN convention was adopted for cross-language transforms and existing URNs were updated. This may break advanced use-cases, for example, if a custom expansion service is used to connect diffrent Beam Java and Python versions. ([BEAM-12047](https://issues.apache.org/jira/browse/BEAM-12047)).
* The upgrade to Calcite 1.28.0 introduces a breaking change in the SUBSTRING function in SqlTransform, when used with the Calcite dialect ([BEAM-13099](https://issues.apache.org/jira/browse/BEAM-13099), [CALCITE-4427](https://issues.apache.org/jira/browse/CALCITE-4427)).
* ListShards (with DescribeStreamSummary) is used instead of DescribeStream to list shards in Kinesis streams (AWS SDK v2). Due to this change, as mentioned in [AWS documentation](https://docs.aws.amazon.com/kinesis/latest/APIReference/API_ListShards.html), for fine-grained IAM policies it is required to update them to allow calls to ListShards and DescribeStreamSummary APIs. For more information, see [Controlling Access to Amazon Kinesis Data Streams](https://docs.aws.amazon.com/streams/latest/dev/controlling-access.html) ([BEAM-13233](https://issues.apache.org/jira/browse/BEAM-13233)).

## Deprecations

* Non-splittable reading is deprecated while reading data with ParquetIO ([BEAM-12070](https://issues.apache.org/jira/browse/BEAM-12070)).

## Bugfixes

* Properly map main input windows to side input windows by default (Go)
  ([BEAM-11087](https://issues.apache.org/jira/browse/BEAM-11087)).
* Fixed data loss when writing to DynamoDB without setting deduplication key names (Java)
  ([BEAM-13009](https://issues.apache.org/jira/browse/BEAM-13009)).
* Go SDK Examples now have types and functions registered. (Go) ([BEAM-5378](https://issues.apache.org/jira/browse/BEAM-5378))

## Known Issues

* Users of beam-sdks-java-io-hcatalog (and beam-sdks-java-extensions-sql-hcatalog) must take care to override the transitive log4j dependency when they add a hive dependency ([BEAM-13499](https://issues.apache.org/jira/browse/BEAM-13499)).
* On rare occations, Python Datastore source may swallow some exceptions. Users are adviced to upgrade to Beam 2.38.0 or later ([BEAM-14282](https://issues.apache.org/jira/browse/BEAM-14282))
* On rare occations, Python GCS source may swallow some exceptions. Users are adviced to upgrade to Beam 2.38.0 or later ([BEAM-14282](https://issues.apache.org/jira/browse/BEAM-14282))
* On rare occations, Java SpannerIO source may swallow some exceptions. Users are adviced to upgrade to Beam 2.37.0 or later ([BEAM-14005](https://issues.apache.org/jira/browse/BEAM-14005))

# [2.34.0] - 2021-11-11

## Highlights

* The Beam Java API for Calcite SqlTransform is no longer experimental ([BEAM-12680](https://issues.apache.org/jira/browse/BEAM-12680)).
* Python's ParDo (Map, FlatMap, etc.) transforms now suport a `with_exception_handling` option for easily ignoring bad records and implementing the dead letter pattern.

## I/Os

* `ReadFromBigQuery` and `ReadAllFromBigQuery` now run queries with BATCH priority by default. The `query_priority` parameter is introduced to the same transforms to allow configuring the query priority (Python) ([BEAM-12913](https://issues.apache.org/jira/browse/BEAM-12913)).
* [EXPERIMENTAL] Support for [BigQuery Storage Read API](https://cloud.google.com/bigquery/docs/reference/storage) added to `ReadFromBigQuery`. The newly introduced `method` parameter can be set as `DIRECT_READ` to use the Storage Read API. The default is `EXPORT` which invokes a BigQuery export request. (Python) ([BEAM-10917](https://issues.apache.org/jira/browse/BEAM-10917)).
* [EXPERIMENTAL] Added `use_native_datetime` parameter to `ReadFromBigQuery` to configure the return type of [DATETIME](https://cloud.google.com/bigquery/docs/reference/standard-sql/data-types#datetime_type) fields when using `ReadFromBigQuery`. This parameter can *only* be used when `method = DIRECT_READ`(Python) ([BEAM-10917](https://issues.apache.org/jira/browse/BEAM-10917)).
* [EXPERIMENTAL] Added support for writing to [Redis Streams](https://redis.io/topics/streams-intro) as a sink in RedisIO ([BEAM-13159](https://issues.apache.org/jira/browse/BEAM-13159))

## New Features / Improvements

* Upgraded to Calcite 1.26.0 ([BEAM-9379](https://issues.apache.org/jira/browse/BEAM-9379)).
* Added a new `dataframe` extra to the Python SDK that tracks `pandas` versions
  we've verified compatibility with. We now recommend installing Beam with `pip
  install apache-beam[dataframe]` when you intend to use the DataFrame API
  ([BEAM-12906](https://issues.apache.org/jira/browse/BEAM-12906)).
* Added an [example](https://github.com/cometta/python-apache-beam-spark) of deploying Python Apache Beam job with Spark Cluster

## Breaking Changes

* SQL Rows are no longer flattened ([BEAM-5505](https://issues.apache.org/jira/browse/BEAM-5505)).
* [Go SDK] beam.TryCrossLanguage's signature now matches beam.CrossLanguage. Like other Try functions it returns an error instead of panicking. ([BEAM-9918](https://issues.apache.org/jira/browse/BEAM-9918)).
* [BEAM-12925](https://jira.apache.org/jira/browse/BEAM-12925) was fixed. It used to silently pass incorrect null data read from JdbcIO. Pipelines affected by this will now start throwing failures instead of silently passing incorrect data.

## Bugfixes

* Fixed error while writing multiple DeferredFrames to csv (Python) ([BEAM-12701](https://issues.apache.org/jira/browse/BEAM-12701)).
* Fixed error when importing the DataFrame API with pandas 1.0.x installed ([BEAM-12945](https://issues.apache.org/jira/browse/BEAM-12945)).
* Fixed top.SmallestPerKey implementation in the Go SDK ([BEAM-12946](https://issues.apache.org/jira/browse/BEAM-12946)).

## Known Issues

* On rare occations, Python Datastore source may swallow some exceptions. Users are adviced to upgrade to Beam 2.38.0 or later ([BEAM-14282](https://issues.apache.org/jira/browse/BEAM-14282))
* On rare occations, Python GCS source may swallow some exceptions. Users are adviced to upgrade to Beam 2.38.0 or later ([BEAM-14282](https://issues.apache.org/jira/browse/BEAM-14282))
* On rare occations, Java SpannerIO source may swallow some exceptions. Users are adviced to upgrade to Beam 2.37.0 or later ([BEAM-14005](https://issues.apache.org/jira/browse/BEAM-14005))

# [2.33.0] - 2021-10-07

## Highlights

* Go SDK is no longer experimental, and is officially part of the Beam release process.
  * Matching Go SDK containers are published on release.
  * Batch usage is well supported, and tested on Flink, Spark, and the Python Portable Runner.
    * SDK Tests are also run against Google Cloud Dataflow, but this doesn't indicate reciprical support.
  * The SDK supports Splittable DoFns, Cross Language transforms, and most Beam Model basics.
  * Go Modules are now used for dependency management.
    * This is a breaking change, see Breaking Changes for resolution.
    * Easier path to contribute to the Go SDK, no need to set up a GO\_PATH.
    * Minimum Go version is now Go v1.16
  * See the announcement blogpost for full information once published.

<!--
## I/Os

* Support for X source added (Java/Python) ([BEAM-X](https://issues.apache.org/jira/browse/BEAM-X)).
-->

## New Features / Improvements

* Projection pushdown in SchemaIO ([BEAM-12609](https://issues.apache.org/jira/browse/BEAM-12609)).
* Upgrade Flink runner to Flink versions 1.13.2, 1.12.5 and 1.11.4 ([BEAM-10955](https://issues.apache.org/jira/browse/BEAM-10955)).

## Breaking Changes

* Go SDK pipelines require new import paths to use this release due to migration to Go Modules.
  * `go.mod` files will need to change to require `github.com/apache/beam/sdks/v2`.
  * Code depending on beam imports need to include v2 on the module path.
    * Fix by'v2' to the import paths, turning  `.../sdks/go/...` to `.../sdks/v2/go/...`
  * No other code change should be required to use v2.33.0 of the Go SDK.
* Since release 2.30.0, "The AvroCoder changes for BEAM-2303 \[changed\] the reader/writer from the Avro ReflectDatum* classes to the SpecificDatum* classes" (Java). This default behavior change has been reverted in this release. Use the `useReflectApi` setting to control it ([BEAM-12628](https://issues.apache.org/jira/browse/BEAM-12628)).

## Deprecations

* Python GBK will stop supporting unbounded PCollections that have global windowing and a default trigger in Beam 2.34. This can be overriden with `--allow_unsafe_triggers`. ([BEAM-9487](https://issues.apache.org/jira/browse/BEAM-9487)).
* Python GBK will start requiring safe triggers or the `--allow_unsafe_triggers` flag starting with Beam 2.34. ([BEAM-9487](https://issues.apache.org/jira/browse/BEAM-9487)).

## Bug fixes

* Workaround to not delete orphaned files to avoid missing events when using Python WriteToFiles in streaming pipeline ([BEAM-12950](https://issues.apache.org/jira/browse/BEAM-12950)))

## Known Issues

* Spark 2.x users will need to update Spark's Jackson runtime dependencies (`spark.jackson.version`) to at least version 2.9.2, due to Beam updating its dependencies.
* Go SDK jobs may produce "Failed to deduce Step from MonitoringInfo" messages following successful job execution. The messages are benign and don't indicate job failure. These are due to not yet handling PCollection metrics.
* On rare occations, Python GCS source may swallow some exceptions. Users are adviced to upgrade to Beam 2.38.0 or later ([BEAM-14282](https://issues.apache.org/jira/browse/BEAM-14282))

# [2.32.0] - 2021-08-25

## Highlights
* The [Beam DataFrame
  API](https://beam.apache.org/documentation/dsls/dataframes/overview/) is no
  longer experimental! We've spent the time since the [2.26.0 preview
  announcement](https://beam.apache.org/blog/dataframe-api-preview-available/)
  implementing the most frequently used pandas operations
  ([BEAM-9547](https://issues.apache.org/jira/browse/BEAM-9547)), improving
  [documentation](https://beam.apache.org/releases/pydoc/current/apache_beam.dataframe.html)
  and [error messages](https://issues.apache.org/jira/browse/BEAM-12028),
  adding
  [examples](https://github.com/apache/beam/tree/master/sdks/python/apache_beam/examples/dataframe),
  integrating DataFrames with [interactive
  Beam](https://beam.apache.org/releases/pydoc/current/apache_beam.runners.interactive.interactive_beam.html),
  and of course finding and fixing
  [bugs](https://issues.apache.org/jira/issues/?jql=project%3DBEAM%20AND%20issuetype%3DBug%20AND%20status%3DResolved%20AND%20component%3Ddsl-dataframe).
  Leaving experimental just means that we now have high confidence in the API
  and recommend its use for production workloads. We will continue to improve
  the API, guided by your
  [feedback](https://beam.apache.org/community/contact-us/).


## I/Os

* New experimental Firestore connector in Java SDK, providing sources and sinks to Google Cloud Firestore ([BEAM-8376](https://issues.apache.org/jira/browse/BEAM-8376)).
* Added ability to use JdbcIO.Write.withResults without statement and preparedStatementSetter. ([BEAM-12511](https://issues.apache.org/jira/browse/BEAM-12511))
- Added ability to register URI schemes to use the S3 protocol via FileIO. ([BEAM-12435](https://issues.apache.org/jira/browse/BEAM-12435)).
* Respect number of shards set in SnowflakeWrite batch mode. ([BEAM-12715](https://issues.apache.org/jira/browse/BEAM-12715))
* Java SDK: Update Google Cloud Healthcare IO connectors from using v1beta1 to using the GA version.

## New Features / Improvements

* Add support to convert Beam Schema to Avro Schema for JDBC LogicalTypes:
  `VARCHAR`, `NVARCHAR`, `LONGVARCHAR`, `LONGNVARCHAR`, `DATE`, `TIME`
  (Java)([BEAM-12385](https://issues.apache.org/jira/browse/BEAM-12385)).
* Reading from JDBC source by partitions (Java) ([BEAM-12456](https://issues.apache.org/jira/browse/BEAM-12456)).
* PubsubIO can now write to a dead-letter topic after a parsing error (Java)([BEAM-12474](https://issues.apache.org/jira/browse/BEAM-12474)).
* New append-only option for Elasticsearch sink (Java) [BEAM-12601](https://issues.apache.org/jira/browse/BEAM-12601)
* DatastoreIO: Write and delete operations now follow automatic gradual ramp-up, in line with best practices (Java/Python) ([BEAM-12260](https://issues.apache.org/jira/browse/BEAM-12260), [BEAM-12272](https://issues.apache.org/jira/browse/BEAM-12272)).

## Breaking Changes

* ListShards (with DescribeStreamSummary) is used instead of DescribeStream to list shards in Kinesis streams. Due to this change, as mentioned in [AWS documentation](https://docs.aws.amazon.com/kinesis/latest/APIReference/API_ListShards.html), for fine-grained IAM policies it is required to update them to allow calls to ListShards and DescribeStreamSummary APIs. For more information, see [Controlling Access to Amazon Kinesis Data Streams](https://docs.aws.amazon.com/streams/latest/dev/controlling-access.html) ([BEAM-12225](https://issues.apache.org/jira/browse/BEAM-12225)).

## Deprecations

* Python GBK will stop supporting unbounded PCollections that have global windowing and a default trigger in Beam 2.33. This can be overriden with `--allow_unsafe_triggers`. ([BEAM-9487](https://issues.apache.org/jira/browse/BEAM-9487)).
* Python GBK will start requiring safe triggers or the `--allow_unsafe_triggers` flag starting with Beam 2.33. ([BEAM-9487](https://issues.apache.org/jira/browse/BEAM-9487)).

## Bugfixes

* Fixed race condition in RabbitMqIO causing duplicate acks (Java) ([BEAM-6516](https://issues.apache.org/jira/browse/BEAM-6516)))

## Known Issues
* On rare occations, Python GCS source may swallow some exceptions. Users are adviced to upgrade to Beam 2.38.0 or later ([BEAM-14282](https://issues.apache.org/jira/browse/BEAM-14282))

# [2.31.0] - 2021-07-08

## I/Os

* Fixed bug in ReadFromBigQuery when a RuntimeValueProvider is used as value of table argument (Python) ([BEAM-12514](https://issues.apache.org/jira/browse/BEAM-12514)).

## New Features / Improvements

* `CREATE FUNCTION` DDL statement added to Calcite SQL syntax. `JAR` and `AGGREGATE` are now reserved keywords. ([BEAM-12339](https://issues.apache.org/jira/browse/BEAM-12339)).
* Flink 1.13 is now supported by the Flink runner ([BEAM-12277](https://issues.apache.org/jira/browse/BEAM-12277)).
* Python `TriggerFn` has a new `may_lose_data` method to signal potential data loss. Default behavior assumes safe (necessary for backwards compatibility). See Deprecations for potential impact of overriding this. ([BEAM-9487](https://issues.apache.org/jira/browse/BEAM-9487)).

## Breaking Changes

* Python Row objects are now sensitive to field order. So `Row(x=3, y=4)` is no
  longer considered equal to `Row(y=4, x=3)` (BEAM-11929).
* Kafka Beam SQL tables now ascribe meaning to the LOCATION field; previously
  it was ignored if provided.
* `TopCombineFn` disallow `compare` as its argument (Python) ([BEAM-7372](https://issues.apache.org/jira/browse/BEAM-7372)).
* Drop support for Flink 1.10 ([BEAM-12281](https://issues.apache.org/jira/browse/BEAM-12281)).

## Deprecations

* Python GBK will stop supporting unbounded PCollections that have global windowing and a default trigger in Beam 2.33. This can be overriden with `--allow_unsafe_triggers`. ([BEAM-9487](https://issues.apache.org/jira/browse/BEAM-9487)).
* Python GBK will start requiring safe triggers or the `--allow_unsafe_triggers` flag starting with Beam 2.33. ([BEAM-9487](https://issues.apache.org/jira/browse/BEAM-9487)).

# [2.30.0] - 2021-06-09

## I/Os

* Allow splitting apart document serialization and IO for ElasticsearchIO
* Support Bulk API request size optimization through addition of ElasticsearchIO.Write.withStatefulBatches

## New Features / Improvements

* Added capability to declare resource hints in Java and Python SDKs ([BEAM-2085](https://issues.apache.org/jira/browse/BEAM-2085)).
* Added Spanner IO Performance tests for read and write. (Python) ([BEAM-10029](https://issues.apache.org/jira/browse/BEAM-10029)).
* Added support for accessing GCP PubSub Message ordering keys, message IDs and message publish timestamp (Python) ([BEAM-7819](https://issues.apache.org/jira/browse/BEAM-7819)).
* DataFrame API: Added support for collecting DataFrame objects in interactive Beam ([BEAM-11855](https://issues.apache.org/jira/browse/BEAM-11855))
* DataFrame API: Added [apache_beam.examples.dataframe](https://github.com/apache/beam/tree/master/sdks/python/apache_beam/examples/dataframe) module ([BEAM-12024](https://issues.apache.org/jira/browse/BEAM-12024))
* Upgraded the GCP Libraries BOM version to 20.0.0 ([BEAM-11205](https://issues.apache.org/jira/browse/BEAM-11205)).
  For Google Cloud client library versions set by this BOM, see [this table](https://storage.googleapis.com/cloud-opensource-java-dashboard/com.google.cloud/libraries-bom/20.0.0/artifact_details.html).

## Breaking Changes

* Drop support for Flink 1.8 and 1.9 ([BEAM-11948](https://issues.apache.org/jira/browse/BEAM-11948)).
* MongoDbIO: Read.withFilter() and Read.withProjection() are removed since they are deprecated since
  Beam 2.12.0 ([BEAM-12217](https://issues.apache.org/jira/browse/BEAM-12217)).
* RedisIO.readAll() was removed since it was deprecated since Beam 2.13.0. Please use
  RedisIO.readKeyPatterns() for the equivalent functionality.
  ([BEAM-12214](https://issues.apache.org/jira/browse/BEAM-12214)).
* MqttIO.create() with clientId constructor removed because it was deprecated since Beam
  2.13.0 ([BEAM-12216](https://issues.apache.org/jira/browse/BEAM-12216)).

# [2.29.0] - 2021-04-29

## Highlights

* Spark Classic and Portable runners officially support Spark 3 ([BEAM-7093](https://issues.apache.org/jira/browse/BEAM-7093)).
* Official Java 11 support for most runners (Dataflow, Flink, Spark) ([BEAM-2530](https://issues.apache.org/jira/browse/BEAM-2530)).
* DataFrame API now supports GroupBy.apply ([BEAM-11628](https://issues.apache.org/jira/browse/BEAM-11628)).

## I/Os

* Added support for S3 filesystem on AWS SDK V2 (Java) ([BEAM-7637](https://issues.apache.org/jira/browse/BEAM-7637))

## New Features / Improvements

* DataFrame API now supports pandas 1.2.x ([BEAM-11531](https://issues.apache.org/jira/browse/BEAM-11531)).
* Multiple DataFrame API bugfixes ([BEAM-12071](https://issues.apache.org/jira/browse/BEAM-12071), [BEAM-11929](https://issues.apache.org/jira/browse/BEAM-11929))

## Breaking Changes

* Deterministic coding enforced for GroupByKey and Stateful DoFns.  Previously non-deterministic coding was allowed, resulting in keys not properly being grouped in some cases. ([BEAM-11719](https://issues.apache.org/jira/browse/BEAM-11719))
  To restore the old behavior, one can register `FakeDeterministicFastPrimitivesCoder` with
  `beam.coders.registry.register_fallback_coder(beam.coders.coders.FakeDeterministicFastPrimitivesCoder())`
  or use the `allow_non_deterministic_key_coders` pipeline option.

## Deprecations

* Support for Flink 1.8 and 1.9 will be removed in the next release (2.30.0) ([BEAM-11948](https://issues.apache.org/jira/browse/BEAM-11948)).

# [2.28.0] - 2021-02-22

## Highlights
* Many improvements related to Parquet support ([BEAM-11460](https://issues.apache.org/jira/browse/BEAM-11460), [BEAM-8202](https://issues.apache.org/jira/browse/BEAM-8202), and [BEAM-11526](https://issues.apache.org/jira/browse/BEAM-11526))
* Hash Functions in BeamSQL ([BEAM-10074](https://issues.apache.org/jira/browse/BEAM-10074))
* Hash functions in ZetaSQL ([BEAM-11624](https://issues.apache.org/jira/browse/BEAM-11624))
* Create ApproximateDistinct using HLL Impl ([BEAM-10324](https://issues.apache.org/jira/browse/BEAM-10324))

## I/Os

* SpannerIO supports using BigDecimal for Numeric fields ([BEAM-11643](https://issues.apache.org/jira/browse/BEAM-11643))
* Add Beam schema support to ParquetIO ([BEAM-11526](https://issues.apache.org/jira/browse/BEAM-11526))
* Support ParquetTable Writer ([BEAM-8202](https://issues.apache.org/jira/browse/BEAM-8202))
* GCP BigQuery sink (streaming inserts) uses runner determined sharding ([BEAM-11408](https://issues.apache.org/jira/browse/BEAM-11408))
* PubSub support types: TIMESTAMP, DATE, TIME, DATETIME ([BEAM-11533](https://issues.apache.org/jira/browse/BEAM-11533))

## New Features / Improvements

* ParquetIO add methods _readGenericRecords_ and _readFilesGenericRecords_ can read files with an unknown schema. See [PR-13554](https://github.com/apache/beam/pull/13554) and ([BEAM-11460](https://issues.apache.org/jira/browse/BEAM-11460))
* Added support for thrift in KafkaTableProvider ([BEAM-11482](https://issues.apache.org/jira/browse/BEAM-11482))
* Added support for HadoopFormatIO to skip key/value clone ([BEAM-11457](https://issues.apache.org/jira/browse/BEAM-11457))
* Support Conversion to GenericRecords in Convert.to transform ([BEAM-11571](https://issues.apache.org/jira/browse/BEAM-11571)).
* Support writes for Parquet Tables in Beam SQL ([BEAM-8202](https://issues.apache.org/jira/browse/BEAM-8202)).
* Support reading Parquet files with unknown schema ([BEAM-11460](https://issues.apache.org/jira/browse/BEAM-11460))
* Support user configurable Hadoop Configuration flags for ParquetIO ([BEAM-11527](https://issues.apache.org/jira/browse/BEAM-11527))
* Expose commit_offset_in_finalize and timestamp_policy to ReadFromKafka ([BEAM-11677](https://issues.apache.org/jira/browse/BEAM-11677))
* S3 options does not provided to boto3 client while using FlinkRunner and Beam worker pool container ([BEAM-11799](https://issues.apache.org/jira/browse/BEAM-11799))
* HDFS not deduplicating identical configuration paths ([BEAM-11329](https://issues.apache.org/jira/browse/BEAM-11329))
* Hash Functions in BeamSQL ([BEAM-10074](https://issues.apache.org/jira/browse/BEAM-10074))
* Create ApproximateDistinct using HLL Impl ([BEAM-10324](https://issues.apache.org/jira/browse/BEAM-10324))
* Add Beam schema support to ParquetIO ([BEAM-11526](https://issues.apache.org/jira/browse/BEAM-11526))
* Add a Deque Encoder ([BEAM-11538](https://issues.apache.org/jira/browse/BEAM-11538))
* Hash functions in ZetaSQL ([BEAM-11624](https://issues.apache.org/jira/browse/BEAM-11624))
* Refactor ParquetTableProvider ([](https://issues.apache.org/jira/browse/))
* Add JVM properties to JavaJobServer ([BEAM-8344](https://issues.apache.org/jira/browse/BEAM-8344))
* Single source of truth for supported Flink versions ([](https://issues.apache.org/jira/browse/))
* Use metric for Python BigQuery streaming insert API latency logging ([BEAM-11018](https://issues.apache.org/jira/browse/BEAM-11018))
* Use metric for Java BigQuery streaming insert API latency logging ([BEAM-11032](https://issues.apache.org/jira/browse/BEAM-11032))
* Upgrade Flink runner to Flink versions 1.12.1 and 1.11.3 ([BEAM-11697](https://issues.apache.org/jira/browse/BEAM-11697))
* Upgrade Beam base image to use Tensorflow 2.4.1 ([BEAM-11762](https://issues.apache.org/jira/browse/BEAM-11762))
* Create Beam GCP BOM ([BEAM-11665](https://issues.apache.org/jira/browse/BEAM-11665))

## Breaking Changes

* The Java artifacts "beam-sdks-java-io-kinesis", "beam-sdks-java-io-google-cloud-platform", and
  "beam-sdks-java-extensions-sql-zetasql" declare Guava 30.1-jre dependency (It was 25.1-jre in Beam 2.27.0).
  This new Guava version may introduce dependency conflicts if your project or dependencies rely
  on removed APIs. If affected, ensure to use an appropriate Guava version via `dependencyManagement` in Maven and
  `force` in Gradle.


# [2.27.0] - 2021-01-08

## I/Os
* ReadFromMongoDB can now be used with MongoDB Atlas (Python) ([BEAM-11266](https://issues.apache.org/jira/browse/BEAM-11266).)
* ReadFromMongoDB/WriteToMongoDB will mask password in display_data (Python) ([BEAM-11444](https://issues.apache.org/jira/browse/BEAM-11444).)
* Support for X source added (Java/Python) ([BEAM-X](https://issues.apache.org/jira/browse/BEAM-X)).
* There is a new transform `ReadAllFromBigQuery` that can receive multiple requests to read data from BigQuery at pipeline runtime. See [PR 13170](https://github.com/apache/beam/pull/13170), and [BEAM-9650](https://issues.apache.org/jira/browse/BEAM-9650).

## New Features / Improvements

* Beam modules that depend on Hadoop are now tested for compatibility with Hadoop 3 ([BEAM-8569](https://issues.apache.org/jira/browse/BEAM-8569)). (Hive/HCatalog pending)
* Publishing Java 11 SDK container images now supported as part of Apache Beam release process. ([BEAM-8106](https://issues.apache.org/jira/browse/BEAM-8106))
* Added Cloud Bigtable Provider extension to Beam SQL ([BEAM-11173](https://issues.apache.org/jira/browse/BEAM-11173), [BEAM-11373](https://issues.apache.org/jira/browse/BEAM-11373))
* Added a schema provider for thrift data ([BEAM-11338](https://issues.apache.org/jira/browse/BEAM-11338))
* Added combiner packing pipeline optimization to Dataflow runner. ([BEAM-10641](https://issues.apache.org/jira/browse/BEAM-10641))
* Support for the Deque structure by adding a coder ([BEAM-11538](https://issues.apache.org/jira/browse/BEAM-11538))

## Breaking Changes

* HBaseIO hbase-shaded-client dependency should be now provided by the users ([BEAM-9278](https://issues.apache.org/jira/browse/BEAM-9278)).
* `--region` flag in amazon-web-services2 was replaced by `--awsRegion` ([BEAM-11331](https://issues.apache.org/jira/projects/BEAM/issues/BEAM-11331)).

# [2.26.0] - 2020-12-11

## Highlights

* Splittable DoFn is now the default for executing the Read transform for Java based runners (Spark with bounded pipelines) in addition to existing runners from the 2.25.0 release (Direct, Flink, Jet, Samza, Twister2). The expected output of the Read transform is unchanged. Users can opt-out using `--experiments=use_deprecated_read`. The Apache Beam community is looking for feedback for this change as the community is planning to make this change permanent with no opt-out. If you run into an issue requiring the opt-out, please send an e-mail to [user@beam.apache.org](mailto:user@beam.apache.org) specifically referencing BEAM-10670 in the subject line and why you needed to opt-out. (Java) ([BEAM-10670](https://issues.apache.org/jira/browse/BEAM-10670))

## I/Os

* Java BigQuery streaming inserts now have timeouts enabled by default. Pass `--HTTPWriteTimeout=0` to revert to the old behavior. ([BEAM-6103](https://issues.apache.org/jira/browse/BEAM-6103))
* Added support for Contextual Text IO (Java), a version of text IO that provides metadata about the records ([BEAM-10124](https://issues.apache.org/jira/browse/BEAM-10124)). Support for this IO is currently experimental. Specifically, **there are no update-compatibility guarantees** for streaming jobs with this IO between current future verisons of Apache Beam SDK.

## New Features / Improvements
* Added support for avro payload format in Beam SQL Kafka Table ([BEAM-10885](https://issues.apache.org/jira/browse/BEAM-10885))
* Added support for json payload format in Beam SQL Kafka Table ([BEAM-10893](https://issues.apache.org/jira/browse/BEAM-10893))
* Added support for protobuf payload format in Beam SQL Kafka Table ([BEAM-10892](https://issues.apache.org/jira/browse/BEAM-10892))
* Added support for avro payload format in Beam SQL Pubsub Table ([BEAM-5504](https://issues.apache.org/jira/browse/BEAM-5504))
* Added option to disable unnecessary copying between operators in Flink Runner (Java) ([BEAM-11146](https://issues.apache.org/jira/browse/BEAM-11146))
* Added CombineFn.setup and CombineFn.teardown to Python SDK. These methods let you initialize the CombineFn's state before any of the other methods of the CombineFn is executed and clean that state up later on. If you are using Dataflow, you need to enable Dataflow Runner V2 by passing `--experiments=use_runner_v2` before using this feature. ([BEAM-3736](https://issues.apache.org/jira/browse/BEAM-3736))
* Added support for NestedValueProvider for the Python SDK ([BEAM-10856](https://issues.apache.org/jira/browse/BEAM-10856)).

## Breaking Changes

* BigQuery's DATETIME type now maps to Beam logical type org.apache.beam.sdk.schemas.logicaltypes.SqlTypes.DATETIME
* Pandas 1.x is now required for dataframe operations.

## Known Issues

* Non-idempotent combiners built via `CombineFn.from_callable()` or `CombineFn.maybe_from_callable()` can lead to incorrect behavior. ([BEAM-11522](https://issues.apache.org/jira/browse/BEAM-11522)).


# [2.25.0] - 2020-10-23

## Highlights

* Splittable DoFn is now the default for executing the Read transform for Java based runners (Direct, Flink, Jet, Samza, Twister2). The expected output of the Read transform is unchanged. Users can opt-out using `--experiments=use_deprecated_read`. The Apache Beam community is looking for feedback for this change as the community is planning to make this change permanent with no opt-out. If you run into an issue requiring the opt-out, please send an e-mail to [user@beam.apache.org](mailto:user@beam.apache.org) specifically referencing BEAM-10670 in the subject line and why you needed to opt-out. (Java) ([BEAM-10670](https://issues.apache.org/jira/browse/BEAM-10670))

## I/Os

* Added cross-language support to Java's KinesisIO, now available in the Python module `apache_beam.io.kinesis` ([BEAM-10138](https://issues.apache.org/jira/browse/BEAM-10138), [BEAM-10137](https://issues.apache.org/jira/browse/BEAM-10137)).
* Update Snowflake JDBC dependency for SnowflakeIO ([BEAM-10864](https://issues.apache.org/jira/browse/BEAM-10864))
* Added cross-language support to Java's SnowflakeIO.Write, now available in the Python module `apache_beam.io.snowflake` ([BEAM-9898](https://issues.apache.org/jira/browse/BEAM-9898)).
* Added delete function to Java's `ElasticsearchIO#Write`. Now, Java's ElasticsearchIO can be used to selectively delete documents using `withIsDeleteFn` function ([BEAM-5757](https://issues.apache.org/jira/browse/BEAM-5757)).
* Java SDK: Added new IO connector for InfluxDB - InfluxDbIO ([BEAM-2546](https://issues.apache.org/jira/browse/BEAM-2546)).
* Config options added for Python's S3IO ([BEAM-9094](https://issues.apache.org/jira/browse/BEAM-9094))

## New Features / Improvements

* Support for repeatable fields in JSON decoder for `ReadFromBigQuery` added. (Python) ([BEAM-10524](https://issues.apache.org/jira/browse/BEAM-10524))
* Added an opt-in, performance-driven runtime type checking system for the Python SDK ([BEAM-10549](https://issues.apache.org/jira/browse/BEAM-10549)).
    More details will be in an upcoming [blog post](https://beam.apache.org/blog/python-performance-runtime-type-checking/index.html).
* Added support for Python 3 type annotations on PTransforms using typed PCollections ([BEAM-10258](https://issues.apache.org/jira/browse/BEAM-10258)).
    More details will be in an upcoming [blog post](https://beam.apache.org/blog/python-improved-annotations/index.html).
* Improved the Interactive Beam API where recording streaming jobs now start a long running background recording job. Running ib.show() or ib.collect() samples from the recording ([BEAM-10603](https://issues.apache.org/jira/browse/BEAM-10603)).
* In Interactive Beam, ib.show() and ib.collect() now have "n" and "duration" as parameters. These mean read only up to "n" elements and up to "duration" seconds of data read from the recording ([BEAM-10603](https://issues.apache.org/jira/browse/BEAM-10603)).
* Initial preview of [Dataframes](https://s.apache.org/simpler-python-pipelines-2020#slide=id.g905ac9257b_1_21) support.
    See also example at apache_beam/examples/wordcount_dataframe.py
* Fixed support for type hints on `@ptransform_fn` decorators in the Python SDK.
  ([BEAM-4091](https://issues.apache.org/jira/browse/BEAM-4091))
  This has not enabled by default to preserve backwards compatibility; use the
  `--type_check_additional=ptransform_fn` flag to enable. It may be enabled by
  default in future versions of Beam.

## Breaking Changes

* Python 2 and Python 3.5 support dropped ([BEAM-10644](https://issues.apache.org/jira/browse/BEAM-10644), [BEAM-9372](https://issues.apache.org/jira/browse/BEAM-9372)).
* Pandas 1.x allowed.  Older version of Pandas may still be used, but may not be as well tested.

## Deprecations

* Python transform ReadFromSnowflake has been moved from `apache_beam.io.external.snowflake` to `apache_beam.io.snowflake`. The previous path will be removed in the future versions.

## Known Issues

* Dataflow streaming timers once against not strictly time ordered when set earlier mid-bundle, as the fix for  [BEAM-8543](https://issues.apache.org/jira/browse/BEAM-8543) introduced more severe bugs and has been rolled back.
* Default compressor change breaks dataflow python streaming job update compatibility. Please use python SDK version <= 2.23.0 or > 2.25.0 if job update is critical.([BEAM-11113](https://issues.apache.org/jira/browse/BEAM-11113))


# [2.24.0] - 2020-09-18

## Highlights

* Apache Beam 2.24.0 is the last release with Python 2 and Python 3.5
  support.

## I/Os

* New overloads for BigtableIO.Read.withKeyRange() and BigtableIO.Read.withRowFilter()
  methods that take ValueProvider as a parameter (Java) ([BEAM-10283](https://issues.apache.org/jira/browse/BEAM-10283)).
* The WriteToBigQuery transform (Python) in Dataflow Batch no longer relies on BigQuerySink by default. It relies on
  a new, fully-featured transform based on file loads into BigQuery. To revert the behavior to the old implementation,
  you may use `--experiments=use_legacy_bq_sink`.
* Add cross-language support to Java's JdbcIO, now available in the Python module `apache_beam.io.jdbc` ([BEAM-10135](https://issues.apache.org/jira/browse/BEAM-10135), [BEAM-10136](https://issues.apache.org/jira/browse/BEAM-10136)).
* Add support of AWS SDK v2 for KinesisIO.Read (Java) ([BEAM-9702](https://issues.apache.org/jira/browse/BEAM-9702)).
* Add streaming support to SnowflakeIO in Java SDK ([BEAM-9896](https://issues.apache.org/jira/browse/BEAM-9896))
* Support reading and writing to Google Healthcare DICOM APIs in Python SDK ([BEAM-10601](https://issues.apache.org/jira/browse/BEAM-10601))
* Add dispositions for SnowflakeIO.write ([BEAM-10343](https://issues.apache.org/jira/browse/BEAM-10343))
* Add cross-language support to SnowflakeIO.Read now available in the Python module `apache_beam.io.external.snowflake` ([BEAM-9897](https://issues.apache.org/jira/browse/BEAM-9897)).

## New Features / Improvements

* Shared library for simplifying management of large shared objects added to Python SDK. An example use case is sharing a large TF model object across threads ([BEAM-10417](https://issues.apache.org/jira/browse/BEAM-10417)).
* Dataflow streaming timers are not strictly time ordered when set earlier mid-bundle ([BEAM-8543](https://issues.apache.org/jira/browse/BEAM-8543)).
* OnTimerContext should not create a new one when processing each element/timer in FnApiDoFnRunner ([BEAM-9839](https://issues.apache.org/jira/browse/BEAM-9839))
* Key should be available in @OnTimer methods (Spark Runner) ([BEAM-9850](https://issues.apache.org/jira/browse/BEAM-9850))

## Breaking Changes

* WriteToBigQuery transforms now require a GCS location to be provided through either
  custom_gcs_temp_location in the constructor of WriteToBigQuery or the fallback option
  --temp_location, or pass method="STREAMING_INSERTS" to WriteToBigQuery ([BEAM-6928](https://issues.apache.org/jira/browse/BEAM-6928)).
* Python SDK now understands `typing.FrozenSet` type hints, which are not interchangeable with `typing.Set`. You may need to update your pipelines if type checking fails. ([BEAM-10197](https://issues.apache.org/jira/browse/BEAM-10197))

## Known issues

* When a timer fires but is reset prior to being executed, a watermark hold may be leaked, causing a stuck pipeline [BEAM-10991](https://issues.apache.org/jira/browse/BEAM-10991).
* Default compressor change breaks dataflow python streaming job update compatibility. Please use python SDK version <= 2.23.0 or > 2.25.0 if job update is critical.([BEAM-11113](https://issues.apache.org/jira/browse/BEAM-11113))

# [2.23.0] - 2020-06-29

## Highlights

* Twister2 Runner ([BEAM-7304](https://issues.apache.org/jira/browse/BEAM-7304)).
* Python 3.8 support ([BEAM-8494](https://issues.apache.org/jira/browse/BEAM-8494)).

## I/Os

* Support for reading from Snowflake added (Java) ([BEAM-9722](https://issues.apache.org/jira/browse/BEAM-9722)).
* Support for writing to Splunk added (Java) ([BEAM-8596](https://issues.apache.org/jira/browse/BEAM-8596)).
* Support for assume role added (Java) ([BEAM-10335](https://issues.apache.org/jira/browse/BEAM-10335)).
* A new transform to read from BigQuery has been added: `apache_beam.io.gcp.bigquery.ReadFromBigQuery`. This transform
  is experimental. It reads data from BigQuery by exporting data to Avro files, and reading those files. It also supports
  reading data by exporting to JSON files. This has small differences in behavior for Time and Date-related fields. See
  Pydoc for more information.

## New Features / Improvements

* Update Snowflake JDBC dependency and add application=beam to connection URL ([BEAM-10383](https://issues.apache.org/jira/browse/BEAM-10383)).

## Breaking Changes

* `RowJson.RowJsonDeserializer`, `JsonToRow`, and `PubsubJsonTableProvider` now accept "implicit
  nulls" by default when deserializing JSON (Java) ([BEAM-10220](https://issues.apache.org/jira/browse/BEAM-10220)).
  Previously nulls could only be represented with explicit null values, as in
  `{"foo": "bar", "baz": null}`, whereas an implicit null like `{"foo": "bar"}` would raise an
  exception. Now both JSON strings will yield the same result by default. This behavior can be
  overridden with `RowJson.RowJsonDeserializer#withNullBehavior`.
* Fixed a bug in `GroupIntoBatches` experimental transform in Python to actually group batches by key.
  This changes the output type for this transform ([BEAM-6696](https://issues.apache.org/jira/browse/BEAM-6696)).

## Deprecations

* Remove Gearpump runner. ([BEAM-9999](https://issues.apache.org/jira/browse/BEAM-9999))
* Remove Apex runner. ([BEAM-9999](https://issues.apache.org/jira/browse/BEAM-9999))
* RedisIO.readAll() is deprecated and will be removed in 2 versions, users must use RedisIO.readKeyPatterns() as a replacement ([BEAM-9747](https://issues.apache.org/jira/browse/BEAM-9747)).

## Known Issues

* Fixed X (Java/Python) ([BEAM-X](https://issues.apache.org/jira/browse/BEAM-X)).

# [2.22.0] - 2020-06-08

## Highlights

## I/Os

* Basic Kafka read/write support for DataflowRunner (Python) ([BEAM-8019](https://issues.apache.org/jira/browse/BEAM-8019)).
* Sources and sinks for Google Healthcare APIs (Java)([BEAM-9468](https://issues.apache.org/jira/browse/BEAM-9468)).
* Support for writing to Snowflake added (Java) ([BEAM-9894](https://issues.apache.org/jira/browse/BEAM-9894)).

## New Features / Improvements

* `--workerCacheMB` flag is supported in Dataflow streaming pipeline ([BEAM-9964](https://issues.apache.org/jira/browse/BEAM-9964))
* `--direct_num_workers=0` is supported for FnApi runner. It will set the number of threads/subprocesses to number of cores of the machine executing the pipeline ([BEAM-9443](https://issues.apache.org/jira/browse/BEAM-9443)).
* Python SDK now has experimental support for SqlTransform ([BEAM-8603](https://issues.apache.org/jira/browse/BEAM-8603)).
* Add OnWindowExpiration method to Stateful DoFn ([BEAM-1589](https://issues.apache.org/jira/browse/BEAM-1589)).
* Added PTransforms for Google Cloud DLP (Data Loss Prevention) services integration ([BEAM-9723](https://issues.apache.org/jira/browse/BEAM-9723)):
    * Inspection of data,
    * Deidentification of data,
    * Reidentification of data.
* Add a more complete I/O support matrix in the documentation site ([BEAM-9916](https://issues.apache.org/jira/browse/BEAM-9916)).
* Upgrade Sphinx to 3.0.3 for building PyDoc.
* Added a PTransform for image annotation using Google Cloud AI image processing service
([BEAM-9646](https://issues.apache.org/jira/browse/BEAM-9646))
* Dataflow streaming timers are not strictly time ordered when set earlier mid-bundle ([BEAM-8543](https://issues.apache.org/jira/browse/BEAM-8543)).

## Breaking Changes

* The Python SDK now requires `--job_endpoint` to be set when using `--runner=PortableRunner` ([BEAM-9860](https://issues.apache.org/jira/browse/BEAM-9860)). Users seeking the old default behavior should set `--runner=FlinkRunner` instead.

## Deprecations

## Known Issues


# [2.21.0] - 2020-05-27

## Highlights

## I/Os
* Python: Deprecated module `apache_beam.io.gcp.datastore.v1` has been removed
as the client it uses is out of date and does not support Python 3
([BEAM-9529](https://issues.apache.org/jira/browse/BEAM-9529)).
Please migrate your code to use
[apache_beam.io.gcp.datastore.**v1new**](https://beam.apache.org/releases/pydoc/current/apache_beam.io.gcp.datastore.v1new.datastoreio.html).
See the updated
[datastore_wordcount](https://github.com/apache/beam/blob/master/sdks/python/apache_beam/examples/cookbook/datastore_wordcount.py)
for example usage.
* Python SDK: Added integration tests and updated batch write functionality for Google Cloud Spanner transform ([BEAM-8949](https://issues.apache.org/jira/browse/BEAM-8949)).

## New Features / Improvements
* Python SDK will now use Python 3 type annotations as pipeline type hints.
([#10717](https://github.com/apache/beam/pull/10717))

    If you suspect that this feature is causing your pipeline to fail, calling
    `apache_beam.typehints.disable_type_annotations()` before pipeline creation
    will disable is completely, and decorating specific functions (such as
    `process()`) with `@apache_beam.typehints.no_annotations` will disable it
    for that function.

    More details will be in
    [Ensuring Python Type Safety](https://beam.apache.org/documentation/sdks/python-type-safety/)
    and an upcoming
    [blog post](https://beam.apache.org/blog/python-typing/index.html).

* Java SDK: Introducing the concept of options in Beam Schemas. These options add extra
context to fields and schemas. This replaces the current Beam metadata that is present
in a FieldType only, options are available in fields and row schemas. Schema options are
fully typed and can contain complex rows. *Remark: Schema aware is still experimental.*
([BEAM-9035](https://issues.apache.org/jira/browse/BEAM-9035))
* Java SDK: The protobuf extension is fully schema aware and also includes protobuf option
conversion to beam schema options. *Remark: Schema aware is still experimental.*
([BEAM-9044](https://issues.apache.org/jira/browse/BEAM-9044))
* Added ability to write to BigQuery via Avro file loads (Python) ([BEAM-8841](https://issues.apache.org/jira/browse/BEAM-8841))

    By default, file loads will be done using JSON, but it is possible to
    specify the temp_file_format parameter to perform file exports with AVRO.
    AVRO-based file loads work by exporting Python types into Avro types, so
    to switch to Avro-based loads, you will need to change your data types
    from Json-compatible types (string-type dates and timestamp, long numeric
    values as strings) into Python native types that are written to Avro
    (Python's date, datetime types, decimal, etc). For more information
    see https://cloud.google.com/bigquery/docs/loading-data-cloud-storage-avro#avro_conversions.
* Added integration of Java SDK with Google Cloud AI VideoIntelligence service
([BEAM-9147](https://issues.apache.org/jira/browse/BEAM-9147))
* Added integration of Java SDK with Google Cloud AI natural language processing API
([BEAM-9634](https://issues.apache.org/jira/browse/BEAM-9634))
* `docker-pull-licenses` tag was introduced. Licenses/notices of third party dependencies will be added to the docker images when `docker-pull-licenses` was set.
  The files are added to `/opt/apache/beam/third_party_licenses/`.
  By default, no licenses/notices are added to the docker images. ([BEAM-9136](https://issues.apache.org/jira/browse/BEAM-9136))


## Breaking Changes

* Dataflow runner now requires the `--region` option to be set, unless a default value is set in the environment ([BEAM-9199](https://issues.apache.org/jira/browse/BEAM-9199)). See [here](https://cloud.google.com/dataflow/docs/concepts/regional-endpoints) for more details.
* HBaseIO.ReadAll now requires a PCollection of HBaseIO.Read objects instead of HBaseQuery objects ([BEAM-9279](https://issues.apache.org/jira/browse/BEAM-9279)).
* ProcessContext.updateWatermark has been removed in favor of using a WatermarkEstimator ([BEAM-9430](https://issues.apache.org/jira/browse/BEAM-9430)).
* Coder inference for PCollection of Row objects has been disabled ([BEAM-9569](https://issues.apache.org/jira/browse/BEAM-9569)).
* Go SDK docker images are no longer released until further notice.

## Deprecations
* Java SDK: Beam Schema FieldType.getMetadata is now deprecated and is replaced by the Beam
Schema Options, it will be removed in version `2.23.0`. ([BEAM-9704](https://issues.apache.org/jira/browse/BEAM-9704))
* The `--zone` option in the Dataflow runner is now deprecated. Please use `--worker_zone` instead. ([BEAM-9716](https://issues.apache.org/jira/browse/BEAM-9716))

## Known Issues


# [2.20.0] - 2020-04-15

## Highlights


## I/Os

* Java SDK: Adds support for Thrift encoded data via ThriftIO. ([BEAM-8561](https://issues.apache.org/jira/browse/BEAM-8561))
* Java SDK: KafkaIO supports schema resolution using Confluent Schema Registry. ([BEAM-7310](https://issues.apache.org/jira/browse/BEAM-7310))
* Java SDK: Add Google Cloud Healthcare IO connectors: HL7v2IO and FhirIO ([BEAM-9468](https://issues.apache.org/jira/browse/BEAM-9468))
* Python SDK: Support for Google Cloud Spanner. This is an experimental module for reading and writing data from Google Cloud Spanner ([BEAM-7246](https://issues.apache.org/jira/browse/BEAM-7246)).
* Python SDK: Adds support for standard HDFS URLs (with server name). ([#10223](https://github.com/apache/beam/pull/10223)).


## New Features / Improvements

* New AnnotateVideo & AnnotateVideoWithContext PTransform's that integrates GCP Video Intelligence functionality. (Python) ([BEAM-9146](https://issues.apache.org/jira/browse/BEAM-9146))
* New AnnotateImage & AnnotateImageWithContext PTransform's for element-wise & batch image annotation using Google Cloud Vision API. (Python) ([BEAM-9247](https://issues.apache.org/jira/browse/BEAM-9247))
* Added a PTransform for inspection and deidentification of text using Google Cloud DLP. (Python) ([BEAM-9258](https://issues.apache.org/jira/browse/BEAM-9258))
* New AnnotateText PTransform that integrates Google Cloud Natural Language functionality (Python) ([BEAM-9248](https://issues.apache.org/jira/browse/BEAM-9248))
* _ReadFromBigQuery_ now supports value providers for the query string (Python) ([BEAM-9305](https://issues.apache.org/jira/browse/BEAM-9305))
* Direct runner for FnApi supports further parallelism (Python) ([BEAM-9228](https://issues.apache.org/jira/browse/BEAM-9228))
* Support for _@RequiresTimeSortedInput_ in Flink and Spark (Java) ([BEAM-8550](https://issues.apache.org/jira/browse/BEAM-8550))

## Breaking Changes

* ReadFromPubSub(topic=<topic>) in Python previously created a subscription under the same project as the topic. Now it will create the subscription under the project specified in pipeline_options. If the project is not specified in pipeline_options, then it will create the subscription under the same project as the topic. ([BEAM-3453](https://issues.apache.org/jira/browse/BEAM-3453)).
* SpannerAccessor in Java is now package-private to reduce API surface. `SpannerConfig.connectToSpanner` has been moved to `SpannerAccessor.create`. ([BEAM-9310](https://issues.apache.org/jira/browse/BEAM-9310)).
* ParquetIO hadoop dependency should be now provided by the users ([BEAM-8616](https://issues.apache.org/jira/browse/BEAM-8616)).
* Docker images will be deployed to
  [apache/beam](https://hub.docker.com/search?q=apache%2Fbeam&type=image) repositories from 2.20. They
 used to be deployed to
 [apachebeam](https://hub.docker.com/search?q=apachebeam&type=image) repository.
 ([BEAM-9063](https://issues.apache.org/jira/browse/BEAM-9093))
* PCollections now have tags inferred from the result type (e.g. the keys of a dict or index of a tuple).  Users may expect the old implementation which gave PCollection output ids a monotonically increasing id. To go back to the old implementation, use the `force_generated_pcollection_output_ids` experiment.

## Deprecations

## Bugfixes

* Fixed numpy operators in ApproximateQuantiles (Python) ([BEAM-9579](https://issues.apache.org/jira/browse/BEAM-9579)).
* Fixed exception when running in IPython notebook (Python) ([BEAM-X9277](https://issues.apache.org/jira/browse/BEAM-9277)).
* Fixed Flink uberjar job termination bug. ([BEAM-9225](https://issues.apache.org/jira/browse/BEAM-9225))
* Fixed SyntaxError in process worker startup ([BEAM-9503](https://issues.apache.org/jira/browse/BEAM-9503))
* Key should be available in @OnTimer methods (Java) ([BEAM-1819](https://issues.apache.org/jira/browse/BEAM-1819)).

## Known Issues

* ([BEAM-X](https://issues.apache.org/jira/browse/BEAM-X)).
* ([BEAM-9322](https://issues.apache.org/jira/browse/BEAM-9322)).
* Python SDK `pre_optimize=all` experiment may cause error ([BEAM-9445](https://issues.apache.org/jira/browse/BEAM-9445))

# [2.19.0] - 2020-01-31

- For versions 2.19.0 and older release notes are available on [Apache Beam Blog](https://beam.apache.org/blog/).<|MERGE_RESOLUTION|>--- conflicted
+++ resolved
@@ -67,12 +67,9 @@
 ## New Features / Improvements
 
 * Multiple RunInference instances can now share the same model instance by setting the model_identifier parameter (Python) ([#31665](https://github.com/apache/beam/issues/31665)).
-<<<<<<< HEAD
 * [IcebergIO] All specified catalog properties are passed through to the connector ([#31726](https://github.com/apache/beam/pull/31726))
-=======
 * Removed a 3rd party LGPL dependency from the Go SDK ([#31765](https://github.com/apache/beam/issues/31765)).
 * Support for MapState and SetState when using Dataflow Runner v1 with Streaming Engine (Java) ([[#18200](https://github.com/apache/beam/issues/18200)])
->>>>>>> c08afeae
 
 ## Breaking Changes
 
