<!--
    Licensed to the Apache Software Foundation (ASF) under one
    or more contributor license agreements.  See the NOTICE file
    distributed with this work for additional information
    regarding copyright ownership.  The ASF licenses this file
    to you under the Apache License, Version 2.0 (the
    "License"); you may not use this file except in compliance
    with the License.  You may obtain a copy of the License at

      http://www.apache.org/licenses/LICENSE-2.0

    Unless required by applicable law or agreed to in writing,
    software distributed under the License is distributed on an
    "AS IS" BASIS, WITHOUT WARRANTIES OR CONDITIONS OF ANY
    KIND, either express or implied.  See the License for the
    specific language governing permissions and limitations
    under the License.
-->
<!-- Template -->
<!--
# [2.XX.X] - Unreleased

## Highlights

* New highly anticipated feature X added to Python SDK ([#X](https://github.com/apache/beam/issues/X)).
* New highly anticipated feature Y added to Java SDK ([#Y](https://github.com/apache/beam/issues/Y)).

## I/Os

* Support for X source added (Java/Python) ([#X](https://github.com/apache/beam/issues/X)).

## New Features / Improvements

* X feature added (Java/Python) ([#X](https://github.com/apache/beam/issues/X)).

## Breaking Changes

* X behavior was changed ([#X](https://github.com/apache/beam/issues/X)).

## Deprecations

* X behavior is deprecated and will be removed in X versions ([#X](https://github.com/apache/beam/issues/X)).

## Bugfixes

* Fixed X (Java/Python) ([#X](https://github.com/apache/beam/issues/X)).

## Security Fixes
* Fixed (CVE-YYYY-NNNN)[https://www.cve.org/CVERecord?id=CVE-YYYY-NNNN] (Java/Python/Go) ([#X](https://github.com/apache/beam/issues/X)).

## Known Issues

[comment]: # ( When updating known issues after release, make sure also update website blog in website/www/site/content/blog.)
* ([#X](https://github.com/apache/beam/issues/X)).
-->

# [2.64.0] - Unreleased

## Highlights

* Managed API for [Java](https://beam.apache.org/releases/javadoc/current/org/apache/beam/sdk/managed/Managed.html) and [Python](https://beam.apache.org/releases/pydoc/current/apache_beam.transforms.managed.html#module-apache_beam.transforms.managed) supports [key I/O connectors](https://beam.apache.org/documentation/io/connectors/) Iceberg, Kafka, and BigQuery.
* New highly anticipated feature X added to Python SDK ([#X](https://github.com/apache/beam/issues/X)).
* New highly anticipated feature Y added to Java SDK ([#Y](https://github.com/apache/beam/issues/Y)).

## I/Os

* Support for X source added (Java/Python) ([#X](https://github.com/apache/beam/issues/X)).
* [Java] Use API compatible with both com.google.cloud.bigdataoss:util 2.x and 3.x in BatchLoads ([#34105](https://github.com/apache/beam/pull/34105))
<<<<<<< HEAD
* [Iceberg] Added new CDC source for batch and streaming, available as `Managed.ICEBERG_CDC` ([#33504](https://github.com/apache/beam/pull/33504))
=======
* [IcebergIO] Address edge case where bundle retry following a successful data commit results in data duplication ([#34264](https://github.com/apache/beam/pull/34264))
>>>>>>> 861d1e17

## New Features / Improvements

* [Python] Support custom coders in Reshuffle ([#29908](https://github.com/apache/beam/issues/29908), [#33356](https://github.com/apache/beam/issues/33356)).
* [Java] Upgrade SLF4J to 2.0.16. Update default Spark version to 3.5.0. ([#33574](https://github.com/apache/beam/pull/33574))
* [Java] Support for `--add-modules` JVM option is added through a new pipeline option `JdkAddRootModules`. This allows extending the module graph with optional modules such as SDK incubator modules. Sample usage: `<pipeline invocation> --jdkAddRootModules=jdk.incubator.vector` ([#30281](https://github.com/apache/beam/issues/30281)).
* X feature added (Java/Python) ([#X](https://github.com/apache/beam/issues/X)).
* Managed API for [Java](https://beam.apache.org/releases/javadoc/current/org/apache/beam/sdk/managed/Managed.html) and [Python](https://beam.apache.org/releases/pydoc/current/apache_beam.transforms.managed.html#module-apache_beam.transforms.managed) supports [key I/O connectors](https://beam.apache.org/documentation/io/connectors/) Iceberg, Kafka, and BigQuery.
* Prism now supports event time triggers for most common cases. ([#31438](https://github.com/apache/beam/issues/31438))
  * Prism does not yet support triggered side inputs, or triggers on merging windows (such as session windows).

## Breaking Changes

* [Python] Reshuffle now correctly respects user-specified type hints, fixing a previous bug where it might use FastPrimitivesCoder wrongly. This change could break pipelines with incorrect type hints in Reshuffle. If you have issues after upgrading, temporarily set update_compatibility_version to a previous Beam version to use the old behavior. The recommended solution is to fix the type hints in your code. ([#33932](https://github.com/apache/beam/pull/33932))
* [Java] SparkReceiver 2 has been moved to SparkReceiver 3 that supports Spark 3.x. ([#33574](https://github.com/apache/beam/pull/33574))
* [Python] Correct parsing of `collections.abc.Sequence` type hints was added, which can lead to pipelines failing type hint checks that were previously passing erroneously. These issues will be most commonly seen trying to consume a PCollection with a `Sequence` type hint after a GroupByKey or a CoGroupByKey. ([#33999](https://github.com/apache/beam/pull/33999).
* X behavior was changed ([#X](https://github.com/apache/beam/issues/X)).

## Deprecations

* X behavior is deprecated and will be removed in X versions ([#X](https://github.com/apache/beam/issues/X)).

## Bugfixes

* (Python) Fixed occasional pipeline stuckness that was affecting Python 3.11 users ([#33966](https://github.com/apache/beam/issues/33966)).
* (Java) Fixed TIME field encodings for BigQuery Storage API writes on GenericRecords ([#34059](https://github.com/apache/beam/pull/34059)).
* (Java) Fixed a race condition in JdbcIO which could cause hangs trying to acquire a connection ([#34058](https://github.com/apache/beam/pull/34058)).
* (Java) Fix BigQuery Storage Write compatibility with Avro 1.8 ([#34281](https://github.com/apache/beam/pull/34281)).
* Fixed checkpoint recovery and streaming behavior in Spark Classic and Portable runner's Flatten transform by replacing queueStream with SingleEmitInputDStream ([#34080](https://github.com/apache/beam/pull/34080), [#18144](https://github.com/apache/beam/issues/18144), [#20426](https://github.com/apache/beam/issues/20426))
* (Java) Fixed Read caching of UnboundedReader objects to effectively cache across multiple DoFns and avoid checkpointing unstarted reader. [#34146](https://github.com/apache/beam/pull/34146) [#33901](https://github.com/apache/beam/pull/33901)


## Security Fixes
* Fixed (CVE-YYYY-NNNN)[https://www.cve.org/CVERecord?id=CVE-YYYY-NNNN] (Java/Python/Go) ([#X](https://github.com/apache/beam/issues/X)).

## Known Issues

[comment]: # ( When updating known issues after release, make sure also update website blog in website/www/site/content/blog.)
* ([#X](https://github.com/apache/beam/issues/X)).

# [2.63.0] - 2025-02-18

## I/Os

* Support gcs-connector 3.x+ in GcsUtil ([#33368](https://github.com/apache/beam/pull/33368))
* Support for X source added (Java/Python) ([#X](https://github.com/apache/beam/issues/X)).
* Introduced `--groupFilesFileLoad` pipeline option to mitigate side-input related issues in BigQueryIO
  batch FILE_LOAD on certain runners (including Dataflow Runner V2) (Java) ([#33587](https://github.com/apache/beam/pull/33587)).

## New Features / Improvements

* Add BigQuery vector/embedding ingestion and enrichment components to apache_beam.ml.rag (Python) ([#33413](https://github.com/apache/beam/pull/33413)).
* Upgraded to protobuf 4 (Java) ([#33192](https://github.com/apache/beam/issues/33192)).
* [GCSIO] Added retry logic to each batch method of the GCS IO (Python) ([#33539](https://github.com/apache/beam/pull/33539))
* [GCSIO] Enable recursive deletion for GCSFileSystem Paths (Python) ([#33611](https://github.com/apache/beam/pull/33611)).
* External, Process based Worker Pool support added to the Go SDK container. ([#33572](https://github.com/apache/beam/pull/33572))
  * This is used to enable sidecar containers to run SDK workers for some runners.
  * See https://beam.apache.org/documentation/runtime/sdk-harness-config/ for details.
* Support the Process Environment for execution in the Go SDK. ([#33651](https://github.com/apache/beam/pull/33651))
* Prism
  * Prism now uses the same single port for both pipeline submission and execution on workers. Requests are differentiated by worker-id. ([#33438](https://github.com/apache/beam/pull/33438))
    * This avoids port starvation and provides clarity on port use when running Prism in non-local environments.
  * Support for @RequiresTimeSortedInputs added. ([#33513](https://github.com/apache/beam/issues/33513))
  * Initial support for AllowedLateness added. ([#33542](https://github.com/apache/beam/pull/33542))
  * The Go SDK's inprocess Prism runner (AKA the Go SDK default runner) now supports non-loopback mode environment types. ([#33572](https://github.com/apache/beam/pull/33572))
  * Support the Process Environment for execution in Prism ([#33651](https://github.com/apache/beam/pull/33651))
  * Support the AnyOf Environment for execution in Prism ([#33705](https://github.com/apache/beam/pull/33705))
     * This improves support for developing Xlang pipelines, when using a compatible cross language service.
* Partitions are now configurable for the DaskRunner in the Python SDK ([#33805](https://github.com/apache/beam/pull/33805)).
* [Dataflow Streaming] Enable Windmill GetWork Response Batching by default ([#33847](https://github.com/apache/beam/pull/33847)).
  * With this change user workers will request batched GetWork responses from backend and backend will send multiple WorkItems in the same response proto.
  * The feature can be disabled by passing `--windmillRequestBatchedGetWorkResponse=false`
* Added supports for staging arbitrary files via `--files_to_stage` flag (Python) ([#34208](https://github.com/apache/beam/pull/34208))
## Breaking Changes

* AWS V1 I/Os have been removed (Java). As part of this, x-lang Python Kinesis I/O has been updated to consume the V2 IO and it also no longer supports setting producer_properties ([#33430](https://github.com/apache/beam/issues/33430)).
* Upgraded to protobuf 4 (Java) ([#33192](https://github.com/apache/beam/issues/33192)), but forced Debezium IO to use protobuf 3 ([#33541](https://github.com/apache/beam/issues/33541) because Debezium clients are not protobuf 4 compatible. This may cause conflicts when using clients which are only compatible with protobuf 4.
* Minimum Go version for Beam Go updated to 1.22.10 ([#33609](https://github.com/apache/beam/pull/33609))

## Bugfixes

* Fix data loss issues when reading gzipped files with TextIO (Python) ([#18390](https://github.com/apache/beam/issues/18390), [#31040](https://github.com/apache/beam/issues/31040)).
* [BigQueryIO] Fixed an issue where Storage Write API sometimes doesn't pick up auto-schema updates ([#33231](https://github.com/apache/beam/pull/33231))
* Prism
  * Fixed an edge case where Bundle Finalization might not become enabled. ([#33493](https://github.com/apache/beam/issues/33493)).
  * Fixed session window aggregation, which wasn't being performed per-key. ([#33542](https://github.com/apache/beam/issues/33542)).)
* [Dataflow Streaming Appliance] Fixed commits failing with KeyCommitTooLargeException when a key outputs >180MB of results. [#33588](https://github.com/apache/beam/issues/33588).
* Fixed a Dataflow template creation issue that ignores template file creation errors (Java) ([#33636](https://github.com/apache/beam/issues/33636))
* Correctly documented Pane Encodings in the portability protocols ([#33840](https://github.com/apache/beam/issues/33840)).
* Fixed the user mailing list address ([#26013](https://github.com/apache/beam/issues/26013)).
* Fixed the contributing prerequisites link ([#33903](https://github.com/apache/beam/issues/33903)).

# [2.62.0] - 2025-01-21

## I/Os

* gcs-connector config options can be set via GcsOptions (Java) ([#32769](https://github.com/apache/beam/pull/32769)).
* [Managed Iceberg] Support partitioning by time (year, month, day, hour) for types `date`, `time`, `timestamp`, and `timestamp(tz)` ([#32939](https://github.com/apache/beam/pull/32939))
* Upgraded the default version of Hadoop dependencies to 3.4.1. Hadoop 2.10.2 is still supported (Java) ([#33011](https://github.com/apache/beam/issues/33011)).
* [BigQueryIO] Create managed BigLake tables dynamically ([#33125](https://github.com/apache/beam/pull/33125))

## New Features / Improvements

* Added support for stateful processing in Spark Runner for streaming pipelines. Timer functionality is not yet supported and will be implemented in a future release ([#33237](https://github.com/apache/beam/issues/33237)).
* The datetime module is now available for use in jinja templatization for yaml.
* Improved batch performance of SparkRunner's GroupByKey ([#20943](https://github.com/apache/beam/pull/20943)).
* Support OnWindowExpiration in Prism ([#32211](https://github.com/apache/beam/issues/32211)).
  * This enables initial Java GroupIntoBatches support.
* Support OrderedListState in Prism ([#32929](https://github.com/apache/beam/issues/32929)).
* Add apache_beam.ml.rag package with RAG types, base chunking, LangChain chunking and HuggingFace embedding components (Python) ([#33364](https://github.com/apache/beam/pull/33364)).

## Breaking Changes

* Upgraded ZetaSQL to 2024.11.1 ([#32902](https://github.com/apache/beam/pull/32902)). Java11+ is now needed if Beam's ZetaSQL component is used.

## Bugfixes

* Fixed EventTimeTimer ordering in Prism. ([#32222](https://github.com/apache/beam/issues/32222)).
* [Managed Iceberg] Fixed a bug where DataFile metadata was assigned incorrect partition values ([#33549](https://github.com/apache/beam/pull/33549)).

## Security Fixes

* Fixed (CVE-2024-47561)[https://www.cve.org/CVERecord?id=CVE-2024-47561] (Java) by upgrading Avro version to 1.11.4

## Known Issues

[comment]: # ( When updating known issues after release, make sure also update website blog in website/www/site/content/blog.)
* [Python] If you are using the official Apache Beam Python containers for version 2.62.0, be aware that they include NumPy version 1.26.4. It is strongly recommended that you explicitly specify numpy==1.26.4 in your project's dependency list. ([#33639](https://github.com/apache/beam/issues/33639)).
* [Dataflow Streaming Appliance] Commits fail with KeyCommitTooLargeException when a key outputs >180MB of results. Bug affects versions 2.60.0 to 2.62.0,
  * fix will be released with 2.63.0. [#33588](https://github.com/apache/beam/issues/33588).
  * To resolve this issue, downgrade to 2.59.0 or upgrade to 2.63.0 or enable [Streaming Engine](https://cloud.google.com/dataflow/docs/streaming-engine#use).

# [2.61.0] - 2024-11-25

## Highlights

* [Python] Introduce Managed Transforms API ([#31495](https://github.com/apache/beam/pull/31495))
* Flink 1.19 support added ([#32648](https://github.com/apache/beam/pull/32648))

## I/Os

* [Managed Iceberg] Support creating tables if needed ([#32686](https://github.com/apache/beam/pull/32686))
* [Managed Iceberg] Now available in Python SDK ([#31495](https://github.com/apache/beam/pull/31495))
* [Managed Iceberg] Add support for TIMESTAMP, TIME, and DATE types ([#32688](https://github.com/apache/beam/pull/32688))
* BigQuery CDC writes are now available in Python SDK, only supported when using StorageWrite API at least once mode ([#32527](https://github.com/apache/beam/issues/32527))
* [Managed Iceberg] Allow updating table partition specs during pipeline runtime ([#32879](https://github.com/apache/beam/pull/32879))
* Added BigQueryIO as a Managed IO ([#31486](https://github.com/apache/beam/pull/31486))
* Support for writing to [Solace messages queues](https://solace.com/) (`SolaceIO.Write`) added (Java) ([#31905](https://github.com/apache/beam/issues/31905)).

## New Features / Improvements

* Added support for read with metadata in MqttIO (Java) ([#32195](https://github.com/apache/beam/issues/32195))
* Added support for processing events which use a global sequence to "ordered" extension (Java) ([#32540](https://github.com/apache/beam/pull/32540))
* Add new meta-transform FlattenWith and Tee that allow one to introduce branching
  without breaking the linear/chaining style of pipeline construction.
* Use Prism as a fallback to the Python Portable runner when running a pipeline with the Python Direct runner ([#32876](https://github.com/apache/beam/pull/32876))

## Deprecations

* Removed support for Flink 1.15 and 1.16
* Removed support for Python 3.8

## Bugfixes

* (Java) Fixed tearDown not invoked when DoFn throws on Portable Runners ([#18592](https://github.com/apache/beam/issues/18592), [#31381](https://github.com/apache/beam/issues/31381)).
* (Java) Fixed protobuf error with MapState.remove() in Dataflow Streaming Java Legacy Runner without Streaming Engine ([#32892](https://github.com/apache/beam/issues/32892)).
* Adding flag to support conditionally disabling auto-commit in JdbcIO ReadFn ([#31111](https://github.com/apache/beam/issues/31111))
* (Python) Fixed BigQuery Enrichment bug that can lead to multiple conditions returning duplicate rows, batching returning incorrect results and conditions not scoped by row during batching ([#32780](https://github.com/apache/beam/pull/32780)).

## Known Issues

[comment]: # ( When updating known issues after release, make sure also update website blog in website/www/site/content/blog.)
* [Managed Iceberg] DataFile metadata is assigned incorrect partition values ([#33497](https://github.com/apache/beam/issues/33497)).
  * Fixed in 2.62.0
* [Python] If you are using the official Apache Beam Python containers for version 2.61.0, be aware that they include NumPy version 1.26.4. It is strongly recommended that you explicitly specify numpy==1.26.4 in your project's dependency list. ([#33639](https://github.com/apache/beam/issues/33639)).
* [Dataflow Streaming Appliance] Commits fail with KeyCommitTooLargeException when a key outputs >180MB of results. Bug affects versions 2.60.0 to 2.62.0,
  * fix will be released with 2.63.0. [#33588](https://github.com/apache/beam/issues/33588).
  * To resolve this issue, downgrade to 2.59.0 or upgrade to 2.63.0 or enable [Streaming Engine](https://cloud.google.com/dataflow/docs/streaming-engine#use).

# [2.60.0] - 2024-10-17

## Highlights

* Added support for using vLLM in the RunInference transform (Python) ([#32528](https://github.com/apache/beam/issues/32528))
* [Managed Iceberg] Added support for streaming writes ([#32451](https://github.com/apache/beam/pull/32451))
* [Managed Iceberg] Added auto-sharding for streaming writes ([#32612](https://github.com/apache/beam/pull/32612))
* [Managed Iceberg] Added support for writing to dynamic destinations ([#32565](https://github.com/apache/beam/pull/32565))

## I/Os

* PubsubIO can validate that the Pub/Sub topic exists before running the Read/Write pipeline (Java) ([#32465](https://github.com/apache/beam/pull/32465))

## New Features / Improvements

* Dataflow worker can install packages from Google Artifact Registry Python repositories (Python) ([#32123](https://github.com/apache/beam/issues/32123)).
* Added support for Zstd codec in SerializableAvroCodecFactory (Java) ([#32349](https://github.com/apache/beam/issues/32349))
* Added support for using vLLM in the RunInference transform (Python) ([#32528](https://github.com/apache/beam/issues/32528))
* Prism release binaries and container bootloaders are now being built with the latest Go 1.23 patch. ([#32575](https://github.com/apache/beam/pull/32575))
* Prism
  * Prism now supports Bundle Finalization. ([#32425](https://github.com/apache/beam/pull/32425))
* Significantly improved performance of Kafka IO reads that enable [commitOffsetsInFinalize](https://beam.apache.org/releases/javadoc/current/org/apache/beam/sdk/io/kafka/KafkaIO.Read.html#commitOffsetsInFinalize--) by removing the data reshuffle from SDF implementation.  ([#31682](https://github.com/apache/beam/pull/31682)).
* Added support for dynamic writing in MqttIO (Java) ([#19376](https://github.com/apache/beam/issues/19376))
* Optimized Spark Runner parDo transform evaluator (Java) ([#32537](https://github.com/apache/beam/issues/32537))
* [Managed Iceberg] More efficient manifest file writes/commits ([#32666](https://github.com/apache/beam/issues/32666))

## Breaking Changes

* In Python, assert_that now throws if it is not in a pipeline context instead of silently succeeding ([#30771](https://github.com/apache/beam/pull/30771))
* In Python and YAML, ReadFromJson now override the dtype from None to
  an explicit False.  Most notably, string values like `"123"` are preserved
  as strings rather than silently coerced (and possibly truncated) to numeric
  values.  To retain the old behavior, pass `dtype=True` (or any other value
  accepted by `pandas.read_json`).
* Users of KafkaIO  Read transform that enable [commitOffsetsInFinalize](https://beam.apache.org/releases/javadoc/current/org/apache/beam/sdk/io/kafka/KafkaIO.Read.html#commitOffsetsInFinalize--) might encounter pipeline graph  compatibility issues when updating the pipeline. To mitigate, set the `updateCompatibilityVersion` option to the SDK version used for the original pipeline, example `--updateCompatabilityVersion=2.58.1`

## Deprecations

* Python 3.8 is reaching EOL and support is being removed in Beam 2.61.0. The 2.60.0 release will warn users
when running on 3.8. ([#31192](https://github.com/apache/beam/issues/31192))

## Bugfixes

* (Java) Fixed custom delimiter issues in TextIO ([#32249](https://github.com/apache/beam/issues/32249), [#32251](https://github.com/apache/beam/issues/32251)).
* (Java, Python, Go) Fixed PeriodicSequence backlog bytes reporting, which was preventing Dataflow Runner autoscaling from functioning properly ([#32506](https://github.com/apache/beam/issues/32506)).
* (Java) Fix improper decoding of rows with schemas containing nullable fields when encoded with a schema with equal encoding positions but modified field order. ([#32388](https://github.com/apache/beam/issues/32388)).
* (Java) Skip close on bundles in BigtableIO.Read ([#32661](https://github.com/apache/beam/pull/32661), [#32759](https://github.com/apache/beam/pull/32759)).

## Known Issues

[comment]: # ( When updating known issues after release, make sure also update website blog in website/www/site/content/blog.)
* BigQuery Enrichment (Python):  The following issues are present when using the BigQuery enrichment transform ([#32780](https://github.com/apache/beam/pull/32780)):
  * Duplicate Rows: Multiple conditions may be applied incorrectly, leading to the duplication of rows in the output.
  * Incorrect Results with Batched Requests: Conditions may not be correctly scoped to individual rows within the batch, potentially causing inaccurate results.
  * Fixed in 2.61.0.
* [Managed Iceberg] DataFile metadata is assigned incorrect partition values ([#33497](https://github.com/apache/beam/issues/33497)).
  * Fixed in 2.62.0
* [Dataflow Streaming Appliance] Commits fail with KeyCommitTooLargeException when a key outputs >180MB of results. Bug affects versions 2.60.0 to 2.62.0,
  * fix will be released with 2.63.0. [#33588](https://github.com/apache/beam/issues/33588).
  * To resolve this issue, downgrade to 2.59.0 or upgrade to 2.63.0 or enable [Streaming Engine](https://cloud.google.com/dataflow/docs/streaming-engine#use).

# [2.59.0] - 2024-09-11

## Highlights

* Added support for setting a configureable timeout when loading a model and performing inference in the [RunInference](https://beam.apache.org/documentation/ml/inference-overview/) transform using [with_exception_handling](https://beam.apache.org/releases/pydoc/current/apache_beam.ml.inference.base.html#apache_beam.ml.inference.base.RunInference.with_exception_handling) ([#32137](https://github.com/apache/beam/issues/32137))
* Initial experimental support for using Prism with the Java and Python SDKs
  * Prism is presently targeting local testing usage, or other small scale execution.
  * For Java, use 'PrismRunner', or 'TestPrismRunner' as an argument to the `--runner` flag.
  * For Python, use 'PrismRunner' as an argument to the `--runner` flag.
  * Go already uses Prism as the default local runner.

## I/Os

* Improvements to the performance of BigqueryIO when using withPropagateSuccessfulStorageApiWrites(true) method (Java) ([#31840](https://github.com/apache/beam/pull/31840)).
* [Managed Iceberg] Added support for writing to partitioned tables ([#32102](https://github.com/apache/beam/pull/32102))
* Update ClickHouseIO to use the latest version of the ClickHouse JDBC driver ([#32228](https://github.com/apache/beam/issues/32228)).
* Add ClickHouseIO dedicated User-Agent ([#32252](https://github.com/apache/beam/issues/32252)).

## New Features / Improvements

* BigQuery endpoint can be overridden via PipelineOptions, this enables BigQuery emulators (Java) ([#28149](https://github.com/apache/beam/issues/28149)).
* Go SDK Minimum Go Version updated to 1.21 ([#32092](https://github.com/apache/beam/pull/32092)).
* [BigQueryIO] Added support for withFormatRecordOnFailureFunction() for STORAGE_WRITE_API and STORAGE_API_AT_LEAST_ONCE methods (Java) ([#31354](https://github.com/apache/beam/issues/31354)).
* Updated Go protobuf package to new version (Go) ([#21515](https://github.com/apache/beam/issues/21515)).
* Added support for setting a configureable timeout when loading a model and performing inference in the [RunInference](https://beam.apache.org/documentation/ml/inference-overview/) transform using [with_exception_handling](https://beam.apache.org/releases/pydoc/current/apache_beam.ml.inference.base.html#apache_beam.ml.inference.base.RunInference.with_exception_handling) ([#32137](https://github.com/apache/beam/issues/32137))
* Adds OrderedListState support for Java SDK via FnApi.
* Initial support for using Prism from the Python and Java SDKs.

## Bugfixes

* Fixed incorrect service account impersonation flow for Python pipelines using BigQuery IOs ([#32030](https://github.com/apache/beam/issues/32030)).
* Auto-disable broken and meaningless `upload_graph` feature when using Dataflow Runner V2 ([#32159](https://github.com/apache/beam/issues/32159)).
* (Python) Upgraded google-cloud-storage to version 2.18.2 to fix a data corruption issue ([#32135](https://github.com/apache/beam/pull/32135)).
* (Go) Fix corruption on State API writes. ([#32245](https://github.com/apache/beam/issues/32245)).

## Known Issues

[comment]: # ( When updating known issues after release, make sure also update website blog in website/www/site/content/blog.)
* Prism is under active development and does not yet support all pipelines. See [#29650](https://github.com/apache/beam/issues/29650) for progress.
   * In the 2.59.0 release, Prism passes most runner validations tests with the exceptions of pipelines using the following features:
   OrderedListState, OnWindowExpiry (eg. GroupIntoBatches), CustomWindows, MergingWindowFns, Trigger and WindowingStrategy associated features, Bundle Finalization, Looping Timers, and some Coder related issues such as with Python combiner packing, and Java Schema transforms, and heterogenous flatten coders. Processing Time timers do not yet have real time support.
   * If your pipeline is having difficulty with the Python or Java direct runners, but runs well on Prism, please let us know.

* Java file-based IOs read or write lots (100k+) files could experience slowness and/or broken metrics visualization on Dataflow UI [#32649](https://github.com/apache/beam/issues/32649).
* BigQuery Enrichment (Python):  The following issues are present when using the BigQuery enrichment transform ([#32780](https://github.com/apache/beam/pull/32780)):
  * Duplicate Rows: Multiple conditions may be applied incorrectly, leading to the duplication of rows in the output.
  * Incorrect Results with Batched Requests: Conditions may not be correctly scoped to individual rows within the batch, potentially causing inaccurate results.
  * Fixed in 2.61.0.
* [Managed Iceberg] DataFile metadata is assigned incorrect partition values ([#33497](https://github.com/apache/beam/issues/33497)).
  * Fixed in 2.62.0
* [FileBasedIO] StringSet metrics can grow unlimitedly large when pipeline involves read/write large number of files, and degrading functionalities such us metrics monitoring and Dataflow job upgrade.
  * Mitigated in 2.60.0 ([#32649](https://github.com/apache/beam/issues/32649)).

# [2.58.1] - 2024-08-15

## New Features / Improvements

* Fixed issue where KafkaIO Records read with `ReadFromKafkaViaSDF` are redistributed and may contain duplicates regardless of the configuration. This affects Java pipelines with Dataflow v2 runner and xlang pipelines reading from Kafka, ([#32196](https://github.com/apache/beam/issues/32196))

## Known Issues

* Large Dataflow graphs using runner v2, or pipelines explicitly enabling the `upload_graph` experiment, will fail at construction time ([#32159](https://github.com/apache/beam/issues/32159)).
* Python pipelines that run with 2.53.0-2.58.0 SDKs and read data from GCS might be affected by a data corruption issue ([#32169](https://github.com/apache/beam/issues/32169)). The issue will be fixed in 2.59.0 ([#32135](https://github.com/apache/beam/pull/32135)). To work around this, update the google-cloud-storage package to version 2.18.2 or newer.
* BigQuery Enrichment (Python):  The following issues are present when using the BigQuery enrichment transform ([#32780](https://github.com/apache/beam/pull/32780)):
  * Duplicate Rows: Multiple conditions may be applied incorrectly, leading to the duplication of rows in the output.
  * Incorrect Results with Batched Requests: Conditions may not be correctly scoped to individual rows within the batch, potentially causing inaccurate results.
  * Fixed in 2.61.0.

# [2.58.0] - 2024-08-06

## Highlights

* Support for [Solace](https://solace.com/) source (`SolaceIO.Read`) added (Java) ([#31440](https://github.com/apache/beam/issues/31440)).

## New Features / Improvements

* Multiple RunInference instances can now share the same model instance by setting the model_identifier parameter (Python) ([#31665](https://github.com/apache/beam/issues/31665)).
* Added options to control the number of Storage API multiplexing connections ([#31721](https://github.com/apache/beam/pull/31721))
* [BigQueryIO] Better handling for batch Storage Write API when it hits AppendRows throughput quota ([#31837](https://github.com/apache/beam/pull/31837))
* [IcebergIO] All specified catalog properties are passed through to the connector ([#31726](https://github.com/apache/beam/pull/31726))
* Removed a 3rd party LGPL dependency from the Go SDK ([#31765](https://github.com/apache/beam/issues/31765)).
* Support for MapState and SetState when using Dataflow Runner v1 with Streaming Engine (Java) ([[#18200](https://github.com/apache/beam/issues/18200)])

## Breaking Changes

* [IcebergIO] IcebergCatalogConfig was changed to support specifying catalog properties in a key-store fashion ([#31726](https://github.com/apache/beam/pull/31726))
* [SpannerIO] Added validation that query and table cannot be specified at the same time for SpannerIO.read(). Previously withQuery overrides withTable, if set ([#24956](https://github.com/apache/beam/issues/24956)).

## Bugfixes

* [BigQueryIO] Fixed a bug in batch Storage Write API that frequently exhausted concurrent connections quota ([#31710](https://github.com/apache/beam/pull/31710))
* Fixed a logging issue where Python worker dependency installation logs sometimes were not emitted in a timely manner ([#31977](https://github.com/apache/beam/pull/31977))

## Known Issues

* Large Dataflow graphs using runner v2, or pipelines explicitly enabling the `upload_graph` experiment, will fail at construction time ([#32159](https://github.com/apache/beam/issues/32159)).
* Python pipelines that run with 2.53.0-2.58.0 SDKs and read data from GCS might be affected by a data corruption issue ([#32169](https://github.com/apache/beam/issues/32169)). The issue will be fixed in 2.59.0 ([#32135](https://github.com/apache/beam/pull/32135)). To work around this, update the google-cloud-storage package to version 2.18.2 or newer.
* [KafkaIO] Records read with `ReadFromKafkaViaSDF` are redistributed and may contain duplicates regardless of the configuration. This affects Java pipelines with Dataflow v2 runner and xlang pipelines reading from Kafka, ([#32196](https://github.com/apache/beam/issues/32196))
* BigQuery Enrichment (Python):  The following issues are present when using the BigQuery enrichment transform ([#32780](https://github.com/apache/beam/pull/32780)):
  * Duplicate Rows: Multiple conditions may be applied incorrectly, leading to the duplication of rows in the output.
  * Incorrect Results with Batched Requests: Conditions may not be correctly scoped to individual rows within the batch, potentially causing inaccurate results.
  * Fixed in 2.61.0.

# [2.57.0] - 2024-06-26

## Highlights

* Apache Beam adds Python 3.12 support ([#29149](https://github.com/apache/beam/issues/29149)).
* Added FlinkRunner for Flink 1.18 ([#30789](https://github.com/apache/beam/issues/30789)).

## I/Os

* Ensure that BigtableIO closes the reader streams ([#31477](https://github.com/apache/beam/issues/31477)).

## New Features / Improvements

* Added Feast feature store handler for enrichment transform (Python) ([#30957](https://github.com/apache/beam/issues/30964)).
* BigQuery per-worker metrics are reported by default for Streaming Dataflow Jobs (Java) ([#31015](https://github.com/apache/beam/pull/31015))
* Adds `inMemory()` variant of Java List and Map side inputs for more efficient lookups when the entire side input fits into memory.
* Beam YAML now supports the jinja templating syntax.
  Template variables can be passed with the (json-formatted) `--jinja_variables` flag.
* DataFrame API now supports pandas 2.1.x and adds 12 more string functions for Series.([#31185](https://github.com/apache/beam/pull/31185)).
* Added BigQuery handler for enrichment transform (Python) ([#31295](https://github.com/apache/beam/pull/31295))
* Disable soft delete policy when creating the default bucket for a project (Java) ([#31324](https://github.com/apache/beam/pull/31324)).
* Added `DoFn.SetupContextParam` and `DoFn.BundleContextParam` which can be used
  as a python `DoFn.process`, `Map`, or `FlatMap` parameter to invoke a context
  manager per DoFn setup or bundle (analogous to using `setup`/`teardown`
  or `start_bundle`/`finish_bundle` respectively.)
* Go SDK Prism Runner
  * Pre-built Prism binaries are now part of the release and are available via the Github release page. ([#29697](https://github.com/apache/beam/issues/29697)).
  * ProcessingTime is now handled synthetically with TestStream pipelines and Non-TestStream pipelines, for fast test pipeline execution by default. ([#30083](https://github.com/apache/beam/issues/30083)).
    * Prism does NOT yet support "real time" execution for this release.
* Improve processing for large elements to reduce the chances for exceeding 2GB protobuf limits (Python)([https://github.com/apache/beam/issues/31607]).

## Breaking Changes

* Java's View.asList() side inputs are now optimized for iterating rather than
  indexing when in the global window.
  This new implementation still supports all (immutable) List methods as before,
  but some of the random access methods like get() and size() will be slower.
  To use the old implementation one can use View.asList().withRandomAccess().
* SchemaTransforms implemented with TypedSchemaTransformProvider now produce a
  configuration Schema with snake_case naming convention
  ([#31374](https://github.com/apache/beam/pull/31374)). This will make the following
  cases problematic:
  * Running a pre-2.57.0 remote SDK pipeline containing a 2.57.0+ Java SchemaTransform,
    and vice versa:
  * Running a 2.57.0+ remote SDK pipeline containing a pre-2.57.0 Java SchemaTransform
  * All direct uses of Python's [SchemaAwareExternalTransform](https://github.com/apache/beam/blob/a998107a1f5c3050821eef6a5ad5843d8adb8aec/sdks/python/apache_beam/transforms/external.py#L381)
    should be updated to use new snake_case parameter names.
* Upgraded Jackson Databind to 2.15.4 (Java) ([#26743](https://github.com/apache/beam/issues/26743)).
  jackson-2.15 has known breaking changes. An important one is it imposed a buffer limit for parser.
  If your custom PTransform/DoFn are affected, refer to [#31580](https://github.com/apache/beam/pull/31580) for mitigation.

## Known Issues

* Large Dataflow graphs using runner v2, or pipelines explicitly enabling the `upload_graph` experiment, will fail at construction time ([#32159](https://github.com/apache/beam/issues/32159)).
* Python pipelines that run with 2.53.0-2.58.0 SDKs and read data from GCS might be affected by a data corruption issue ([#32169](https://github.com/apache/beam/issues/32169)). The issue will be fixed in 2.59.0 ([#32135](https://github.com/apache/beam/pull/32135)). To work around this, update the google-cloud-storage package to version 2.18.2 or newer.
* BigQuery Enrichment (Python):  The following issues are present when using the BigQuery enrichment transform ([#32780](https://github.com/apache/beam/pull/32780)):
  * Duplicate Rows: Multiple conditions may be applied incorrectly, leading to the duplication of rows in the output.
  * Incorrect Results with Batched Requests: Conditions may not be correctly scoped to individual rows within the batch, potentially causing inaccurate results.
  * Fixed in 2.61.0.

# [2.56.0] - 2024-05-01

## Highlights

* Added FlinkRunner for Flink 1.17, removed support for Flink 1.12 and 1.13. Previous version of Pipeline running on Flink 1.16 and below can be upgraded to 1.17, if the Pipeline is first updated to Beam 2.56.0 with the same Flink version. After Pipeline runs with Beam 2.56.0, it should be possible to upgrade to FlinkRunner with Flink 1.17. ([#29939](https://github.com/apache/beam/issues/29939))
* New Managed I/O Java API ([#30830](https://github.com/apache/beam/pull/30830)).
* New Ordered Processing PTransform added for processing order-sensitive stateful data ([#30735](https://github.com/apache/beam/pull/30735)).

## I/Os

* Upgraded Avro version to 1.11.3, kafka-avro-serializer and kafka-schema-registry-client versions to 7.6.0 (Java) ([#30638](https://github.com/apache/beam/pull/30638)).
  The newer Avro package is known to have breaking changes. If you are affected, you can keep pinned to older Avro versions which are also tested with Beam.
* Iceberg read/write support is available through the new Managed I/O Java API ([#30830](https://github.com/apache/beam/pull/30830)).

## New Features / Improvements

* Added ability to control the exact number of models loaded across processes by RunInference. This may be useful for pipelines with tight memory constraints ([#31052](https://github.com/apache/beam/pull/31052))
* Profiling of Cythonized code has been disabled by default. This might improve performance for some Python pipelines ([#30938](https://github.com/apache/beam/pull/30938)).
* Bigtable enrichment handler now accepts a custom function to build a composite row key. (Python) ([#30974](https://github.com/apache/beam/issues/30975)).

## Breaking Changes

* Default consumer polling timeout for KafkaIO.Read was increased from 1 second to 2 seconds. Use KafkaIO.read().withConsumerPollingTimeout(Duration duration) to configure this timeout value when necessary ([#30870](https://github.com/apache/beam/issues/30870)).
* Python Dataflow users no longer need to manually specify --streaming for pipelines using unbounded sources such as ReadFromPubSub.

## Bugfixes

* Fixed locking issue when shutting down inactive bundle processors. Symptoms of this issue include slowness or stuckness in long-running jobs (Python) ([#30679](https://github.com/apache/beam/pull/30679)).
* Fixed logging issue that caused silecing the pip output when installing of dependencies provided in `--requirements_file` (Python).
* Fixed pipeline stuckness issue by disallowing versions of grpcio that can cause the stuckness (Python) ([#30867](https://github.com/apache/beam/issues/30867)).

## Known Issues

* The beam interactive runner does not correctly run on flink ([#31168](https://github.com/apache/beam/issues/31168)).
* When using the Flink runner from Python, 1.17 is not supported and 1.12/13 do not work correctly. Support for 1.17 will be added in 2.57.0, and the ability to choose 1.12/13 will be cleaned up and fully removed in 2.57.0 as well ([#31168](https://github.com/apache/beam/issues/31168)).
* Large Dataflow graphs using runner v2, or pipelines explicitly enabling the `upload_graph` experiment, will fail at construction time ([#32159](https://github.com/apache/beam/issues/32159)).
* Python pipelines that run with 2.53.0-2.58.0 SDKs and read data from GCS might be affected by a data corruption issue ([#32169](https://github.com/apache/beam/issues/32169)). The issue will be fixed in 2.59.0 ([#32135](https://github.com/apache/beam/pull/32135)). To work around this, update the google-cloud-storage package to version 2.18.2 or newer.

# [2.55.1] - 2024-04-08

## Bugfixes

* Fixed issue that broke WriteToJson in languages other than Java (X-lang) ([#30776](https://github.com/apache/beam/issues/30776)).

# [2.55.0] - 2024-03-25

## Highlights

* The Python SDK will now include automatically generated wrappers for external Java transforms! ([#29834](https://github.com/apache/beam/pull/29834))

## I/Os

* Added support for handling bad records to BigQueryIO ([#30081](https://github.com/apache/beam/pull/30081)).
  * Full Support for Storage Read and Write APIs
  * Partial Support for File Loads (Failures writing to files supported, failures loading files to BQ unsupported)
  * No Support for Extract or Streaming Inserts
* Added support for handling bad records to PubSubIO ([#30372](https://github.com/apache/beam/pull/30372)).
  * Support is not available for handling schema mismatches, and enabling error handling for writing to pubsub topics with schemas is not recommended
* `--enableBundling` pipeline option for BigQueryIO DIRECT_READ is replaced by `--enableStorageReadApiV2`. Both were considered experimental and may subject to change (Java) ([#26354](https://github.com/apache/beam/issues/26354)).

## New Features / Improvements

* Allow writing clustered and not time partitioned BigQuery tables (Java) ([#30094](https://github.com/apache/beam/pull/30094)).
* Redis cache support added to RequestResponseIO and Enrichment transform (Python) ([#30307](https://github.com/apache/beam/pull/30307))
* Merged sdks/java/fn-execution and runners/core-construction-java into the main SDK. These artifacts were never meant for users, but noting
  that they no longer exist. These are steps to bring portability into the core SDK alongside all other core functionality.
* Added Vertex AI Feature Store handler for Enrichment transform (Python) ([#30388](https://github.com/apache/beam/pull/30388))

## Breaking Changes

* Arrow version was bumped to 15.0.0 from 5.0.0 ([#30181](https://github.com/apache/beam/pull/30181)).
* Go SDK users who build custom worker containers may run into issues with the move to distroless containers as a base (see Security Fixes).
  * The issue stems from distroless containers lacking additional tools, which current custom container processes may rely on.
  * See https://beam.apache.org/documentation/runtime/environments/#from-scratch-go for instructions on building and using a custom container.
* Python SDK has changed the default value for the `--max_cache_memory_usage_mb` pipeline option from 100 to 0. This option was first introduced in 2.52.0 SDK. This change restores the behavior of 2.51.0 SDK, which does not use the state cache. If your pipeline uses iterable side inputs views, consider increasing the cache size by setting the option manually. ([#30360](https://github.com/apache/beam/issues/30360)).

## Bugfixes

* Fixed SpannerIO.readChangeStream to support propagating credentials from pipeline options
  to the getDialect calls for authenticating with Spanner (Java) ([#30361](https://github.com/apache/beam/pull/30361)).
* Reduced the number of HTTP requests in GCSIO function calls (Python) ([#30205](https://github.com/apache/beam/pull/30205))

## Security Fixes

* Go SDK base container image moved to distroless/base-nossl-debian12, reducing vulnerable container surface to kernel and glibc ([#30011](https://github.com/apache/beam/pull/30011)).

## Known Issues

* In Python pipelines, when shutting down inactive bundle processors, shutdown logic can overaggressively hold the lock, blocking acceptance of new work. Symptoms of this issue include slowness or stuckness in long-running jobs. Fixed in 2.56.0 ([#30679](https://github.com/apache/beam/pull/30679)).
* WriteToJson broken in languages other than Java (X-lang) ([#30776](https://github.com/apache/beam/issues/30776)).
* Python pipelines might occasionally become stuck due to a regression in grpcio ([#30867](https://github.com/apache/beam/issues/30867)). The issue manifests frequently with Bigtable IO connector, but might also affect other GCP connectors. Fixed in 2.56.0.
* Python pipelines that run with 2.53.0-2.58.0 SDKs and read data from GCS might be affected by a data corruption issue ([#32169](https://github.com/apache/beam/issues/32169)). The issue will be fixed in 2.59.0 ([#32135](https://github.com/apache/beam/pull/32135)). To work around this, update the google-cloud-storage package to version 2.18.2 or newer.

# [2.54.0] - 2024-02-14

## Highlights

* [Enrichment Transform](https://s.apache.org/enrichment-transform) along with GCP BigTable handler added to Python SDK ([#30001](https://github.com/apache/beam/pull/30001)).
* Beam Java Batch pipelines run on Google Cloud Dataflow will default to the Portable (Runner V2)[https://cloud.google.com/dataflow/docs/runner-v2] starting with this version. (All other languages are already on Runner V2.)
    * This change is still rolling out to the Dataflow service, see (Runner V2 documentation)[https://cloud.google.com/dataflow/docs/runner-v2] for how to enable or disable it intentionally.

## I/Os

* Added support for writing to BigQuery dynamic destinations with Python's Storage Write API ([#30045](https://github.com/apache/beam/pull/30045))
* Adding support for Tuples DataType in ClickHouse (Java) ([#29715](https://github.com/apache/beam/pull/29715)).
* Added support for handling bad records to FileIO, TextIO, AvroIO ([#29670](https://github.com/apache/beam/pull/29670)).
* Added support for handling bad records to BigtableIO ([#29885](https://github.com/apache/beam/pull/29885)).

## New Features / Improvements

* [Enrichment Transform](https://s.apache.org/enrichment-transform) along with GCP BigTable handler added to Python SDK ([#30001](https://github.com/apache/beam/pull/30001)).

## Breaking Changes

* N/A

## Deprecations

* N/A

## Bugfixes

* Fixed a memory leak affecting some Go SDK since 2.46.0. ([#28142](https://github.com/apache/beam/pull/28142))

## Security Fixes

* N/A

## Known Issues

* Some Python pipelines that run with 2.52.0-2.54.0 SDKs and use large materialized side inputs might be affected by a performance regression. To restore the prior behavior on these SDK versions, supply the `--max_cache_memory_usage_mb=0` pipeline option. ([#30360](https://github.com/apache/beam/issues/30360)).
* Python pipelines that run with 2.53.0-2.54.0 SDKs and perform file operations on GCS might be affected by excess HTTP requests. This could lead to a performance regression or a permission issue. ([#28398](https://github.com/apache/beam/issues/28398))
* In Python pipelines, when shutting down inactive bundle processors, shutdown logic can overaggressively hold the lock, blocking acceptance of new work. Symptoms of this issue include slowness or stuckness in long-running jobs. Fixed in 2.56.0 ([#30679](https://github.com/apache/beam/pull/30679)).
* Python pipelines that run with 2.53.0-2.58.0 SDKs and read data from GCS might be affected by a data corruption issue ([#32169](https://github.com/apache/beam/issues/32169)). The issue will be fixed in 2.59.0 ([#32135](https://github.com/apache/beam/pull/32135)). To work around this, update the google-cloud-storage package to version 2.18.2 or newer.

# [2.53.0] - 2024-01-04

## Highlights

* Python streaming users that use 2.47.0 and newer versions of Beam should update to version 2.53.0, which fixes a known issue: ([#27330](https://github.com/apache/beam/issues/27330)).

## I/Os

* TextIO now supports skipping multiple header lines (Java) ([#17990](https://github.com/apache/beam/issues/17990)).
* Python GCSIO is now implemented with GCP GCS Client instead of apitools ([#25676](https://github.com/apache/beam/issues/25676))
* Added support for handling bad records to KafkaIO (Java) ([#29546](https://github.com/apache/beam/pull/29546))
* Add support for generating text embeddings in MLTransform for Vertex AI and Hugging Face Hub models.([#29564](https://github.com/apache/beam/pull/29564))
* NATS IO connector added (Go) ([#29000](https://github.com/apache/beam/issues/29000)).
* Adding support for LowCardinality (Java) ([#29533](https://github.com/apache/beam/pull/29533)).

## New Features / Improvements

* The Python SDK now type checks `collections.abc.Collections` types properly. Some type hints that were erroneously allowed by the SDK may now fail. ([#29272](https://github.com/apache/beam/pull/29272))
* Running multi-language pipelines locally no longer requires Docker.
  Instead, the same (generally auto-started) subprocess used to perform the
  expansion can also be used as the cross-language worker.
* Framework for adding Error Handlers to composite transforms added in Java ([#29164](https://github.com/apache/beam/pull/29164)).
* Python 3.11 images now include google-cloud-profiler ([#29561](https://github.com/apache/beam/pull/29651)).

## Deprecations

* Euphoria DSL is deprecated and will be removed in a future release (not before 2.56.0) ([#29451](https://github.com/apache/beam/issues/29451))

## Bugfixes

* (Python) Fixed sporadic crashes in streaming pipelines that affected some users of 2.47.0 and newer SDKs ([#27330](https://github.com/apache/beam/issues/27330)).
* (Python) Fixed a bug that caused MLTransform to drop identical elements in the output PCollection ([#29600](https://github.com/apache/beam/issues/29600)).

## Security Fixes

* Upgraded to go 1.21.5 to build, fixing [CVE-2023-45285](https://security-tracker.debian.org/tracker/CVE-2023-45285) and [CVE-2023-39326](https://security-tracker.debian.org/tracker/CVE-2023-39326)

## Known Issues

* Potential race condition causing NPE in DataflowExecutionStateSampler in Dataflow Java Streaming pipelines ([#29987](https://github.com/apache/beam/issues/29987)).
* Some Python pipelines that run with 2.52.0-2.54.0 SDKs and use large materialized side inputs might be affected by a performance regression. To restore the prior behavior on these SDK versions, supply the `--max_cache_memory_usage_mb=0` pipeline option. ([#30360](https://github.com/apache/beam/issues/30360)).
* Python pipelines that run with 2.53.0-2.54.0 SDKs and perform file operations on GCS might be affected by excess HTTP requests. This could lead to a performance regression or a permission issue. ([#28398](https://github.com/apache/beam/issues/28398))
* In Python pipelines, when shutting down inactive bundle processors, shutdown logic can overaggressively hold the lock, blocking acceptance of new work. Symptoms of this issue include slowness or stuckness in long-running jobs. Fixed in 2.56.0 ([#30679](https://github.com/apache/beam/pull/30679)).
* Python pipelines that run with 2.53.0-2.58.0 SDKs and read data from GCS might be affected by a data corruption issue ([#32169](https://github.com/apache/beam/issues/32169)). The issue will be fixed in 2.59.0 ([#32135](https://github.com/apache/beam/pull/32135)). To work around this, update the google-cloud-storage package to version 2.18.2 or newer.

# [2.52.0] - 2023-11-17

## Highlights

* Previously deprecated Avro-dependent code (Beam Release 2.46.0) has been finally removed from Java SDK "core" package.
Please, use `beam-sdks-java-extensions-avro` instead. This will allow to easily update Avro version in user code without
potential breaking changes in Beam "core" since the Beam Avro extension already supports the latest Avro versions and
should handle this. ([#25252](https://github.com/apache/beam/issues/25252)).
* Publishing Java 21 SDK container images now supported as part of Apache Beam release process. ([#28120](https://github.com/apache/beam/issues/28120))
  * Direct Runner and Dataflow Runner support running pipelines on Java21 (experimental until tests fully setup). For other runners (Flink, Spark, Samza, etc) support status depend on runner projects.

## New Features / Improvements

* Add `UseDataStreamForBatch` pipeline option to the Flink runner. When it is set to true, Flink runner will run batch
  jobs using the DataStream API. By default the option is set to false, so the batch jobs are still executed
  using the DataSet API.
* `upload_graph` as one of the Experiments options for DataflowRunner is no longer required when the graph is larger than 10MB for Java SDK ([PR#28621](https://github.com/apache/beam/pull/28621)).
* Introduced a pipeline option `--max_cache_memory_usage_mb` to configure state and side input cache size. The cache has been enabled to a default of 100 MB. Use `--max_cache_memory_usage_mb=X` to provide cache size for the user state API and side inputs. ([#28770](https://github.com/apache/beam/issues/28770)).
* Beam YAML stable release. Beam pipelines can now be written using YAML and leverage the Beam YAML framework which includes a preliminary set of IO's and turnkey transforms. More information can be found in the YAML root folder and in the [README](https://github.com/apache/beam/blob/master/sdks/python/apache_beam/yaml/README.md).


## Breaking Changes

* `org.apache.beam.sdk.io.CountingSource.CounterMark` uses custom `CounterMarkCoder` as a default coder since all Avro-dependent
classes finally moved to `extensions/avro`. In case if it's still required to use `AvroCoder` for `CounterMark`, then,
as a workaround, a copy of "old" `CountingSource` class should be placed into a project code and used directly
([#25252](https://github.com/apache/beam/issues/25252)).
* Renamed `host` to `firestoreHost` in `FirestoreOptions` to avoid potential conflict of command line arguments (Java) ([#29201](https://github.com/apache/beam/pull/29201)).
* Transforms which use `SnappyCoder` are update incompatible with previous versions of the same transform (Java) on some runners. This includes PubSubIO's read ([#28655](https://github.com/apache/beam/pull/28655#issuecomment-2407839769)).

## Bugfixes

* Fixed "Desired bundle size 0 bytes must be greater than 0" in Java SDK's BigtableIO.BigtableSource when you have more cores than bytes to read (Java) [#28793](https://github.com/apache/beam/issues/28793).
* `watch_file_pattern` arg of the [RunInference](https://github.com/apache/beam/blob/104c10b3ee536a9a3ea52b4dbf62d86b669da5d9/sdks/python/apache_beam/ml/inference/base.py#L997) arg had no effect prior to 2.52.0. To use the behavior of arg `watch_file_pattern` prior to 2.52.0, follow the documentation at https://beam.apache.org/documentation/ml/side-input-updates/ and use `WatchFilePattern` PTransform as a SideInput. ([#28948](https://github.com/apache/beam/pulls/28948))
* `MLTransform` doesn't output artifacts such as min, max and quantiles. Instead, `MLTransform` will add a feature to output these artifacts as human readable format - [#29017](https://github.com/apache/beam/issues/29017). For now, to use the artifacts such as min and max that were produced by the eariler `MLTransform`, use `read_artifact_location` of `MLTransform`, which reads artifacts that were produced earlier in a different `MLTransform` ([#29016](https://github.com/apache/beam/pull/29016/))
* Fixed a memory leak, which affected some long-running Python pipelines: [#28246](https://github.com/apache/beam/issues/28246).

## Security Fixes
* Fixed [CVE-2023-39325](https://www.cve.org/CVERecord?id=CVE-2023-39325) (Java/Python/Go) ([#29118](https://github.com/apache/beam/issues/29118)).
* Mitigated [CVE-2023-47248](https://nvd.nist.gov/vuln/detail/CVE-2023-47248)  (Python) [#29392](https://github.com/apache/beam/issues/29392).

## Known issues

* MLTransform drops the identical elements in the output PCollection. For any duplicate elements, a single element will be emitted downstream. ([#29600](https://github.com/apache/beam/issues/29600)).
* Some Python pipelines that run with 2.52.0-2.54.0 SDKs and use large materialized side inputs might be affected by a performance regression. To restore the prior behavior on these SDK versions, supply the `--max_cache_memory_usage_mb=0` pipeline option. (Python) ([#30360](https://github.com/apache/beam/issues/30360)).
* Users who lauch Python pipelines in an environment without internet access and use the `--setup_file` pipeline option might experience an increase in pipeline submission time. This has been fixed in 2.56.0 ([#31070](https://github.com/apache/beam/pull/31070)).
* Transforms which use `SnappyCoder` are update incompatible with previous versions of the same transform (Java) on some runners. This includes PubSubIO's read ([#28655](https://github.com/apache/beam/pull/28655#issuecomment-2407839769)).

# [2.51.0] - 2023-10-03

## New Features / Improvements

* In Python, [RunInference](https://beam.apache.org/documentation/sdks/python-machine-learning/#why-use-the-runinference-api) now supports loading many models in the same transform using a [KeyedModelHandler](https://beam.apache.org/documentation/sdks/python-machine-learning/#use-a-keyed-modelhandler) ([#27628](https://github.com/apache/beam/issues/27628)).
* In Python, the [VertexAIModelHandlerJSON](https://beam.apache.org/releases/pydoc/current/apache_beam.ml.inference.vertex_ai_inference.html#apache_beam.ml.inference.vertex_ai_inference.VertexAIModelHandlerJSON) now supports passing in inference_args. These will be passed through to the Vertex endpoint as parameters.
* Added support to run `mypy` on user pipelines ([#27906](https://github.com/apache/beam/issues/27906))
* Python SDK worker start-up logs and crash logs are now captured by a buffer and logged at appropriate levels via Beam logging API. Dataflow Runner users might observe that most `worker-startup` log content is now captured by the `worker` logger. Users who relied on `print()` statements for logging might notice that some logs don't flush before pipeline succeeds - we strongly advise to use `logging` package instead of `print()` statements for logging. ([#28317](https://github.com/apache/beam/pull/28317))


## Breaking Changes

* Removed fastjson library dependency for Beam SQL. Table property is changed to be based on jackson ObjectNode (Java) ([#24154](https://github.com/apache/beam/issues/24154)).
* Removed TensorFlow from Beam Python container images [PR](https://github.com/apache/beam/pull/28424). If you have been negatively affected by this change, please comment on [#20605](https://github.com/apache/beam/issues/20605).
* Removed the parameter `t reflect.Type` from `parquetio.Write`. The element type is derived from the input PCollection (Go) ([#28490](https://github.com/apache/beam/issues/28490))
* Refactor BeamSqlSeekableTable.setUp adding a parameter joinSubsetType. [#28283](https://github.com/apache/beam/issues/28283)


## Bugfixes

* Fixed exception chaining issue in GCS connector (Python) ([#26769](https://github.com/apache/beam/issues/26769#issuecomment-1700422615)).
* Fixed streaming inserts exception handling, GoogleAPICallErrors are now retried according to retry strategy and routed to failed rows where appropriate rather than causing a pipeline error (Python) ([#21080](https://github.com/apache/beam/issues/21080)).
* Fixed a bug in Python SDK's cross-language Bigtable sink that mishandled records that don't have an explicit timestamp set: [#28632](https://github.com/apache/beam/issues/28632).


## Security Fixes
* Python containers updated, fixing [CVE-2021-30474](https://nvd.nist.gov/vuln/detail/CVE-2021-30474), [CVE-2021-30475](https://nvd.nist.gov/vuln/detail/CVE-2021-30475), [CVE-2021-30473](https://nvd.nist.gov/vuln/detail/CVE-2021-30473), [CVE-2020-36133](https://nvd.nist.gov/vuln/detail/CVE-2020-36133), [CVE-2020-36131](https://nvd.nist.gov/vuln/detail/CVE-2020-36131), [CVE-2020-36130](https://nvd.nist.gov/vuln/detail/CVE-2020-36130), and [CVE-2020-36135](https://nvd.nist.gov/vuln/detail/CVE-2020-36135)
* Used go 1.21.1 to build, fixing [CVE-2023-39320](https://security-tracker.debian.org/tracker/CVE-2023-39320)

## Known Issues

* Long-running Python pipelines might experience a memory leak: [#28246](https://github.com/apache/beam/issues/28246).
* Python pipelines using BigQuery Storage Read API might need to pin `fastavro`
  dependency to 1.8.3 or earlier on some runners that don't use Beam Docker containers: [#28811](https://github.com/apache/beam/issues/28811)
* MLTransform drops the identical elements in the output PCollection. For any duplicate elements, a single element will be emitted downstream. ([#29600](https://github.com/apache/beam/issues/29600)).


# [2.50.0] - 2023-08-30

## Highlights

* Spark 3.2.2 is used as default version for Spark runner ([#23804](https://github.com/apache/beam/issues/23804)).
* The Go SDK has a new default local runner, called Prism ([#24789](https://github.com/apache/beam/issues/24789)).
* All Beam released container images are now [multi-arch images](https://cloud.google.com/kubernetes-engine/docs/how-to/build-multi-arch-for-arm#what_is_a_multi-arch_image) that support both x86 and ARM CPU architectures.

## I/Os

* Java KafkaIO now supports picking up topics via topicPattern ([#26948](https://github.com/apache/beam/pull/26948))
* Support for read from Cosmos DB Core SQL API ([#23604](https://github.com/apache/beam/issues/23604))
* Upgraded to HBase 2.5.5 for HBaseIO. (Java) ([#27711](https://github.com/apache/beam/issues/19554))
* Added support for GoogleAdsIO source (Java) ([#27681](https://github.com/apache/beam/pull/27681)).

## New Features / Improvements

* The Go SDK now requires Go 1.20 to build. ([#27558](https://github.com/apache/beam/issues/27558))
* The Go SDK has a new default local runner, Prism. ([#24789](https://github.com/apache/beam/issues/24789)).
  * Prism is a portable runner that executes each transform independantly, ensuring coders.
  * At this point it supercedes the Go direct runner in functionality. The Go direct runner is now deprecated.
  * See https://github.com/apache/beam/blob/master/sdks/go/pkg/beam/runners/prism/README.md for the goals and features of Prism.
* Hugging Face Model Handler for RunInference added to Python SDK. ([#26632](https://github.com/apache/beam/pull/26632))
* Hugging Face Pipelines support for RunInference added to Python SDK. ([#27399](https://github.com/apache/beam/pull/27399))
* Vertex AI Model Handler for RunInference now supports private endpoints ([#27696](https://github.com/apache/beam/pull/27696))
* MLTransform transform added with support for common ML pre/postprocessing operations ([#26795](https://github.com/apache/beam/pull/26795))
* Upgraded the Kryo extension for the Java SDK to Kryo 5.5.0. This brings in bug fixes, performance improvements, and serialization of Java 14 records. ([#27635](https://github.com/apache/beam/issues/27635))
* All Beam released container images are now [multi-arch images](https://cloud.google.com/kubernetes-engine/docs/how-to/build-multi-arch-for-arm#what_is_a_multi-arch_image) that support both x86 and ARM CPU architectures. ([#27674](https://github.com/apache/beam/issues/27674)). The multi-arch container images include:
  * All versions of Go, Python, Java and Typescript SDK containers.
  * All versions of Flink job server containers.
  * Java and Python expansion service containers.
  * Transform service controller container.
  * Spark3 job server container.
* Added support for batched writes to AWS SQS for improved throughput (Java, AWS 2).([#21429](https://github.com/apache/beam/issues/21429))

## Breaking Changes

* Python SDK: Legacy runner support removed from Dataflow, all pipelines must use runner v2.
* Python SDK: Dataflow Runner will no longer stage Beam SDK from PyPI in the `--staging_location` at pipeline submission. Custom container images that are not based on Beam's default image must include Apache Beam installation.([#26996](https://github.com/apache/beam/issues/26996))

## Deprecations

* The Go Direct Runner is now Deprecated. It remains available to reduce migration churn.
  * Tests can be set back to the direct runner by overriding TestMain: `func TestMain(m *testing.M) { ptest.MainWithDefault(m, "direct") }`
  * It's recommended to fix issues seen in tests using Prism, as they can also happen on any portable runner.
  * Use the generic register package for your pipeline DoFns to ensure pipelines function on portable runners, like prism.
  * Do not rely on closures or using package globals for DoFn configuration. They don't function on portable runners.

## Bugfixes

* Fixed DirectRunner bug in Python SDK where GroupByKey gets empty PCollection and fails when pipeline option `direct_num_workers!=1`.([#27373](https://github.com/apache/beam/pull/27373))
* Fixed BigQuery I/O bug when estimating size on queries that utilize row-level security ([#27474](https://github.com/apache/beam/pull/27474))

## Known Issues

* Long-running Python pipelines might experience a memory leak: [#28246](https://github.com/apache/beam/issues/28246).
* Python Pipelines using BigQuery IO or `orjson` dependency might experience segmentation faults or get stuck: [#28318](https://github.com/apache/beam/issues/28318).
* Beam Python containers rely on a version of Debian/aom that has several security vulnerabilities: [CVE-2021-30474](https://nvd.nist.gov/vuln/detail/CVE-2021-30474), [CVE-2021-30475](https://nvd.nist.gov/vuln/detail/CVE-2021-30475), [CVE-2021-30473](https://nvd.nist.gov/vuln/detail/CVE-2021-30473), [CVE-2020-36133](https://nvd.nist.gov/vuln/detail/CVE-2020-36133), [CVE-2020-36131](https://nvd.nist.gov/vuln/detail/CVE-2020-36131), [CVE-2020-36130](https://nvd.nist.gov/vuln/detail/CVE-2020-36130), and [CVE-2020-36135](https://nvd.nist.gov/vuln/detail/CVE-2020-36135)
* Python SDK's cross-language Bigtable sink mishandles records that don't have an explicit timestamp set: [#28632](https://github.com/apache/beam/issues/28632). To avoid this issue, set explicit timestamps for all records before writing to Bigtable.
* Python SDK worker start-up logs, particularly PIP dependency installations, that are not logged at warning or higher are suppressed. This suppression is reverted in 2.51.0.
* MLTransform drops the identical elements in the output PCollection. For any duplicate elements, a single element will be emitted downstream. ([#29600](https://github.com/apache/beam/issues/29600)).

# [2.49.0] - 2023-07-17


## I/Os

* Support for Bigtable Change Streams added in Java `BigtableIO.ReadChangeStream` ([#27183](https://github.com/apache/beam/issues/27183))

## New Features / Improvements

* Allow prebuilding large images when using `--prebuild_sdk_container_engine=cloud_build`, like images depending on `tensorflow` or `torch` ([#27023](https://github.com/apache/beam/pull/27023)).
* Disabled `pip` cache when installing packages on the workers. This reduces the size of prebuilt Python container images ([#27035](https://github.com/apache/beam/pull/27035)).
* Select dedicated avro datum reader and writer (Java) ([#18874](https://github.com/apache/beam/issues/18874)).
* Timer API for the Go SDK (Go) ([#22737](https://github.com/apache/beam/issues/22737)).

## Deprecations

* Removed Python 3.7 support. ([#26447](https://github.com/apache/beam/issues/26447))

## Bugfixes

* Fixed KinesisIO `NullPointerException` when a progress check is made before the reader is started (IO) ([#23868](https://github.com/apache/beam/issues/23868))

## Known Issues

* Long-running Python pipelines might experience a memory leak: [#28246](https://github.com/apache/beam/issues/28246).
* Python pipelines using the `--impersonate_service_account` option with BigQuery IOs might fail on Dataflow ([#32030](https://github.com/apache/beam/issues/32030)). This is fixed in 2.59.0 release.


# [2.48.0] - 2023-05-31

## Highlights

* "Experimental" annotation cleanup: the annotation and concept have been removed from Beam to avoid
  the misperception of code as "not ready". Any proposed breaking changes will be subject to
  case-by-case pro/con decision making (and generally avoided) rather than using the "Experimental"
  to allow them.

## I/Os

* Added rename for GCS and copy for local filesystem (Go) ([#25779](https://github.com/apache/beam/issues/26064)).
* Added support for enhanced fan-out in KinesisIO.Read (Java) ([#19967](https://github.com/apache/beam/issues/19967)).
  * This change is not compatible with Flink savepoints created by Beam 2.46.0 applications which had KinesisIO sources.
* Added textio.ReadWithFilename transform (Go) ([#25812](https://github.com/apache/beam/issues/25812)).
* Added fileio.MatchContinuously transform (Go) ([#26186](https://github.com/apache/beam/issues/26186)).

## New Features / Improvements

* Allow passing service name for google-cloud-profiler (Python) ([#26280](https://github.com/apache/beam/issues/26280)).
* Dead letter queue support added to RunInference in Python ([#24209](https://github.com/apache/beam/issues/24209)).
* Support added for defining pre/postprocessing operations on the RunInference transform ([#26308](https://github.com/apache/beam/issues/26308))
* Adds a Docker Compose based transform service that can be used to discover and use portable Beam transforms ([#26023](https://github.com/apache/beam/pull/26023)).

## Breaking Changes

* Passing a tag into MultiProcessShared is now required in the Python SDK ([#26168](https://github.com/apache/beam/issues/26168)).
* CloudDebuggerOptions is removed (deprecated in Beam v2.47.0) for Dataflow runner as the Google Cloud Debugger service is [shutting down](https://cloud.google.com/debugger/docs/deprecations). (Java) ([#25959](https://github.com/apache/beam/issues/25959)).
* AWS 2 client providers (deprecated in Beam [v2.38.0](#2380---2022-04-20)) are finally removed ([#26681](https://github.com/apache/beam/issues/26681)).
* AWS 2 SnsIO.writeAsync (deprecated in Beam v2.37.0 due to risk of data loss) was finally removed ([#26710](https://github.com/apache/beam/issues/26710)).
* AWS 2 coders (deprecated in Beam v2.43.0 when adding Schema support for AWS Sdk Pojos) are finally removed ([#23315](https://github.com/apache/beam/issues/23315)).

## Deprecations


## Bugfixes

* Fixed Java bootloader failing with Too Long Args due to long classpaths, with a pathing jar. (Java) ([#25582](https://github.com/apache/beam/issues/25582)).

## Known Issues

* PubsubIO writes will throw *SizeLimitExceededException* for any message above 100 bytes, when used in batch (bounded) mode. (Java) ([#27000](https://github.com/apache/beam/issues/27000)).
* Long-running Python pipelines might experience a memory leak: [#28246](https://github.com/apache/beam/issues/28246).
* Python SDK's cross-language Bigtable sink mishandles records that don't have an explicit timestamp set: [#28632](https://github.com/apache/beam/issues/28632). To avoid this issue, set explicit timestamps for all records before writing to Bigtable.


# [2.47.0] - 2023-05-10

## Highlights

* Apache Beam adds Python 3.11 support ([#23848](https://github.com/apache/beam/issues/23848)).

## I/Os

* BigQuery Storage Write API is now available in Python SDK via cross-language ([#21961](https://github.com/apache/beam/issues/21961)).
* Added HbaseIO support for writing RowMutations (ordered by rowkey) to Hbase (Java) ([#25830](https://github.com/apache/beam/issues/25830)).
* Added fileio transforms MatchFiles, MatchAll and ReadMatches (Go) ([#25779](https://github.com/apache/beam/issues/25779)).
* Add integration test for JmsIO + fix issue with multiple connections (Java) ([#25887](https://github.com/apache/beam/issues/25887)).

## New Features / Improvements

* The Flink runner now supports Flink 1.16.x ([#25046](https://github.com/apache/beam/issues/25046)).
* Schema'd PTransforms can now be directly applied to Beam dataframes just like PCollections.
  (Note that when doing multiple operations, it may be more efficient to explicitly chain the operations
  like `df | (Transform1 | Transform2 | ...)` to avoid excessive conversions.)
* The Go SDK adds new transforms periodic.Impulse and periodic.Sequence that extends support
  for slowly updating side input patterns. ([#23106](https://github.com/apache/beam/issues/23106))
* Several Google client libraries in Python SDK dependency chain were updated to latest available major versions. ([#24599](https://github.com/apache/beam/pull/24599))

## Breaking Changes

* If a main session fails to load, the pipeline will now fail at worker startup. ([#25401](https://github.com/apache/beam/issues/25401)).
* Python pipeline options will now ignore unparsed command line flags prefixed with a single dash. ([#25943](https://github.com/apache/beam/issues/25943)).
* The SmallestPerKey combiner now requires keyword-only arguments for specifying optional parameters, such as `key` and `reverse`. ([#25888](https://github.com/apache/beam/issues/25888)).

## Deprecations

* Cloud Debugger support and its pipeline options are deprecated and will be removed in the next Beam version,
  in response to the Google Cloud Debugger service [turning down](https://cloud.google.com/debugger/docs/deprecations). (Java) ([#25959](https://github.com/apache/beam/issues/25959)).

## Bugfixes

* BigQuery sink in STORAGE_WRITE_API mode in batch pipelines could result in data consistency issues during the handling of other unrelated transient errors for Beam SDKs 2.35.0 - 2.46.0 (inclusive). For more details see: https://github.com/apache/beam/issues/26521

## Known Issues

* The google-cloud-profiler dependency was accidentally removed from Beam's Python Docker
  Image [#26998](https://github.com/apache/beam/issues/26698). [Dataflow Docker images](https://cloud.google.com/dataflow/docs/concepts/sdk-worker-dependencies) still preinstall this dependency.
* Long-running Python pipelines might experience a memory leak: [#28246](https://github.com/apache/beam/issues/28246).

# [2.46.0] - 2023-03-10

## Highlights

* Java SDK containers migrated to [Eclipse Temurin](https://hub.docker.com/_/eclipse-temurin)
  as a base. This change migrates away from the deprecated [OpenJDK](https://hub.docker.com/_/openjdk)
  container. Eclipse Temurin is currently based upon Ubuntu 22.04 while the OpenJDK
  container was based upon Debian 11.
* RunInference PTransform will accept model paths as SideInputs in Python SDK. ([#24042](https://github.com/apache/beam/issues/24042))
* RunInference supports ONNX runtime in Python SDK ([#22972](https://github.com/apache/beam/issues/22972))
* Tensorflow Model Handler for RunInference in Python SDK ([#25366](https://github.com/apache/beam/issues/25366))
* Java SDK modules migrated to use `:sdks:java:extensions:avro` ([#24748](https://github.com/apache/beam/issues/24748))

## I/Os

* Added in JmsIO a retry policy for failed publications (Java) ([#24971](https://github.com/apache/beam/issues/24971)).
* Support for `LZMA` compression/decompression of text files added to the Python SDK ([#25316](https://github.com/apache/beam/issues/25316))
* Added ReadFrom/WriteTo Csv/Json as top-level transforms to the Python SDK.

## New Features / Improvements

* Add UDF metrics support for Samza portable mode.
* Option for SparkRunner to avoid the need of SDF output to fit in memory ([#23852](https://github.com/apache/beam/issues/23852)).
  This helps e.g. with ParquetIO reads. Turn the feature on by adding experiment `use_bounded_concurrent_output_for_sdf`.
* Add `WatchFilePattern` transform, which can be used as a side input to the RunInference PTransfrom to watch for model updates using a file pattern. ([#24042](https://github.com/apache/beam/issues/24042))
* Add support for loading TorchScript models with `PytorchModelHandler`. The TorchScript model path can be
  passed to PytorchModelHandler using `torch_script_model_path=<path_to_model>`. ([#25321](https://github.com/apache/beam/pull/25321))
* The Go SDK now requires Go 1.19 to build. ([#25545](https://github.com/apache/beam/pull/25545))
* The Go SDK now has an initial native Go implementation of a portable Beam Runner called Prism. ([#24789](https://github.com/apache/beam/pull/24789))
  * For more details and current state see https://github.com/apache/beam/tree/master/sdks/go/pkg/beam/runners/prism.

## Breaking Changes

* The deprecated SparkRunner for Spark 2 (see [2.41.0](#2410---2022-08-23)) was removed ([#25263](https://github.com/apache/beam/pull/25263)).
* Python's BatchElements performs more aggressive batching in some cases,
  capping at 10 second rather than 1 second batches by default and excluding
  fixed cost in this computation to better handle cases where the fixed cost
  is larger than a single second. To get the old behavior, one can pass
  `target_batch_duration_secs_including_fixed_cost=1` to BatchElements.
* Dataflow runner enables sibling SDK protocol for Python pipelines using custom containers on Beam 2.46.0 and newer SDKs.
  If your Python pipeline starts to stall after you switch to 2.46.0 and you use a custom container, please verify
  that your custom container does not include artifacts from older Beam SDK releases. In particular, check in your `Dockerfile`
  that the Beam container entrypoint and/or Beam base image version match the Beam SDK version used at job submission.

## Deprecations

* Avro related classes are deprecated in module `beam-sdks-java-core` and will be eventually removed. Please, migrate to a new module `beam-sdks-java-extensions-avro` instead by importing the classes from `org.apache.beam.sdk.extensions.avro` package.
  For the sake of migration simplicity, the relative package path and the whole class hierarchy of Avro related classes in new module is preserved the same as it was before.
  For example, import `org.apache.beam.sdk.extensions.avro.coders.AvroCoder` class instead of`org.apache.beam.sdk.coders.AvroCoder`. ([#24749](https://github.com/apache/beam/issues/24749)).

## Bugfixes


# [2.45.0] - 2023-02-15

## I/Os

* Support for X source added (Java/Python) ([#X](https://github.com/apache/beam/issues/X)).
* MongoDB IO connector added (Go) ([#24575](https://github.com/apache/beam/issues/24575)).

## New Features / Improvements

* RunInference Wrapper with Sklearn Model Handler support added in Go SDK ([#24497](https://github.com/apache/beam/issues/23382)).
* Adding override of allowed TLS algorithms (Java), now maintaining the disabled/legacy algorithms
  present in 2.43.0 (up to 1.8.0_342, 11.0.16, 17.0.2 for respective Java versions). This is accompanied
  by an explicit re-enabling of TLSv1 and TLSv1.1 for Java 8 and Java 11.
* Add UDF metrics support for Samza portable mode.

## Breaking Changes

* Portable Java pipelines, Go pipelines, Python streaming pipelines, and portable Python batch
  pipelines on Dataflow are required to use Runner V2. The `disable_runner_v2`,
  `disable_runner_v2_until_2023`, `disable_prime_runner_v2` experiments will raise an error during
  pipeline construction. You can no longer specify the Dataflow worker jar override. Note that
  non-portable Java jobs and non-portable Python batch jobs are not impacted. ([#24515](https://github.com/apache/beam/issues/24515)).
* Beam now requires `pyarrow>=3` and `pandas>=1.4.3` since older versions are not compatible with `numpy==1.24.0`.

## Bugfixes

* Avoids Cassandra syntax error when user-defined query has no where clause in it (Java) ([#24829](https://github.com/apache/beam/issues/24829)).
* Fixed JDBC connection failures (Java) during handshake due to deprecated TLSv1(.1) protocol for the JDK. ([#24623](https://github.com/apache/beam/issues/24623))
* Fixed Python BigQuery Batch Load write may truncate valid data when deposition sets to WRITE_TRUNCATE and incoming data is large (Python) ([#24623](https://github.com/apache/beam/issues/24535)).

# [2.44.0] - 2023-01-12

## I/Os

* Support for Bigtable sink (Write and WriteBatch) added (Go) ([#23324](https://github.com/apache/beam/issues/23324)).
* S3 implementation of the Beam filesystem (Go) ([#23991](https://github.com/apache/beam/issues/23991)).
* Support for SingleStoreDB source and sink added (Java) ([#22617](https://github.com/apache/beam/issues/22617)).
* Added support for DefaultAzureCredential authentication in Azure Filesystem (Python) ([#24210](https://github.com/apache/beam/issues/24210)).

## New Features / Improvements

* Beam now provides a portable "runner" that can render pipeline graphs with
  graphviz.  See `python -m apache_beam.runners.render --help` for more details.
* Local packages can now be used as dependencies in the requirements.txt file, rather
  than requiring them to be passed separately via the `--extra_package` option
  (Python) ([#23684](https://github.com/apache/beam/pull/23684)).
* Pipeline Resource Hints now supported via `--resource_hints` flag (Go) ([#23990](https://github.com/apache/beam/pull/23990)).
* Make Python SDK containers reusable on portable runners by installing dependencies to temporary venvs ([BEAM-12792](https://issues.apache.org/jira/browse/BEAM-12792), [#16658](https://github.com/apache/beam/pull/16658)).
* RunInference model handlers now support the specification of a custom inference function in Python ([#22572](https://github.com/apache/beam/issues/22572)).
* Support for `map_windows` urn added to Go SDK ([#24307](https://github.apache/beam/pull/24307)).

## Breaking Changes

* `ParquetIO.withSplit` was removed since splittable reading has been the default behavior since 2.35.0. The effect of
  this change is to drop support for non-splittable reading (Java)([#23832](https://github.com/apache/beam/issues/23832)).
* `beam-sdks-java-extensions-google-cloud-platform-core` is no longer a
  dependency of the Java SDK Harness. Some users of a portable runner (such as Dataflow Runner v2)
  may have an undeclared dependency on this package (for example using GCS with
  TextIO) and will now need to declare the dependency.
* `beam-sdks-java-core` is no longer a dependency of the Java SDK Harness. Users of a portable
  runner (such as Dataflow Runner v2) will need to provide this package and its dependencies.
* Slices now use the Beam Iterable Coder. This enables cross language use, but breaks pipeline updates
  if a Slice type is used as a PCollection element or State API element. (Go)[#24339](https://github.com/apache/beam/issues/24339)
* If you activated a virtual environment in your custom container image, this environment might no longer be activated, since a new environment will be created (see the note about [BEAM-12792](https://issues.apache.org/jira/browse/BEAM-12792) above).
  To work around, install dependencies into the default (global) python environment. When using poetry you may need to use `poetry config virtualenvs.create false` before installing deps, see an example in: [#25085](https://github.com/apache/beam/issues/25085).
  If you were negatively impacted by this change and cannot find a workaround, feel free to chime in on [#16658](https://github.com/apache/beam/pull/16658).
  To disable this behavior, you could upgrade to Beam 2.48.0 and set an environment variable
  `ENV RUN_PYTHON_SDK_IN_DEFAULT_ENVIRONMENT=1` in your Dockerfile.

## Deprecations

* X behavior is deprecated and will be removed in X versions ([#X](https://github.com/apache/beam/issues/X)).

## Bugfixes

* Fixed X (Java/Python) ([#X](https://github.com/apache/beam/issues/X)).
* Fixed JmsIO acknowledgment issue (Java) ([#20814](https://github.com/apache/beam/issues/20814))
* Fixed Beam SQL CalciteUtils (Java) and Cross-language JdbcIO (Python) did not support JDBC CHAR/VARCHAR, BINARY/VARBINARY logical types ([#23747](https://github.com/apache/beam/issues/23747), [#23526](https://github.com/apache/beam/issues/23526)).
* Ensure iterated and emitted types are used with the generic register package are registered with the type and schema registries.(Go) ([#23889](https://github.com/apache/beam/pull/23889))


# [2.43.0] - 2022-11-17

## Highlights

* Python 3.10 support in Apache Beam ([#21458](https://github.com/apache/beam/issues/21458)).
* An initial implementation of a runner that allows us to run Beam pipelines on Dask. Try it out and give us feedback! (Python) ([#18962](https://github.com/apache/beam/issues/18962)).

## I/Os

* Decreased TextSource CPU utilization by 2.3x (Java) ([#23193](https://github.com/apache/beam/issues/23193)).
* Fixed bug when using SpannerIO with RuntimeValueProvider options (Java) ([#22146](https://github.com/apache/beam/issues/22146)).
* Fixed issue for unicode rendering on WriteToBigQuery ([#22312](https://github.com/apache/beam/issues/22312))
* Remove obsolete variants of BigQuery Read and Write, always using Beam-native variant
  ([#23564](https://github.com/apache/beam/issues/23564) and [#23559](https://github.com/apache/beam/issues/23559)).
* Bumped google-cloud-spanner dependency version to 3.x for Python SDK ([#21198](https://github.com/apache/beam/issues/21198)).

## New Features / Improvements

* Dataframe wrapper added in Go SDK via Cross-Language (with automatic expansion service). (Go) ([#23384](https://github.com/apache/beam/issues/23384)).
* Name all Java threads to aid in debugging ([#23049](https://github.com/apache/beam/issues/23049)).
* An initial implementation of a runner that allows us to run Beam pipelines on Dask. (Python) ([#18962](https://github.com/apache/beam/issues/18962)).
* Allow configuring GCP OAuth scopes via pipeline options. This unblocks usages of Beam IOs that require additional scopes.
  For example, this feature makes it possible to access Google Drive backed tables in BigQuery ([#23290](https://github.com/apache/beam/issues/23290)).
* An example for using Python RunInference from Java ([#23290](https://github.com/apache/beam/pull/23619)).
* Data can now be read from BigQuery and directly plumbed into a DeferredDataframe in the Dataframe API. Users no longer have to re-specify the schema in this case ([#22907](https://github.com/apache/beam/pull/22907)).

## Breaking Changes

* CoGroupByKey transform in Python SDK has changed the output typehint. The typehint component representing grouped values changed from List to Iterable,
  which more accurately reflects the nature of the arbitrarily large output collection. [#21556](https://github.com/apache/beam/issues/21556) Beam users may see an error on transforms downstream from CoGroupByKey. Users must change methods expecting a List to expect an Iterable going forward. See [document](https://docs.google.com/document/d/1RIzm8-g-0CyVsPb6yasjwokJQFoKHG4NjRUcKHKINu0) for information and fixes.
* The PortableRunner for Spark assumes Spark 3 as default Spark major version unless configured otherwise using `--spark_version`.
  Spark 2 support is deprecated and will be removed soon ([#23728](https://github.com/apache/beam/issues/23728)).

## Bugfixes

* Fixed Python cross-language JDBC IO Connector cannot read or write rows containing Numeric/Decimal type values ([#19817](https://github.com/apache/beam/issues/19817)).

# [2.42.0] - 2022-10-17

## Highlights

* Added support for stateful DoFns to the Go SDK.
* Added support for [Batched
  DoFns](https://beam.apache.org/documentation/programming-guide/#batched-dofns)
  to the Python SDK.

## New Features / Improvements

* Added support for Zstd compression to the Python SDK.
* Added support for Google Cloud Profiler to the Go SDK.
* Added support for stateful DoFns to the Go SDK.

## Breaking Changes

* The Go SDK's Row Coder now uses a different single-precision float encoding for float32 types to match Java's behavior ([#22629](https://github.com/apache/beam/issues/22629)).

## Bugfixes

* Fixed Python cross-language JDBC IO Connector cannot read or write rows containing Timestamp type values [#19817](https://github.com/apache/beam/issues/19817).
* Fixed `AfterProcessingTime` behavior in Python's `DirectRunner` to match Java ([#23071](https://github.com/apache/beam/issues/23071))

## Known Issues

* Go SDK doesn't yet support Slowly Changing Side Input pattern ([#23106](https://github.com/apache/beam/issues/23106))

# [2.41.0] - 2022-08-23

## I/Os

* Projection Pushdown optimizer is now on by default for streaming, matching the behavior of batch pipelines since 2.38.0. If you encounter a bug with the optimizer, please file an issue and disable the optimizer using pipeline option `--experiments=disable_projection_pushdown`.

## New Features / Improvements

* Previously available in Java sdk, Python sdk now also supports logging level overrides per module. ([#18222](https://github.com/apache/beam/issues/18222)).
* Added support for accessing GCP PubSub Message ordering keys (Java) ([BEAM-13592](https://issues.apache.org/jira/browse/BEAM-13592))

## Breaking Changes

* Projection Pushdown optimizer may break Dataflow upgrade compatibility for optimized pipelines when it removes unused fields. If you need to upgrade and encounter a compatibility issue, disable the optimizer using pipeline option `--experiments=disable_projection_pushdown`.

## Deprecations

* Support for Spark 2.4.x is deprecated and will be dropped with the release of Beam 2.44.0 or soon after (Spark runner) ([#22094](https://github.com/apache/beam/issues/22094)).
* The modules [amazon-web-services](https://github.com/apache/beam/tree/master/sdks/java/io/amazon-web-services) and
  [kinesis](https://github.com/apache/beam/tree/master/sdks/java/io/kinesis) for AWS Java SDK v1 are deprecated
  in favor of [amazon-web-services2](https://github.com/apache/beam/tree/master/sdks/java/io/amazon-web-services2)
  and will be eventually removed after a few Beam releases (Java) ([#21249](https://github.com/apache/beam/issues/21249)).

## Bugfixes

* Fixed a condition where retrying queries would yield an incorrect cursor in the Java SDK Firestore Connector ([#22089](https://github.com/apache/beam/issues/22089)).
* Fixed plumbing allowed lateness in Go SDK. It was ignoring the user set value earlier and always used to set to 0. ([#22474](https://github.com/apache/beam/issues/22474)).


# [2.40.0] - 2022-06-25

## Highlights

* Added [RunInference](https://s.apache.org/inference-sklearn-pytorch) API, a framework agnostic transform for inference. With this release, PyTorch and Scikit-learn are supported by the transform.
    See also example at apache_beam/examples/inference/pytorch_image_classification.py

## I/Os

* Upgraded to Hive 3.1.3 for HCatalogIO. Users can still provide their own version of Hive. (Java) ([Issue-19554](https://github.com/apache/beam/issues/19554)).

## New Features / Improvements

* Go SDK users can now use generic registration functions to optimize their DoFn execution. ([BEAM-14347](https://issues.apache.org/jira/browse/BEAM-14347))
* Go SDK users may now write self-checkpointing Splittable DoFns to read from streaming sources. ([BEAM-11104](https://issues.apache.org/jira/browse/BEAM-11104))
* Go SDK textio Reads have been moved to Splittable DoFns exclusively. ([BEAM-14489](https://issues.apache.org/jira/browse/BEAM-14489))
* Pipeline drain support added for Go SDK has now been tested. ([BEAM-11106](https://issues.apache.org/jira/browse/BEAM-11106))
* Go SDK users can now see heap usage, sideinput cache stats, and active process bundle stats in Worker Status. ([BEAM-13829](https://issues.apache.org/jira/browse/BEAM-13829))

## Breaking Changes

* The Go Sdk now requires a minimum version of 1.18 in order to support generics ([BEAM-14347](https://issues.apache.org/jira/browse/BEAM-14347)).
* synthetic.SourceConfig field types have changed to int64 from int for better compatibility with Flink's use of Logical types in Schemas (Go) ([BEAM-14173](https://issues.apache.org/jira/browse/BEAM-14173))
* Default coder updated to compress sources used with `BoundedSourceAsSDFWrapperFn` and `UnboundedSourceAsSDFWrapper`.

## Bugfixes
* Fixed Java expansion service to allow specific files to stage ([BEAM-14160](https://issues.apache.org/jira/browse/BEAM-14160)).
* Fixed Elasticsearch connection when using both ssl and username/password (Java) ([BEAM-14000](https://issues.apache.org/jira/browse/BEAM-14000))

# [2.39.0] - 2022-05-25

## Highlights

* Watermark estimation is now supported in the Go SDK ([BEAM-11105](https://issues.apache.org/jira/browse/BEAM-11105)).
* Support for impersonation credentials added to dataflow runner in the Java and Python SDK ([BEAM-14014](https://issues.apache.org/jira/browse/BEAM-14014)).
* Implemented Apache PulsarIO ([BEAM-8218](https://issues.apache.org/jira/browse/BEAM-8218)).

## I/Os

* JmsIO gains the ability to map any kind of input to any subclass of `javax.jms.Message` (Java) ([BEAM-16308](https://issues.apache.org/jira/browse/BEAM-16308)).
* JmsIO introduces the ability to write to dynamic topics (Java) ([BEAM-16308](https://issues.apache.org/jira/browse/BEAM-16308)).
  * A `topicNameMapper` must be set to extract the topic name from the input value.
  * A `valueMapper` must be set to convert the input value to JMS message.
* Reduce number of threads spawned by BigqueryIO StreamingInserts (
  [BEAM-14283](https://issues.apache.org/jira/browse/BEAM-14283)).
* Implemented Apache PulsarIO ([BEAM-8218](https://issues.apache.org/jira/browse/BEAM-8218)).


## New Features / Improvements

* Support for flink scala 2.12, because most of the libraries support version 2.12 onwards. ([beam-14386](https://issues.apache.org/jira/browse/BEAM-14386))
* 'Manage Clusters' JupyterLab extension added for users to configure usage of Dataproc clusters managed by Interactive Beam (Python) ([BEAM-14130](https://issues.apache.org/jira/browse/BEAM-14130)).
* Pipeline drain support added for Go SDK ([BEAM-11106](https://issues.apache.org/jira/browse/BEAM-11106)). **Note: this feature is not yet fully validated and should be treated as experimental in this release.**
* `DataFrame.unstack()`, `DataFrame.pivot() ` and  `Series.unstack()`
  implemented for DataFrame API ([BEAM-13948](https://issues.apache.org/jira/browse/BEAM-13948), [BEAM-13966](https://issues.apache.org/jira/browse/BEAM-13966)).
* Support for impersonation credentials added to dataflow runner in the Java and Python SDK ([BEAM-14014](https://issues.apache.org/jira/browse/BEAM-14014)).
* Implemented Jupyterlab extension for managing Dataproc clusters ([BEAM-14130](https://issues.apache.org/jira/browse/BEAM-14130)).
* ExternalPythonTransform API added for easily invoking Python transforms from
  Java ([BEAM-14143](https://issues.apache.org/jira/browse/BEAM-14143)).
* Added Add support for Elasticsearch 8.x ([BEAM-14003](https://issues.apache.org/jira/browse/BEAM-14003)).
* Shard aware Kinesis record aggregation (AWS Sdk v2), ([BEAM-14104](https://issues.apache.org/jira/browse/BEAM-14104)).
* Upgrade to ZetaSQL 2022.04.1 ([BEAM-14348](https://issues.apache.org/jira/browse/BEAM-14348)).
* Fixed ReadFromBigQuery cannot be used with the interactive runner ([BEAM-14112](https://issues.apache.org/jira/browse/BEAM-14112)).


## Breaking Changes

* Unused functions `ShallowCloneParDoPayload()`, `ShallowCloneSideInput()`, and `ShallowCloneFunctionSpec()` have been removed from the Go SDK's pipelinex package ([BEAM-13739](https://issues.apache.org/jira/browse/BEAM-13739)).
* JmsIO requires an explicit `valueMapper` to be set ([BEAM-16308](https://issues.apache.org/jira/browse/BEAM-16308)). You can use the `TextMessageMapper` to convert `String` inputs to JMS `TestMessage`s:
```java
  JmsIO.<String>write()
        .withConnectionFactory(jmsConnectionFactory)
        .withValueMapper(new TextMessageMapper());
```
* Coders in Python are expected to inherit from Coder. ([BEAM-14351](https://issues.apache.org/jira/browse/BEAM-14351)).
* New abstract method `metadata()` added to io.filesystem.FileSystem in the
  Python SDK. ([BEAM-14314](https://issues.apache.org/jira/browse/BEAM-14314))

## Deprecations

* Flink 1.11 is no longer supported ([BEAM-14139](https://issues.apache.org/jira/browse/BEAM-14139)).
* Python 3.6 is no longer supported ([BEAM-13657](https://issues.apache.org/jira/browse/BEAM-13657)).

## Bugfixes

* Fixed Java Spanner IO NPE when ProjectID not specified in template executions (Java) ([BEAM-14405](https://issues.apache.org/jira/browse/BEAM-14405)).
* Fixed potential NPE in BigQueryServicesImpl.getErrorInfo (Java) ([BEAM-14133](https://issues.apache.org/jira/browse/BEAM-14133)).


# [2.38.0] - 2022-04-20

## I/Os
* Introduce projection pushdown optimizer to the Java SDK ([BEAM-12976](https://issues.apache.org/jira/browse/BEAM-12976)). The optimizer currently only works on the [BigQuery Storage API](https://beam.apache.org/documentation/io/built-in/google-bigquery/#storage-api), but more I/Os will be added in future releases. If you encounter a bug with the optimizer, please file a JIRA and disable the optimizer using pipeline option `--experiments=disable_projection_pushdown`.
* A new IO for Neo4j graph databases was added. ([BEAM-1857](https://issues.apache.org/jira/browse/BEAM-1857))  It has the ability to update nodes and relationships using UNWIND statements and to read data using cypher statements with parameters.
* `amazon-web-services2` has reached feature parity and is finally recommended over the earlier `amazon-web-services` and `kinesis` modules (Java). These will be deprecated in one of the next releases ([BEAM-13174](https://issues.apache.org/jira/browse/BEAM-13174)).
  * Long outstanding write support for `Kinesis` was added ([BEAM-13175](https://issues.apache.org/jira/browse/BEAM-13175)).
  * Configuration was simplified and made consistent across all IOs, including the usage of `AwsOptions` ([BEAM-13563](https://issues.apache.org/jira/browse/BEAM-13563), [BEAM-13663](https://issues.apache.org/jira/browse/BEAM-13663), [BEAM-13587](https://issues.apache.org/jira/browse/BEAM-13587)).
  * Additionally, there's a long list of recent improvements and fixes to
    `S3` Filesystem ([BEAM-13245](https://issues.apache.org/jira/browse/BEAM-13245), [BEAM-13246](https://issues.apache.org/jira/browse/BEAM-13246), [BEAM-13441](https://issues.apache.org/jira/browse/BEAM-13441), [BEAM-13445](https://issues.apache.org/jira/browse/BEAM-13445), [BEAM-14011](https://issues.apache.org/jira/browse/BEAM-14011)),
    `DynamoDB` IO ([BEAM-13209](https://issues.apache.org/jira/browse/BEAM-13009), [BEAM-13209](https://issues.apache.org/jira/browse/BEAM-13209)),
    `SQS` IO ([BEAM-13631](https://issues.apache.org/jira/browse/BEAM-13631), [BEAM-13510](https://issues.apache.org/jira/browse/BEAM-13510)) and others.

## New Features / Improvements

* Pipeline dependencies supplied through `--requirements_file` will now be staged to the runner using binary distributions (wheels) of the PyPI packages for linux_x86_64 platform ([BEAM-4032](https://issues.apache.org/jira/browse/BEAM-4032)). To restore the behavior to use source distributions, set pipeline option `--requirements_cache_only_sources`. To skip staging the packages at submission time, set pipeline option `--requirements_cache=skip` (Python).
* The Flink runner now supports Flink 1.14.x ([BEAM-13106](https://issues.apache.org/jira/browse/BEAM-13106)).
* Interactive Beam now supports remotely executing Flink pipelines on Dataproc (Python) ([BEAM-14071](https://issues.apache.org/jira/browse/BEAM-14071)).

## Breaking Changes

* (Python) Previously `DoFn.infer_output_types` was expected to return `Iterable[element_type]` where `element_type` is the PCollection elemnt type. It is now expected to return `element_type`. Take care if you have overriden `infer_output_type` in a `DoFn` (this is not common). See [BEAM-13860](https://issues.apache.org/jira/browse/BEAM-13860).
* (`amazon-web-services2`) The types of `awsRegion` / `endpoint` in `AwsOptions` changed from String to `Region` / `URI` ([BEAM-13563](https://issues.apache.org/jira/browse/BEAM-13563)).

## Deprecations

* Beam 2.38.0 will be the last minor release to support Flink 1.11.
* (`amazon-web-services2`) Client providers (`withXYZClientProvider()`) as well as IO specific `RetryConfiguration`s are deprecated, instead use `withClientConfiguration()` or `AwsOptions` to configure AWS IOs / clients.
  Custom implementations of client providers shall be replaced with a respective `ClientBuilderFactory` and configured through `AwsOptions` ([BEAM-13563](https://issues.apache.org/jira/browse/BEAM-13563)).

## Bugfixes

* Fix S3 copy for large objects (Java) ([BEAM-14011](https://issues.apache.org/jira/browse/BEAM-14011))
* Fix quadratic behavior of pipeline canonicalization (Go) ([BEAM-14128](https://issues.apache.org/jira/browse/BEAM-14128))
  * This caused unnecessarily long pre-processing times before job submission for large complex pipelines.
* Fix `pyarrow` version parsing (Python)([BEAM-14235](https://issues.apache.org/jira/browse/BEAM-14235))

## Known Issues

* Some pipelines that use Java SpannerIO may raise a NPE when the project ID is not specified ([BEAM-14405](https://issues.apache.org/jira/browse/BEAM-14405))

# [2.37.0] - 2022-03-04

## Highlights
* Java 17 support for Dataflow ([BEAM-12240](https://issues.apache.org/jira/browse/BEAM-12240)).
  * Users using Dataflow Runner V2 may see issues with state cache due to inaccurate object sizes ([BEAM-13695](https://issues.apache.org/jira/browse/BEAM-13695)).
  * ZetaSql is currently unsupported ([issue](https://github.com/google/zetasql/issues/89)).
* Python 3.9 support in Apache Beam ([BEAM-12000](https://issues.apache.org/jira/browse/BEAM-12000)).

## I/Os

* Go SDK now has wrappers for the following Cross Language Transforms from Java, along with automatic expansion service startup for each.
    *  JDBCIO ([BEAM-13293](https://issues.apache.org/jira/browse/BEAM-13293)).
    *  Debezium ([BEAM-13761](https://issues.apache.org/jira/browse/BEAM-13761)).
    *  BeamSQL ([BEAM-13683](https://issues.apache.org/jira/browse/BEAM-13683)).
    *  BiqQuery ([BEAM-13732](https://issues.apache.org/jira/browse/BEAM-13732)).
    *  KafkaIO now also has automatic expansion service startup. ([BEAM-13821](https://issues.apache.org/jira/browse/BEAM-13821)).

## New Features / Improvements

* DataFrame API now supports pandas 1.4.x ([BEAM-13605](https://issues.apache.org/jira/browse/BEAM-13605)).
* Go SDK DoFns can now observe trigger panes directly ([BEAM-13757](https://issues.apache.org/jira/browse/BEAM-13757)).
* Added option to specify a caching directory in Interactive Beam (Python) ([BEAM-13685](https://issues.apache.org/jira/browse/BEAM-13685)).
* Added support for caching batch pipelines to GCS in Interactive Beam (Python) ([BEAM-13734](https://issues.apache.org/jira/browse/BEAM-13734)).

## Breaking Changes

## Deprecations

## Bugfixes

## Known Issues

* On rare occations, Python Datastore source may swallow some exceptions. Users are adviced to upgrade to Beam 2.38.0 or later ([BEAM-14282](https://issues.apache.org/jira/browse/BEAM-14282))
* On rare occations, Python GCS source may swallow some exceptions. Users are adviced to upgrade to Beam 2.38.0 or later ([BEAM-14282](https://issues.apache.org/jira/browse/BEAM-14282))

# [2.36.0] - 2022-02-07

## I/Os

* Support for stopReadTime on KafkaIO SDF (Java).([BEAM-13171](https://issues.apache.org/jira/browse/BEAM-13171)).
* Added ability to register URI schemes to use the S3 protocol via FileIO using amazon-web-services2 (amazon-web-services already had this ability). ([BEAM-12435](https://issues.apache.org/jira/brows/BEAM-12435), [BEAM-13245](https://issues.apache.org/jira/brows/BEAM-13245)).

## New Features / Improvements

* Added support for cloudpickle as a pickling library for Python SDK ([BEAM-8123](https://issues.apache.org/jira/browse/BEAM-8123)). To use cloudpickle, set pipeline option: --pickler_lib=cloudpickle
* Added option to specify triggering frequency when streaming to BigQuery (Python) ([BEAM-12865](https://issues.apache.org/jira/browse/BEAM-12865)).
* Added option to enable caching uploaded artifacts across job runs for Python Dataflow jobs ([BEAM-13459](https://issues.apache.org/jira/browse/BEAM-13459)).  To enable, set pipeline option: --enable_artifact_caching, this will be enabled by default in a future release.

## Breaking Changes

* Updated the jedis from 3.x to 4.x to Java RedisIO. If you are using RedisIO and using jedis directly, please refer to [this page](https://github.com/redis/jedis/blob/v4.0.0/docs/3to4.md) to update it. ([BEAM-12092](https://issues.apache.org/jira/browse/BEAM-12092)).
* Datatype of timestamp fields in `SqsMessage` for AWS IOs for SDK v2 was changed from `String` to `long`, visibility of all fields was fixed from `package private` to `public` [BEAM-13638](https://issues.apache.org/jira/browse/BEAM-13638).

## Bugfixes

* Properly check output timestamps on elements output from DoFns, timers, and onWindowExpiration in Java [BEAM-12931](https://issues.apache.org/jira/browse/BEAM-12931).
* Fixed a bug with DeferredDataFrame.xs when used with a non-tuple key
  ([BEAM-13421](https://issues.apache.org/jira/browse/BEAM-13421])).

# Known Issues

* Users may encounter an unexpected java.lang.ArithmeticException when outputting a timestamp
  for an element further than allowedSkew from an allowed DoFN skew set to a value more than
  Integer.MAX_VALUE.
* On rare occations, Python Datastore source may swallow some exceptions. Users are adviced to upgrade to Beam 2.38.0 or later ([BEAM-14282](https://issues.apache.org/jira/browse/BEAM-14282))
* On rare occations, Python GCS source may swallow some exceptions. Users are adviced to upgrade to Beam 2.38.0 or later ([BEAM-14282](https://issues.apache.org/jira/browse/BEAM-14282))
* On rare occations, Java SpannerIO source may swallow some exceptions. Users are adviced to upgrade to Beam 2.37.0 or later ([BEAM-14005](https://issues.apache.org/jira/browse/BEAM-14005))

# [2.35.0] - 2021-12-29

## Highlights

* MultiMap side inputs are now supported by the Go SDK ([BEAM-3293](https://issues.apache.org/jira/browse/BEAM-3293)).
* Side inputs are supported within Splittable DoFns for Dataflow Runner V1 and Dataflow Runner V2. ([BEAM-12522](https://issues.apache.org/jira/browse/BEAM-12522)).
* Upgrades Log4j version used in test suites (Apache Beam testing environment only, not for end user consumption) to 2.17.0([BEAM-13434](https://issues.apache.org/jira/browse/BEAM-13434)).
    Note that Apache Beam versions do not depend on the Log4j 2 dependency (log4j-core) impacted by [CVE-2021-44228](https://cve.mitre.org/cgi-bin/cvename.cgi?name=CVE-2021-44228).
    However we urge users to update direct and indirect dependencies (if any) on Log4j 2 to the latest version by updating their build configuration and redeploying impacted pipelines.

## I/Os

* We changed the data type for ranges in `JdbcIO.readWithPartitions` from `int` to `long` ([BEAM-13149](https://issues.apache.org/jira/browse/BEAM-13149)).
    This is a relatively minor breaking change, which we're implementing to improve the usability of the transform without increasing cruft.
    This transform is relatively new, so we may implement other breaking changes in the future to improve its usability.
* Side inputs are supported within Splittable DoFns for Dataflow Runner V1 and Dataflow Runner V2. ([BEAM-12522](https://issues.apache.org/jira/browse/BEAM-12522)).

## New Features / Improvements

* Added custom delimiters to Python TextIO reads ([BEAM-12730](https://issues.apache.org/jira/browse/BEAM-12730)).
* Added escapechar parameter to Python TextIO reads ([BEAM-13189](https://issues.apache.org/jira/browse/BEAM-13189)).
* Splittable reading is enabled by default while reading data with ParquetIO ([BEAM-12070](https://issues.apache.org/jira/browse/BEAM-12070)).
* DoFn Execution Time metrics added to Go ([BEAM-13001](https://issues.apache.org/jira/browse/BEAM-13001)).
* Cross-bundle side input caching is now available in the Go SDK for runners that support the feature by setting the EnableSideInputCache hook ([BEAM-11097](https://issues.apache.org/jira/browse/BEAM-11097)).
* Upgraded the GCP Libraries BOM version to 24.0.0 and associated dependencies ([BEAM-11205](
  https://issues.apache.org/jira/browse/BEAM-11205)). For Google Cloud client library versions set by this BOM,
  see [this table](https://storage.googleapis.com/cloud-opensource-java-dashboard/com.google.cloud/libraries-bom/24.0.0/artifact_details.html).
* Removed avro-python3 dependency in AvroIO. Fastavro has already been our Avro library of choice on Python 3. Boolean use_fastavro is left for api compatibility, but will have no effect.([BEAM-13016](https://github.com/apache/beam/pull/15900)).
* MultiMap side inputs are now supported by the Go SDK ([BEAM-3293](https://issues.apache.org/jira/browse/BEAM-3293)).
* Remote packages can now be downloaded from locations supported by apache_beam.io.filesystems. The files will be downloaded on Stager and uploaded to staging location. For more information, see [BEAM-11275](https://issues.apache.org/jira/browse/BEAM-11275)

## Breaking Changes

* A new URN convention was adopted for cross-language transforms and existing URNs were updated. This may break advanced use-cases, for example, if a custom expansion service is used to connect diffrent Beam Java and Python versions. ([BEAM-12047](https://issues.apache.org/jira/browse/BEAM-12047)).
* The upgrade to Calcite 1.28.0 introduces a breaking change in the SUBSTRING function in SqlTransform, when used with the Calcite dialect ([BEAM-13099](https://issues.apache.org/jira/browse/BEAM-13099), [CALCITE-4427](https://issues.apache.org/jira/browse/CALCITE-4427)).
* ListShards (with DescribeStreamSummary) is used instead of DescribeStream to list shards in Kinesis streams (AWS SDK v2). Due to this change, as mentioned in [AWS documentation](https://docs.aws.amazon.com/kinesis/latest/APIReference/API_ListShards.html), for fine-grained IAM policies it is required to update them to allow calls to ListShards and DescribeStreamSummary APIs. For more information, see [Controlling Access to Amazon Kinesis Data Streams](https://docs.aws.amazon.com/streams/latest/dev/controlling-access.html) ([BEAM-13233](https://issues.apache.org/jira/browse/BEAM-13233)).

## Deprecations

* Non-splittable reading is deprecated while reading data with ParquetIO ([BEAM-12070](https://issues.apache.org/jira/browse/BEAM-12070)).

## Bugfixes

* Properly map main input windows to side input windows by default (Go)
  ([BEAM-11087](https://issues.apache.org/jira/browse/BEAM-11087)).
* Fixed data loss when writing to DynamoDB without setting deduplication key names (Java)
  ([BEAM-13009](https://issues.apache.org/jira/browse/BEAM-13009)).
* Go SDK Examples now have types and functions registered. (Go) ([BEAM-5378](https://issues.apache.org/jira/browse/BEAM-5378))

## Known Issues

* Users of beam-sdks-java-io-hcatalog (and beam-sdks-java-extensions-sql-hcatalog) must take care to override the transitive log4j dependency when they add a hive dependency ([BEAM-13499](https://issues.apache.org/jira/browse/BEAM-13499)).
* On rare occations, Python Datastore source may swallow some exceptions. Users are adviced to upgrade to Beam 2.38.0 or later ([BEAM-14282](https://issues.apache.org/jira/browse/BEAM-14282))
* On rare occations, Python GCS source may swallow some exceptions. Users are adviced to upgrade to Beam 2.38.0 or later ([BEAM-14282](https://issues.apache.org/jira/browse/BEAM-14282))
* On rare occations, Java SpannerIO source may swallow some exceptions. Users are adviced to upgrade to Beam 2.37.0 or later ([BEAM-14005](https://issues.apache.org/jira/browse/BEAM-14005))

# [2.34.0] - 2021-11-11

## Highlights

* The Beam Java API for Calcite SqlTransform is no longer experimental ([BEAM-12680](https://issues.apache.org/jira/browse/BEAM-12680)).
* Python's ParDo (Map, FlatMap, etc.) transforms now suport a `with_exception_handling` option for easily ignoring bad records and implementing the dead letter pattern.

## I/Os

* `ReadFromBigQuery` and `ReadAllFromBigQuery` now run queries with BATCH priority by default. The `query_priority` parameter is introduced to the same transforms to allow configuring the query priority (Python) ([BEAM-12913](https://issues.apache.org/jira/browse/BEAM-12913)).
* [EXPERIMENTAL] Support for [BigQuery Storage Read API](https://cloud.google.com/bigquery/docs/reference/storage) added to `ReadFromBigQuery`. The newly introduced `method` parameter can be set as `DIRECT_READ` to use the Storage Read API. The default is `EXPORT` which invokes a BigQuery export request. (Python) ([BEAM-10917](https://issues.apache.org/jira/browse/BEAM-10917)).
* [EXPERIMENTAL] Added `use_native_datetime` parameter to `ReadFromBigQuery` to configure the return type of [DATETIME](https://cloud.google.com/bigquery/docs/reference/standard-sql/data-types#datetime_type) fields when using `ReadFromBigQuery`. This parameter can *only* be used when `method = DIRECT_READ`(Python) ([BEAM-10917](https://issues.apache.org/jira/browse/BEAM-10917)).
* [EXPERIMENTAL] Added support for writing to [Redis Streams](https://redis.io/topics/streams-intro) as a sink in RedisIO ([BEAM-13159](https://issues.apache.org/jira/browse/BEAM-13159))

## New Features / Improvements

* Upgraded to Calcite 1.26.0 ([BEAM-9379](https://issues.apache.org/jira/browse/BEAM-9379)).
* Added a new `dataframe` extra to the Python SDK that tracks `pandas` versions
  we've verified compatibility with. We now recommend installing Beam with `pip
  install apache-beam[dataframe]` when you intend to use the DataFrame API
  ([BEAM-12906](https://issues.apache.org/jira/browse/BEAM-12906)).
* Added an [example](https://github.com/cometta/python-apache-beam-spark) of deploying Python Apache Beam job with Spark Cluster

## Breaking Changes

* SQL Rows are no longer flattened ([BEAM-5505](https://issues.apache.org/jira/browse/BEAM-5505)).
* [Go SDK] beam.TryCrossLanguage's signature now matches beam.CrossLanguage. Like other Try functions it returns an error instead of panicking. ([BEAM-9918](https://issues.apache.org/jira/browse/BEAM-9918)).
* [BEAM-12925](https://jira.apache.org/jira/browse/BEAM-12925) was fixed. It used to silently pass incorrect null data read from JdbcIO. Pipelines affected by this will now start throwing failures instead of silently passing incorrect data.

## Bugfixes

* Fixed error while writing multiple DeferredFrames to csv (Python) ([BEAM-12701](https://issues.apache.org/jira/browse/BEAM-12701)).
* Fixed error when importing the DataFrame API with pandas 1.0.x installed ([BEAM-12945](https://issues.apache.org/jira/browse/BEAM-12945)).
* Fixed top.SmallestPerKey implementation in the Go SDK ([BEAM-12946](https://issues.apache.org/jira/browse/BEAM-12946)).

## Known Issues

* On rare occations, Python Datastore source may swallow some exceptions. Users are adviced to upgrade to Beam 2.38.0 or later ([BEAM-14282](https://issues.apache.org/jira/browse/BEAM-14282))
* On rare occations, Python GCS source may swallow some exceptions. Users are adviced to upgrade to Beam 2.38.0 or later ([BEAM-14282](https://issues.apache.org/jira/browse/BEAM-14282))
* On rare occations, Java SpannerIO source may swallow some exceptions. Users are adviced to upgrade to Beam 2.37.0 or later ([BEAM-14005](https://issues.apache.org/jira/browse/BEAM-14005))

# [2.33.0] - 2021-10-07

## Highlights

* Go SDK is no longer experimental, and is officially part of the Beam release process.
  * Matching Go SDK containers are published on release.
  * Batch usage is well supported, and tested on Flink, Spark, and the Python Portable Runner.
    * SDK Tests are also run against Google Cloud Dataflow, but this doesn't indicate reciprical support.
  * The SDK supports Splittable DoFns, Cross Language transforms, and most Beam Model basics.
  * Go Modules are now used for dependency management.
    * This is a breaking change, see Breaking Changes for resolution.
    * Easier path to contribute to the Go SDK, no need to set up a GO\_PATH.
    * Minimum Go version is now Go v1.16
  * See the announcement blogpost for full information once published.

<!--
## I/Os

* Support for X source added (Java/Python) ([BEAM-X](https://issues.apache.org/jira/browse/BEAM-X)).
-->

## New Features / Improvements

* Projection pushdown in SchemaIO ([BEAM-12609](https://issues.apache.org/jira/browse/BEAM-12609)).
* Upgrade Flink runner to Flink versions 1.13.2, 1.12.5 and 1.11.4 ([BEAM-10955](https://issues.apache.org/jira/browse/BEAM-10955)).

## Breaking Changes

* Go SDK pipelines require new import paths to use this release due to migration to Go Modules.
  * `go.mod` files will need to change to require `github.com/apache/beam/sdks/v2`.
  * Code depending on beam imports need to include v2 on the module path.
    * Fix by'v2' to the import paths, turning  `.../sdks/go/...` to `.../sdks/v2/go/...`
  * No other code change should be required to use v2.33.0 of the Go SDK.
* Since release 2.30.0, "The AvroCoder changes for BEAM-2303 \[changed\] the reader/writer from the Avro ReflectDatum* classes to the SpecificDatum* classes" (Java). This default behavior change has been reverted in this release. Use the `useReflectApi` setting to control it ([BEAM-12628](https://issues.apache.org/jira/browse/BEAM-12628)).

## Deprecations

* Python GBK will stop supporting unbounded PCollections that have global windowing and a default trigger in Beam 2.34. This can be overriden with `--allow_unsafe_triggers`. ([BEAM-9487](https://issues.apache.org/jira/browse/BEAM-9487)).
* Python GBK will start requiring safe triggers or the `--allow_unsafe_triggers` flag starting with Beam 2.34. ([BEAM-9487](https://issues.apache.org/jira/browse/BEAM-9487)).

## Bug fixes

* Workaround to not delete orphaned files to avoid missing events when using Python WriteToFiles in streaming pipeline ([BEAM-12950](https://issues.apache.org/jira/browse/BEAM-12950)))

## Known Issues

* Spark 2.x users will need to update Spark's Jackson runtime dependencies (`spark.jackson.version`) to at least version 2.9.2, due to Beam updating its dependencies.
* Go SDK jobs may produce "Failed to deduce Step from MonitoringInfo" messages following successful job execution. The messages are benign and don't indicate job failure. These are due to not yet handling PCollection metrics.
* On rare occations, Python GCS source may swallow some exceptions. Users are adviced to upgrade to Beam 2.38.0 or later ([BEAM-14282](https://issues.apache.org/jira/browse/BEAM-14282))

# [2.32.0] - 2021-08-25

## Highlights
* The [Beam DataFrame
  API](https://beam.apache.org/documentation/dsls/dataframes/overview/) is no
  longer experimental! We've spent the time since the [2.26.0 preview
  announcement](https://beam.apache.org/blog/dataframe-api-preview-available/)
  implementing the most frequently used pandas operations
  ([BEAM-9547](https://issues.apache.org/jira/browse/BEAM-9547)), improving
  [documentation](https://beam.apache.org/releases/pydoc/current/apache_beam.dataframe.html)
  and [error messages](https://issues.apache.org/jira/browse/BEAM-12028),
  adding
  [examples](https://github.com/apache/beam/tree/master/sdks/python/apache_beam/examples/dataframe),
  integrating DataFrames with [interactive
  Beam](https://beam.apache.org/releases/pydoc/current/apache_beam.runners.interactive.interactive_beam.html),
  and of course finding and fixing
  [bugs](https://issues.apache.org/jira/issues/?jql=project%3DBEAM%20AND%20issuetype%3DBug%20AND%20status%3DResolved%20AND%20component%3Ddsl-dataframe).
  Leaving experimental just means that we now have high confidence in the API
  and recommend its use for production workloads. We will continue to improve
  the API, guided by your
  [feedback](https://beam.apache.org/community/contact-us/).


## I/Os

* New experimental Firestore connector in Java SDK, providing sources and sinks to Google Cloud Firestore ([BEAM-8376](https://issues.apache.org/jira/browse/BEAM-8376)).
* Added ability to use JdbcIO.Write.withResults without statement and preparedStatementSetter. ([BEAM-12511](https://issues.apache.org/jira/browse/BEAM-12511))
- Added ability to register URI schemes to use the S3 protocol via FileIO. ([BEAM-12435](https://issues.apache.org/jira/browse/BEAM-12435)).
* Respect number of shards set in SnowflakeWrite batch mode. ([BEAM-12715](https://issues.apache.org/jira/browse/BEAM-12715))
* Java SDK: Update Google Cloud Healthcare IO connectors from using v1beta1 to using the GA version.

## New Features / Improvements

* Add support to convert Beam Schema to Avro Schema for JDBC LogicalTypes:
  `VARCHAR`, `NVARCHAR`, `LONGVARCHAR`, `LONGNVARCHAR`, `DATE`, `TIME`
  (Java)([BEAM-12385](https://issues.apache.org/jira/browse/BEAM-12385)).
* Reading from JDBC source by partitions (Java) ([BEAM-12456](https://issues.apache.org/jira/browse/BEAM-12456)).
* PubsubIO can now write to a dead-letter topic after a parsing error (Java)([BEAM-12474](https://issues.apache.org/jira/browse/BEAM-12474)).
* New append-only option for Elasticsearch sink (Java) [BEAM-12601](https://issues.apache.org/jira/browse/BEAM-12601)
* DatastoreIO: Write and delete operations now follow automatic gradual ramp-up, in line with best practices (Java/Python) ([BEAM-12260](https://issues.apache.org/jira/browse/BEAM-12260), [BEAM-12272](https://issues.apache.org/jira/browse/BEAM-12272)).

## Breaking Changes

* ListShards (with DescribeStreamSummary) is used instead of DescribeStream to list shards in Kinesis streams. Due to this change, as mentioned in [AWS documentation](https://docs.aws.amazon.com/kinesis/latest/APIReference/API_ListShards.html), for fine-grained IAM policies it is required to update them to allow calls to ListShards and DescribeStreamSummary APIs. For more information, see [Controlling Access to Amazon Kinesis Data Streams](https://docs.aws.amazon.com/streams/latest/dev/controlling-access.html) ([BEAM-12225](https://issues.apache.org/jira/browse/BEAM-12225)).

## Deprecations

* Python GBK will stop supporting unbounded PCollections that have global windowing and a default trigger in Beam 2.33. This can be overriden with `--allow_unsafe_triggers`. ([BEAM-9487](https://issues.apache.org/jira/browse/BEAM-9487)).
* Python GBK will start requiring safe triggers or the `--allow_unsafe_triggers` flag starting with Beam 2.33. ([BEAM-9487](https://issues.apache.org/jira/browse/BEAM-9487)).

## Bugfixes

* Fixed race condition in RabbitMqIO causing duplicate acks (Java) ([BEAM-6516](https://issues.apache.org/jira/browse/BEAM-6516)))

## Known Issues
* On rare occations, Python GCS source may swallow some exceptions. Users are adviced to upgrade to Beam 2.38.0 or later ([BEAM-14282](https://issues.apache.org/jira/browse/BEAM-14282))

# [2.31.0] - 2021-07-08

## I/Os

* Fixed bug in ReadFromBigQuery when a RuntimeValueProvider is used as value of table argument (Python) ([BEAM-12514](https://issues.apache.org/jira/browse/BEAM-12514)).

## New Features / Improvements

* `CREATE FUNCTION` DDL statement added to Calcite SQL syntax. `JAR` and `AGGREGATE` are now reserved keywords. ([BEAM-12339](https://issues.apache.org/jira/browse/BEAM-12339)).
* Flink 1.13 is now supported by the Flink runner ([BEAM-12277](https://issues.apache.org/jira/browse/BEAM-12277)).
* Python `TriggerFn` has a new `may_lose_data` method to signal potential data loss. Default behavior assumes safe (necessary for backwards compatibility). See Deprecations for potential impact of overriding this. ([BEAM-9487](https://issues.apache.org/jira/browse/BEAM-9487)).

## Breaking Changes

* Python Row objects are now sensitive to field order. So `Row(x=3, y=4)` is no
  longer considered equal to `Row(y=4, x=3)` (BEAM-11929).
* Kafka Beam SQL tables now ascribe meaning to the LOCATION field; previously
  it was ignored if provided.
* `TopCombineFn` disallow `compare` as its argument (Python) ([BEAM-7372](https://issues.apache.org/jira/browse/BEAM-7372)).
* Drop support for Flink 1.10 ([BEAM-12281](https://issues.apache.org/jira/browse/BEAM-12281)).

## Deprecations

* Python GBK will stop supporting unbounded PCollections that have global windowing and a default trigger in Beam 2.33. This can be overriden with `--allow_unsafe_triggers`. ([BEAM-9487](https://issues.apache.org/jira/browse/BEAM-9487)).
* Python GBK will start requiring safe triggers or the `--allow_unsafe_triggers` flag starting with Beam 2.33. ([BEAM-9487](https://issues.apache.org/jira/browse/BEAM-9487)).

# [2.30.0] - 2021-06-09

## I/Os

* Allow splitting apart document serialization and IO for ElasticsearchIO
* Support Bulk API request size optimization through addition of ElasticsearchIO.Write.withStatefulBatches

## New Features / Improvements

* Added capability to declare resource hints in Java and Python SDKs ([BEAM-2085](https://issues.apache.org/jira/browse/BEAM-2085)).
* Added Spanner IO Performance tests for read and write. (Python) ([BEAM-10029](https://issues.apache.org/jira/browse/BEAM-10029)).
* Added support for accessing GCP PubSub Message ordering keys, message IDs and message publish timestamp (Python) ([BEAM-7819](https://issues.apache.org/jira/browse/BEAM-7819)).
* DataFrame API: Added support for collecting DataFrame objects in interactive Beam ([BEAM-11855](https://issues.apache.org/jira/browse/BEAM-11855))
* DataFrame API: Added [apache_beam.examples.dataframe](https://github.com/apache/beam/tree/master/sdks/python/apache_beam/examples/dataframe) module ([BEAM-12024](https://issues.apache.org/jira/browse/BEAM-12024))
* Upgraded the GCP Libraries BOM version to 20.0.0 ([BEAM-11205](https://issues.apache.org/jira/browse/BEAM-11205)).
  For Google Cloud client library versions set by this BOM, see [this table](https://storage.googleapis.com/cloud-opensource-java-dashboard/com.google.cloud/libraries-bom/20.0.0/artifact_details.html).

## Breaking Changes

* Drop support for Flink 1.8 and 1.9 ([BEAM-11948](https://issues.apache.org/jira/browse/BEAM-11948)).
* MongoDbIO: Read.withFilter() and Read.withProjection() are removed since they are deprecated since
  Beam 2.12.0 ([BEAM-12217](https://issues.apache.org/jira/browse/BEAM-12217)).
* RedisIO.readAll() was removed since it was deprecated since Beam 2.13.0. Please use
  RedisIO.readKeyPatterns() for the equivalent functionality.
  ([BEAM-12214](https://issues.apache.org/jira/browse/BEAM-12214)).
* MqttIO.create() with clientId constructor removed because it was deprecated since Beam
  2.13.0 ([BEAM-12216](https://issues.apache.org/jira/browse/BEAM-12216)).

# [2.29.0] - 2021-04-29

## Highlights

* Spark Classic and Portable runners officially support Spark 3 ([BEAM-7093](https://issues.apache.org/jira/browse/BEAM-7093)).
* Official Java 11 support for most runners (Dataflow, Flink, Spark) ([BEAM-2530](https://issues.apache.org/jira/browse/BEAM-2530)).
* DataFrame API now supports GroupBy.apply ([BEAM-11628](https://issues.apache.org/jira/browse/BEAM-11628)).

## I/Os

* Added support for S3 filesystem on AWS SDK V2 (Java) ([BEAM-7637](https://issues.apache.org/jira/browse/BEAM-7637))

## New Features / Improvements

* DataFrame API now supports pandas 1.2.x ([BEAM-11531](https://issues.apache.org/jira/browse/BEAM-11531)).
* Multiple DataFrame API bugfixes ([BEAM-12071](https://issues.apache.org/jira/browse/BEAM-12071), [BEAM-11929](https://issues.apache.org/jira/browse/BEAM-11929))

## Breaking Changes

* Deterministic coding enforced for GroupByKey and Stateful DoFns.  Previously non-deterministic coding was allowed, resulting in keys not properly being grouped in some cases. ([BEAM-11719](https://issues.apache.org/jira/browse/BEAM-11719))
  To restore the old behavior, one can register `FakeDeterministicFastPrimitivesCoder` with
  `beam.coders.registry.register_fallback_coder(beam.coders.coders.FakeDeterministicFastPrimitivesCoder())`
  or use the `allow_non_deterministic_key_coders` pipeline option.

## Deprecations

* Support for Flink 1.8 and 1.9 will be removed in the next release (2.30.0) ([BEAM-11948](https://issues.apache.org/jira/browse/BEAM-11948)).

# [2.28.0] - 2021-02-22

## Highlights
* Many improvements related to Parquet support ([BEAM-11460](https://issues.apache.org/jira/browse/BEAM-11460), [BEAM-8202](https://issues.apache.org/jira/browse/BEAM-8202), and [BEAM-11526](https://issues.apache.org/jira/browse/BEAM-11526))
* Hash Functions in BeamSQL ([BEAM-10074](https://issues.apache.org/jira/browse/BEAM-10074))
* Hash functions in ZetaSQL ([BEAM-11624](https://issues.apache.org/jira/browse/BEAM-11624))
* Create ApproximateDistinct using HLL Impl ([BEAM-10324](https://issues.apache.org/jira/browse/BEAM-10324))

## I/Os

* SpannerIO supports using BigDecimal for Numeric fields ([BEAM-11643](https://issues.apache.org/jira/browse/BEAM-11643))
* Add Beam schema support to ParquetIO ([BEAM-11526](https://issues.apache.org/jira/browse/BEAM-11526))
* Support ParquetTable Writer ([BEAM-8202](https://issues.apache.org/jira/browse/BEAM-8202))
* GCP BigQuery sink (streaming inserts) uses runner determined sharding ([BEAM-11408](https://issues.apache.org/jira/browse/BEAM-11408))
* PubSub support types: TIMESTAMP, DATE, TIME, DATETIME ([BEAM-11533](https://issues.apache.org/jira/browse/BEAM-11533))

## New Features / Improvements

* ParquetIO add methods _readGenericRecords_ and _readFilesGenericRecords_ can read files with an unknown schema. See [PR-13554](https://github.com/apache/beam/pull/13554) and ([BEAM-11460](https://issues.apache.org/jira/browse/BEAM-11460))
* Added support for thrift in KafkaTableProvider ([BEAM-11482](https://issues.apache.org/jira/browse/BEAM-11482))
* Added support for HadoopFormatIO to skip key/value clone ([BEAM-11457](https://issues.apache.org/jira/browse/BEAM-11457))
* Support Conversion to GenericRecords in Convert.to transform ([BEAM-11571](https://issues.apache.org/jira/browse/BEAM-11571)).
* Support writes for Parquet Tables in Beam SQL ([BEAM-8202](https://issues.apache.org/jira/browse/BEAM-8202)).
* Support reading Parquet files with unknown schema ([BEAM-11460](https://issues.apache.org/jira/browse/BEAM-11460))
* Support user configurable Hadoop Configuration flags for ParquetIO ([BEAM-11527](https://issues.apache.org/jira/browse/BEAM-11527))
* Expose commit_offset_in_finalize and timestamp_policy to ReadFromKafka ([BEAM-11677](https://issues.apache.org/jira/browse/BEAM-11677))
* S3 options does not provided to boto3 client while using FlinkRunner and Beam worker pool container ([BEAM-11799](https://issues.apache.org/jira/browse/BEAM-11799))
* HDFS not deduplicating identical configuration paths ([BEAM-11329](https://issues.apache.org/jira/browse/BEAM-11329))
* Hash Functions in BeamSQL ([BEAM-10074](https://issues.apache.org/jira/browse/BEAM-10074))
* Create ApproximateDistinct using HLL Impl ([BEAM-10324](https://issues.apache.org/jira/browse/BEAM-10324))
* Add Beam schema support to ParquetIO ([BEAM-11526](https://issues.apache.org/jira/browse/BEAM-11526))
* Add a Deque Encoder ([BEAM-11538](https://issues.apache.org/jira/browse/BEAM-11538))
* Hash functions in ZetaSQL ([BEAM-11624](https://issues.apache.org/jira/browse/BEAM-11624))
* Refactor ParquetTableProvider ([](https://issues.apache.org/jira/browse/))
* Add JVM properties to JavaJobServer ([BEAM-8344](https://issues.apache.org/jira/browse/BEAM-8344))
* Single source of truth for supported Flink versions ([](https://issues.apache.org/jira/browse/))
* Use metric for Python BigQuery streaming insert API latency logging ([BEAM-11018](https://issues.apache.org/jira/browse/BEAM-11018))
* Use metric for Java BigQuery streaming insert API latency logging ([BEAM-11032](https://issues.apache.org/jira/browse/BEAM-11032))
* Upgrade Flink runner to Flink versions 1.12.1 and 1.11.3 ([BEAM-11697](https://issues.apache.org/jira/browse/BEAM-11697))
* Upgrade Beam base image to use Tensorflow 2.4.1 ([BEAM-11762](https://issues.apache.org/jira/browse/BEAM-11762))
* Create Beam GCP BOM ([BEAM-11665](https://issues.apache.org/jira/browse/BEAM-11665))

## Breaking Changes

* The Java artifacts "beam-sdks-java-io-kinesis", "beam-sdks-java-io-google-cloud-platform", and
  "beam-sdks-java-extensions-sql-zetasql" declare Guava 30.1-jre dependency (It was 25.1-jre in Beam 2.27.0).
  This new Guava version may introduce dependency conflicts if your project or dependencies rely
  on removed APIs. If affected, ensure to use an appropriate Guava version via `dependencyManagement` in Maven and
  `force` in Gradle.


# [2.27.0] - 2021-01-08

## I/Os
* ReadFromMongoDB can now be used with MongoDB Atlas (Python) ([BEAM-11266](https://issues.apache.org/jira/browse/BEAM-11266).)
* ReadFromMongoDB/WriteToMongoDB will mask password in display_data (Python) ([BEAM-11444](https://issues.apache.org/jira/browse/BEAM-11444).)
* Support for X source added (Java/Python) ([BEAM-X](https://issues.apache.org/jira/browse/BEAM-X)).
* There is a new transform `ReadAllFromBigQuery` that can receive multiple requests to read data from BigQuery at pipeline runtime. See [PR 13170](https://github.com/apache/beam/pull/13170), and [BEAM-9650](https://issues.apache.org/jira/browse/BEAM-9650).

## New Features / Improvements

* Beam modules that depend on Hadoop are now tested for compatibility with Hadoop 3 ([BEAM-8569](https://issues.apache.org/jira/browse/BEAM-8569)). (Hive/HCatalog pending)
* Publishing Java 11 SDK container images now supported as part of Apache Beam release process. ([BEAM-8106](https://issues.apache.org/jira/browse/BEAM-8106))
* Added Cloud Bigtable Provider extension to Beam SQL ([BEAM-11173](https://issues.apache.org/jira/browse/BEAM-11173), [BEAM-11373](https://issues.apache.org/jira/browse/BEAM-11373))
* Added a schema provider for thrift data ([BEAM-11338](https://issues.apache.org/jira/browse/BEAM-11338))
* Added combiner packing pipeline optimization to Dataflow runner. ([BEAM-10641](https://issues.apache.org/jira/browse/BEAM-10641))
* Support for the Deque structure by adding a coder ([BEAM-11538](https://issues.apache.org/jira/browse/BEAM-11538))

## Breaking Changes

* HBaseIO hbase-shaded-client dependency should be now provided by the users ([BEAM-9278](https://issues.apache.org/jira/browse/BEAM-9278)).
* `--region` flag in amazon-web-services2 was replaced by `--awsRegion` ([BEAM-11331](https://issues.apache.org/jira/projects/BEAM/issues/BEAM-11331)).

# [2.26.0] - 2020-12-11

## Highlights

* Splittable DoFn is now the default for executing the Read transform for Java based runners (Spark with bounded pipelines) in addition to existing runners from the 2.25.0 release (Direct, Flink, Jet, Samza, Twister2). The expected output of the Read transform is unchanged. Users can opt-out using `--experiments=use_deprecated_read`. The Apache Beam community is looking for feedback for this change as the community is planning to make this change permanent with no opt-out. If you run into an issue requiring the opt-out, please send an e-mail to [user@beam.apache.org](mailto:user@beam.apache.org) specifically referencing BEAM-10670 in the subject line and why you needed to opt-out. (Java) ([BEAM-10670](https://issues.apache.org/jira/browse/BEAM-10670))

## I/Os

* Java BigQuery streaming inserts now have timeouts enabled by default. Pass `--HTTPWriteTimeout=0` to revert to the old behavior. ([BEAM-6103](https://issues.apache.org/jira/browse/BEAM-6103))
* Added support for Contextual Text IO (Java), a version of text IO that provides metadata about the records ([BEAM-10124](https://issues.apache.org/jira/browse/BEAM-10124)). Support for this IO is currently experimental. Specifically, **there are no update-compatibility guarantees** for streaming jobs with this IO between current future verisons of Apache Beam SDK.

## New Features / Improvements
* Added support for avro payload format in Beam SQL Kafka Table ([BEAM-10885](https://issues.apache.org/jira/browse/BEAM-10885))
* Added support for json payload format in Beam SQL Kafka Table ([BEAM-10893](https://issues.apache.org/jira/browse/BEAM-10893))
* Added support for protobuf payload format in Beam SQL Kafka Table ([BEAM-10892](https://issues.apache.org/jira/browse/BEAM-10892))
* Added support for avro payload format in Beam SQL Pubsub Table ([BEAM-5504](https://issues.apache.org/jira/browse/BEAM-5504))
* Added option to disable unnecessary copying between operators in Flink Runner (Java) ([BEAM-11146](https://issues.apache.org/jira/browse/BEAM-11146))
* Added CombineFn.setup and CombineFn.teardown to Python SDK. These methods let you initialize the CombineFn's state before any of the other methods of the CombineFn is executed and clean that state up later on. If you are using Dataflow, you need to enable Dataflow Runner V2 by passing `--experiments=use_runner_v2` before using this feature. ([BEAM-3736](https://issues.apache.org/jira/browse/BEAM-3736))
* Added support for NestedValueProvider for the Python SDK ([BEAM-10856](https://issues.apache.org/jira/browse/BEAM-10856)).

## Breaking Changes

* BigQuery's DATETIME type now maps to Beam logical type org.apache.beam.sdk.schemas.logicaltypes.SqlTypes.DATETIME
* Pandas 1.x is now required for dataframe operations.

## Known Issues

* Non-idempotent combiners built via `CombineFn.from_callable()` or `CombineFn.maybe_from_callable()` can lead to incorrect behavior. ([BEAM-11522](https://issues.apache.org/jira/browse/BEAM-11522)).


# [2.25.0] - 2020-10-23

## Highlights

* Splittable DoFn is now the default for executing the Read transform for Java based runners (Direct, Flink, Jet, Samza, Twister2). The expected output of the Read transform is unchanged. Users can opt-out using `--experiments=use_deprecated_read`. The Apache Beam community is looking for feedback for this change as the community is planning to make this change permanent with no opt-out. If you run into an issue requiring the opt-out, please send an e-mail to [user@beam.apache.org](mailto:user@beam.apache.org) specifically referencing BEAM-10670 in the subject line and why you needed to opt-out. (Java) ([BEAM-10670](https://issues.apache.org/jira/browse/BEAM-10670))

## I/Os

* Added cross-language support to Java's KinesisIO, now available in the Python module `apache_beam.io.kinesis` ([BEAM-10138](https://issues.apache.org/jira/browse/BEAM-10138), [BEAM-10137](https://issues.apache.org/jira/browse/BEAM-10137)).
* Update Snowflake JDBC dependency for SnowflakeIO ([BEAM-10864](https://issues.apache.org/jira/browse/BEAM-10864))
* Added cross-language support to Java's SnowflakeIO.Write, now available in the Python module `apache_beam.io.snowflake` ([BEAM-9898](https://issues.apache.org/jira/browse/BEAM-9898)).
* Added delete function to Java's `ElasticsearchIO#Write`. Now, Java's ElasticsearchIO can be used to selectively delete documents using `withIsDeleteFn` function ([BEAM-5757](https://issues.apache.org/jira/browse/BEAM-5757)).
* Java SDK: Added new IO connector for InfluxDB - InfluxDbIO ([BEAM-2546](https://issues.apache.org/jira/browse/BEAM-2546)).
* Config options added for Python's S3IO ([BEAM-9094](https://issues.apache.org/jira/browse/BEAM-9094))

## New Features / Improvements

* Support for repeatable fields in JSON decoder for `ReadFromBigQuery` added. (Python) ([BEAM-10524](https://issues.apache.org/jira/browse/BEAM-10524))
* Added an opt-in, performance-driven runtime type checking system for the Python SDK ([BEAM-10549](https://issues.apache.org/jira/browse/BEAM-10549)).
    More details will be in an upcoming [blog post](https://beam.apache.org/blog/python-performance-runtime-type-checking/index.html).
* Added support for Python 3 type annotations on PTransforms using typed PCollections ([BEAM-10258](https://issues.apache.org/jira/browse/BEAM-10258)).
    More details will be in an upcoming [blog post](https://beam.apache.org/blog/python-improved-annotations/index.html).
* Improved the Interactive Beam API where recording streaming jobs now start a long running background recording job. Running ib.show() or ib.collect() samples from the recording ([BEAM-10603](https://issues.apache.org/jira/browse/BEAM-10603)).
* In Interactive Beam, ib.show() and ib.collect() now have "n" and "duration" as parameters. These mean read only up to "n" elements and up to "duration" seconds of data read from the recording ([BEAM-10603](https://issues.apache.org/jira/browse/BEAM-10603)).
* Initial preview of [Dataframes](https://s.apache.org/simpler-python-pipelines-2020#slide=id.g905ac9257b_1_21) support.
    See also example at apache_beam/examples/wordcount_dataframe.py
* Fixed support for type hints on `@ptransform_fn` decorators in the Python SDK.
  ([BEAM-4091](https://issues.apache.org/jira/browse/BEAM-4091))
  This has not enabled by default to preserve backwards compatibility; use the
  `--type_check_additional=ptransform_fn` flag to enable. It may be enabled by
  default in future versions of Beam.

## Breaking Changes

* Python 2 and Python 3.5 support dropped ([BEAM-10644](https://issues.apache.org/jira/browse/BEAM-10644), [BEAM-9372](https://issues.apache.org/jira/browse/BEAM-9372)).
* Pandas 1.x allowed.  Older version of Pandas may still be used, but may not be as well tested.

## Deprecations

* Python transform ReadFromSnowflake has been moved from `apache_beam.io.external.snowflake` to `apache_beam.io.snowflake`. The previous path will be removed in the future versions.

## Known Issues

* Dataflow streaming timers once against not strictly time ordered when set earlier mid-bundle, as the fix for  [BEAM-8543](https://issues.apache.org/jira/browse/BEAM-8543) introduced more severe bugs and has been rolled back.
* Default compressor change breaks dataflow python streaming job update compatibility. Please use python SDK version <= 2.23.0 or > 2.25.0 if job update is critical.([BEAM-11113](https://issues.apache.org/jira/browse/BEAM-11113))


# [2.24.0] - 2020-09-18

## Highlights

* Apache Beam 2.24.0 is the last release with Python 2 and Python 3.5
  support.

## I/Os

* New overloads for BigtableIO.Read.withKeyRange() and BigtableIO.Read.withRowFilter()
  methods that take ValueProvider as a parameter (Java) ([BEAM-10283](https://issues.apache.org/jira/browse/BEAM-10283)).
* The WriteToBigQuery transform (Python) in Dataflow Batch no longer relies on BigQuerySink by default. It relies on
  a new, fully-featured transform based on file loads into BigQuery. To revert the behavior to the old implementation,
  you may use `--experiments=use_legacy_bq_sink`.
* Add cross-language support to Java's JdbcIO, now available in the Python module `apache_beam.io.jdbc` ([BEAM-10135](https://issues.apache.org/jira/browse/BEAM-10135), [BEAM-10136](https://issues.apache.org/jira/browse/BEAM-10136)).
* Add support of AWS SDK v2 for KinesisIO.Read (Java) ([BEAM-9702](https://issues.apache.org/jira/browse/BEAM-9702)).
* Add streaming support to SnowflakeIO in Java SDK ([BEAM-9896](https://issues.apache.org/jira/browse/BEAM-9896))
* Support reading and writing to Google Healthcare DICOM APIs in Python SDK ([BEAM-10601](https://issues.apache.org/jira/browse/BEAM-10601))
* Add dispositions for SnowflakeIO.write ([BEAM-10343](https://issues.apache.org/jira/browse/BEAM-10343))
* Add cross-language support to SnowflakeIO.Read now available in the Python module `apache_beam.io.external.snowflake` ([BEAM-9897](https://issues.apache.org/jira/browse/BEAM-9897)).

## New Features / Improvements

* Shared library for simplifying management of large shared objects added to Python SDK. An example use case is sharing a large TF model object across threads ([BEAM-10417](https://issues.apache.org/jira/browse/BEAM-10417)).
* Dataflow streaming timers are not strictly time ordered when set earlier mid-bundle ([BEAM-8543](https://issues.apache.org/jira/browse/BEAM-8543)).
* OnTimerContext should not create a new one when processing each element/timer in FnApiDoFnRunner ([BEAM-9839](https://issues.apache.org/jira/browse/BEAM-9839))
* Key should be available in @OnTimer methods (Spark Runner) ([BEAM-9850](https://issues.apache.org/jira/browse/BEAM-9850))

## Breaking Changes

* WriteToBigQuery transforms now require a GCS location to be provided through either
  custom_gcs_temp_location in the constructor of WriteToBigQuery or the fallback option
  --temp_location, or pass method="STREAMING_INSERTS" to WriteToBigQuery ([BEAM-6928](https://issues.apache.org/jira/browse/BEAM-6928)).
* Python SDK now understands `typing.FrozenSet` type hints, which are not interchangeable with `typing.Set`. You may need to update your pipelines if type checking fails. ([BEAM-10197](https://issues.apache.org/jira/browse/BEAM-10197))

## Known issues

* When a timer fires but is reset prior to being executed, a watermark hold may be leaked, causing a stuck pipeline [BEAM-10991](https://issues.apache.org/jira/browse/BEAM-10991).
* Default compressor change breaks dataflow python streaming job update compatibility. Please use python SDK version <= 2.23.0 or > 2.25.0 if job update is critical.([BEAM-11113](https://issues.apache.org/jira/browse/BEAM-11113))

# [2.23.0] - 2020-06-29

## Highlights

* Twister2 Runner ([BEAM-7304](https://issues.apache.org/jira/browse/BEAM-7304)).
* Python 3.8 support ([BEAM-8494](https://issues.apache.org/jira/browse/BEAM-8494)).

## I/Os

* Support for reading from Snowflake added (Java) ([BEAM-9722](https://issues.apache.org/jira/browse/BEAM-9722)).
* Support for writing to Splunk added (Java) ([BEAM-8596](https://issues.apache.org/jira/browse/BEAM-8596)).
* Support for assume role added (Java) ([BEAM-10335](https://issues.apache.org/jira/browse/BEAM-10335)).
* A new transform to read from BigQuery has been added: `apache_beam.io.gcp.bigquery.ReadFromBigQuery`. This transform
  is experimental. It reads data from BigQuery by exporting data to Avro files, and reading those files. It also supports
  reading data by exporting to JSON files. This has small differences in behavior for Time and Date-related fields. See
  Pydoc for more information.

## New Features / Improvements

* Update Snowflake JDBC dependency and add application=beam to connection URL ([BEAM-10383](https://issues.apache.org/jira/browse/BEAM-10383)).

## Breaking Changes

* `RowJson.RowJsonDeserializer`, `JsonToRow`, and `PubsubJsonTableProvider` now accept "implicit
  nulls" by default when deserializing JSON (Java) ([BEAM-10220](https://issues.apache.org/jira/browse/BEAM-10220)).
  Previously nulls could only be represented with explicit null values, as in
  `{"foo": "bar", "baz": null}`, whereas an implicit null like `{"foo": "bar"}` would raise an
  exception. Now both JSON strings will yield the same result by default. This behavior can be
  overridden with `RowJson.RowJsonDeserializer#withNullBehavior`.
* Fixed a bug in `GroupIntoBatches` experimental transform in Python to actually group batches by key.
  This changes the output type for this transform ([BEAM-6696](https://issues.apache.org/jira/browse/BEAM-6696)).

## Deprecations

* Remove Gearpump runner. ([BEAM-9999](https://issues.apache.org/jira/browse/BEAM-9999))
* Remove Apex runner. ([BEAM-9999](https://issues.apache.org/jira/browse/BEAM-9999))
* RedisIO.readAll() is deprecated and will be removed in 2 versions, users must use RedisIO.readKeyPatterns() as a replacement ([BEAM-9747](https://issues.apache.org/jira/browse/BEAM-9747)).

## Known Issues

* Fixed X (Java/Python) ([BEAM-X](https://issues.apache.org/jira/browse/BEAM-X)).

# [2.22.0] - 2020-06-08

## Highlights

## I/Os

* Basic Kafka read/write support for DataflowRunner (Python) ([BEAM-8019](https://issues.apache.org/jira/browse/BEAM-8019)).
* Sources and sinks for Google Healthcare APIs (Java)([BEAM-9468](https://issues.apache.org/jira/browse/BEAM-9468)).
* Support for writing to Snowflake added (Java) ([BEAM-9894](https://issues.apache.org/jira/browse/BEAM-9894)).

## New Features / Improvements

* `--workerCacheMB` flag is supported in Dataflow streaming pipeline ([BEAM-9964](https://issues.apache.org/jira/browse/BEAM-9964))
* `--direct_num_workers=0` is supported for FnApi runner. It will set the number of threads/subprocesses to number of cores of the machine executing the pipeline ([BEAM-9443](https://issues.apache.org/jira/browse/BEAM-9443)).
* Python SDK now has experimental support for SqlTransform ([BEAM-8603](https://issues.apache.org/jira/browse/BEAM-8603)).
* Add OnWindowExpiration method to Stateful DoFn ([BEAM-1589](https://issues.apache.org/jira/browse/BEAM-1589)).
* Added PTransforms for Google Cloud DLP (Data Loss Prevention) services integration ([BEAM-9723](https://issues.apache.org/jira/browse/BEAM-9723)):
    * Inspection of data,
    * Deidentification of data,
    * Reidentification of data.
* Add a more complete I/O support matrix in the documentation site ([BEAM-9916](https://issues.apache.org/jira/browse/BEAM-9916)).
* Upgrade Sphinx to 3.0.3 for building PyDoc.
* Added a PTransform for image annotation using Google Cloud AI image processing service
([BEAM-9646](https://issues.apache.org/jira/browse/BEAM-9646))
* Dataflow streaming timers are not strictly time ordered when set earlier mid-bundle ([BEAM-8543](https://issues.apache.org/jira/browse/BEAM-8543)).

## Breaking Changes

* The Python SDK now requires `--job_endpoint` to be set when using `--runner=PortableRunner` ([BEAM-9860](https://issues.apache.org/jira/browse/BEAM-9860)). Users seeking the old default behavior should set `--runner=FlinkRunner` instead.

## Deprecations

## Known Issues


# [2.21.0] - 2020-05-27

## Highlights

## I/Os
* Python: Deprecated module `apache_beam.io.gcp.datastore.v1` has been removed
as the client it uses is out of date and does not support Python 3
([BEAM-9529](https://issues.apache.org/jira/browse/BEAM-9529)).
Please migrate your code to use
[apache_beam.io.gcp.datastore.**v1new**](https://beam.apache.org/releases/pydoc/current/apache_beam.io.gcp.datastore.v1new.datastoreio.html).
See the updated
[datastore_wordcount](https://github.com/apache/beam/blob/master/sdks/python/apache_beam/examples/cookbook/datastore_wordcount.py)
for example usage.
* Python SDK: Added integration tests and updated batch write functionality for Google Cloud Spanner transform ([BEAM-8949](https://issues.apache.org/jira/browse/BEAM-8949)).

## New Features / Improvements
* Python SDK will now use Python 3 type annotations as pipeline type hints.
([#10717](https://github.com/apache/beam/pull/10717))

    If you suspect that this feature is causing your pipeline to fail, calling
    `apache_beam.typehints.disable_type_annotations()` before pipeline creation
    will disable is completely, and decorating specific functions (such as
    `process()`) with `@apache_beam.typehints.no_annotations` will disable it
    for that function.

    More details will be in
    [Ensuring Python Type Safety](https://beam.apache.org/documentation/sdks/python-type-safety/)
    and an upcoming
    [blog post](https://beam.apache.org/blog/python-typing/index.html).

* Java SDK: Introducing the concept of options in Beam Schemas. These options add extra
context to fields and schemas. This replaces the current Beam metadata that is present
in a FieldType only, options are available in fields and row schemas. Schema options are
fully typed and can contain complex rows. *Remark: Schema aware is still experimental.*
([BEAM-9035](https://issues.apache.org/jira/browse/BEAM-9035))
* Java SDK: The protobuf extension is fully schema aware and also includes protobuf option
conversion to beam schema options. *Remark: Schema aware is still experimental.*
([BEAM-9044](https://issues.apache.org/jira/browse/BEAM-9044))
* Added ability to write to BigQuery via Avro file loads (Python) ([BEAM-8841](https://issues.apache.org/jira/browse/BEAM-8841))

    By default, file loads will be done using JSON, but it is possible to
    specify the temp_file_format parameter to perform file exports with AVRO.
    AVRO-based file loads work by exporting Python types into Avro types, so
    to switch to Avro-based loads, you will need to change your data types
    from Json-compatible types (string-type dates and timestamp, long numeric
    values as strings) into Python native types that are written to Avro
    (Python's date, datetime types, decimal, etc). For more information
    see https://cloud.google.com/bigquery/docs/loading-data-cloud-storage-avro#avro_conversions.
* Added integration of Java SDK with Google Cloud AI VideoIntelligence service
([BEAM-9147](https://issues.apache.org/jira/browse/BEAM-9147))
* Added integration of Java SDK with Google Cloud AI natural language processing API
([BEAM-9634](https://issues.apache.org/jira/browse/BEAM-9634))
* `docker-pull-licenses` tag was introduced. Licenses/notices of third party dependencies will be added to the docker images when `docker-pull-licenses` was set.
  The files are added to `/opt/apache/beam/third_party_licenses/`.
  By default, no licenses/notices are added to the docker images. ([BEAM-9136](https://issues.apache.org/jira/browse/BEAM-9136))


## Breaking Changes

* Dataflow runner now requires the `--region` option to be set, unless a default value is set in the environment ([BEAM-9199](https://issues.apache.org/jira/browse/BEAM-9199)). See [here](https://cloud.google.com/dataflow/docs/concepts/regional-endpoints) for more details.
* HBaseIO.ReadAll now requires a PCollection of HBaseIO.Read objects instead of HBaseQuery objects ([BEAM-9279](https://issues.apache.org/jira/browse/BEAM-9279)).
* ProcessContext.updateWatermark has been removed in favor of using a WatermarkEstimator ([BEAM-9430](https://issues.apache.org/jira/browse/BEAM-9430)).
* Coder inference for PCollection of Row objects has been disabled ([BEAM-9569](https://issues.apache.org/jira/browse/BEAM-9569)).
* Go SDK docker images are no longer released until further notice.

## Deprecations
* Java SDK: Beam Schema FieldType.getMetadata is now deprecated and is replaced by the Beam
Schema Options, it will be removed in version `2.23.0`. ([BEAM-9704](https://issues.apache.org/jira/browse/BEAM-9704))
* The `--zone` option in the Dataflow runner is now deprecated. Please use `--worker_zone` instead. ([BEAM-9716](https://issues.apache.org/jira/browse/BEAM-9716))

## Known Issues


# [2.20.0] - 2020-04-15

## Highlights


## I/Os

* Java SDK: Adds support for Thrift encoded data via ThriftIO. ([BEAM-8561](https://issues.apache.org/jira/browse/BEAM-8561))
* Java SDK: KafkaIO supports schema resolution using Confluent Schema Registry. ([BEAM-7310](https://issues.apache.org/jira/browse/BEAM-7310))
* Java SDK: Add Google Cloud Healthcare IO connectors: HL7v2IO and FhirIO ([BEAM-9468](https://issues.apache.org/jira/browse/BEAM-9468))
* Python SDK: Support for Google Cloud Spanner. This is an experimental module for reading and writing data from Google Cloud Spanner ([BEAM-7246](https://issues.apache.org/jira/browse/BEAM-7246)).
* Python SDK: Adds support for standard HDFS URLs (with server name). ([#10223](https://github.com/apache/beam/pull/10223)).


## New Features / Improvements

* New AnnotateVideo & AnnotateVideoWithContext PTransform's that integrates GCP Video Intelligence functionality. (Python) ([BEAM-9146](https://issues.apache.org/jira/browse/BEAM-9146))
* New AnnotateImage & AnnotateImageWithContext PTransform's for element-wise & batch image annotation using Google Cloud Vision API. (Python) ([BEAM-9247](https://issues.apache.org/jira/browse/BEAM-9247))
* Added a PTransform for inspection and deidentification of text using Google Cloud DLP. (Python) ([BEAM-9258](https://issues.apache.org/jira/browse/BEAM-9258))
* New AnnotateText PTransform that integrates Google Cloud Natural Language functionality (Python) ([BEAM-9248](https://issues.apache.org/jira/browse/BEAM-9248))
* _ReadFromBigQuery_ now supports value providers for the query string (Python) ([BEAM-9305](https://issues.apache.org/jira/browse/BEAM-9305))
* Direct runner for FnApi supports further parallelism (Python) ([BEAM-9228](https://issues.apache.org/jira/browse/BEAM-9228))
* Support for _@RequiresTimeSortedInput_ in Flink and Spark (Java) ([BEAM-8550](https://issues.apache.org/jira/browse/BEAM-8550))

## Breaking Changes

* ReadFromPubSub(topic=<topic>) in Python previously created a subscription under the same project as the topic. Now it will create the subscription under the project specified in pipeline_options. If the project is not specified in pipeline_options, then it will create the subscription under the same project as the topic. ([BEAM-3453](https://issues.apache.org/jira/browse/BEAM-3453)).
* SpannerAccessor in Java is now package-private to reduce API surface. `SpannerConfig.connectToSpanner` has been moved to `SpannerAccessor.create`. ([BEAM-9310](https://issues.apache.org/jira/browse/BEAM-9310)).
* ParquetIO hadoop dependency should be now provided by the users ([BEAM-8616](https://issues.apache.org/jira/browse/BEAM-8616)).
* Docker images will be deployed to
  [apache/beam](https://hub.docker.com/search?q=apache%2Fbeam&type=image) repositories from 2.20. They
 used to be deployed to
 [apachebeam](https://hub.docker.com/search?q=apachebeam&type=image) repository.
 ([BEAM-9063](https://issues.apache.org/jira/browse/BEAM-9093))
* PCollections now have tags inferred from the result type (e.g. the keys of a dict or index of a tuple).  Users may expect the old implementation which gave PCollection output ids a monotonically increasing id. To go back to the old implementation, use the `force_generated_pcollection_output_ids` experiment.

## Deprecations

## Bugfixes

* Fixed numpy operators in ApproximateQuantiles (Python) ([BEAM-9579](https://issues.apache.org/jira/browse/BEAM-9579)).
* Fixed exception when running in IPython notebook (Python) ([BEAM-X9277](https://issues.apache.org/jira/browse/BEAM-9277)).
* Fixed Flink uberjar job termination bug. ([BEAM-9225](https://issues.apache.org/jira/browse/BEAM-9225))
* Fixed SyntaxError in process worker startup ([BEAM-9503](https://issues.apache.org/jira/browse/BEAM-9503))
* Key should be available in @OnTimer methods (Java) ([BEAM-1819](https://issues.apache.org/jira/browse/BEAM-1819)).

## Known Issues

* ([BEAM-X](https://issues.apache.org/jira/browse/BEAM-X)).
* ([BEAM-9322](https://issues.apache.org/jira/browse/BEAM-9322)).
* Python SDK `pre_optimize=all` experiment may cause error ([BEAM-9445](https://issues.apache.org/jira/browse/BEAM-9445))

# [2.19.0] - 2020-01-31

- For versions 2.19.0 and older release notes are available on [Apache Beam Blog](https://beam.apache.org/blog/).<|MERGE_RESOLUTION|>--- conflicted
+++ resolved
@@ -66,11 +66,8 @@
 
 * Support for X source added (Java/Python) ([#X](https://github.com/apache/beam/issues/X)).
 * [Java] Use API compatible with both com.google.cloud.bigdataoss:util 2.x and 3.x in BatchLoads ([#34105](https://github.com/apache/beam/pull/34105))
-<<<<<<< HEAD
-* [Iceberg] Added new CDC source for batch and streaming, available as `Managed.ICEBERG_CDC` ([#33504](https://github.com/apache/beam/pull/33504))
-=======
+* [IcebergIO] Added new CDC source for batch and streaming, available as `Managed.ICEBERG_CDC` ([#33504](https://github.com/apache/beam/pull/33504))
 * [IcebergIO] Address edge case where bundle retry following a successful data commit results in data duplication ([#34264](https://github.com/apache/beam/pull/34264))
->>>>>>> 861d1e17
 
 ## New Features / Improvements
 
