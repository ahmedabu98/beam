--- conflicted
+++ resolved
@@ -70,11 +70,8 @@
 * [Managed Iceberg] Add support for TIMESTAMP, TIME, and DATE types ([#32688](https://github.com/apache/beam/pull/32688))
 * BigQuery CDC writes are now available in Python SDK, only supported when using StorageWrite API at least once mode ([#32527](https://github.com/apache/beam/issues/32527))
 * [Managed Iceberg] Allow updating table partition specs during pipeline runtime ([#32879](https://github.com/apache/beam/pull/32879))
-<<<<<<< HEAD
 * Added BigQueryIO as a Managed IO ([#31486](https://github.com/apache/beam/pull/31486))
-=======
 * Support for writing to [Solace messages queues](https://solace.com/) (`SolaceIO.Write`) added (Java) ([#31905](https://github.com/apache/beam/issues/31905)).
->>>>>>> c6a7354b
 
 ## New Features / Improvements
 
