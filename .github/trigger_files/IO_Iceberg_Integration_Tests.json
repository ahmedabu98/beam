--- conflicted
+++ resolved
@@ -1,8 +1,4 @@
 {
     "comment": "Modify this file in a trivial way to cause this test suite to run",
-<<<<<<< HEAD
-    "modification": 4
-=======
-    "modification": 3
->>>>>>> 002d3fd7
+    "modification": 5
 }