--- conflicted
+++ resolved
@@ -375,11 +375,7 @@
 # Information regarding a SchemaTransform available in an external SDK.
 SchemaTransformsConfig = namedtuple(
     'SchemaTransformsConfig',
-<<<<<<< HEAD
-    ['identifier', 'description', 'configuration_schema', 'inputs', 'outputs'])
-=======
     ['identifier', 'configuration_schema', 'inputs', 'outputs', 'description'])
->>>>>>> aafa3b81
 
 
 class SchemaAwareExternalTransform(ptransform.PTransform):
@@ -477,21 +473,12 @@
         else:
           raise
 
-<<<<<<< HEAD
-        yield SchemaTransformsConfig(
-            identifier=identifier,
-            description=proto_config.description,
-            configuration_schema=schema,
-            inputs=proto_config.input_pcollection_names,
-            outputs=proto_config.output_pcollection_names)
-=======
       yield SchemaTransformsConfig(
           identifier=identifier,
           configuration_schema=schema,
           inputs=proto_config.input_pcollection_names,
           outputs=proto_config.output_pcollection_names,
           description=proto_config.description)
->>>>>>> aafa3b81
 
   @staticmethod
   def discover_config(expansion_service, name):
