--- conflicted
+++ resolved
@@ -51,10 +51,7 @@
 from apache_beam.transforms.display import DisplayDataItem
 from apache_beam.transforms.external import BeamJarExpansionService
 from apache_beam.transforms.external import SchemaAwareExternalTransform
-<<<<<<< HEAD
 from apache_beam.typehints.row_type import RowTypeConstraint
-=======
->>>>>>> 88383b94
 
 _LOGGER = logging.getLogger(__name__)
 
@@ -70,11 +67,7 @@
   _LOGGER.warning(
       'ImportError: from google.cloud.bigtable import Client', exc_info=True)
 
-<<<<<<< HEAD
-__all__ = ['WriteToBigTable', 'WriteToBigtableXlang']
-=======
-__all__ = ['WriteToBigTable', 'ReadFromBigtable']
->>>>>>> 88383b94
+__all__ = ['WriteToBigTable', 'ReadFromBigtable', 'WriteToBigtableXlang']
 
 
 class _BigTableWriteFn(beam.DoFn):
@@ -209,16 +202,97 @@
                 beam_options['table_id'])))
 
 
-<<<<<<< HEAD
 class WriteToBigtableXlang(beam.PTransform):
+  """Writes rows to Bigtable.
+
+  Takes an input PCollection of DirectRow objects containing un-committed
+  mutations. For more information about this row object, visit
+  https://cloud.google.com/python/docs/reference/bigtable/latest/row#class-googlecloudbigtablerowdirectrowrowkey-tablenone
+  """
   URN = "beam:schematransform:org.apache.beam:bigtable_write:v1"
 
   def __init__(self, table_id, instance_id, project_id, expansion_service=None):
-    """Initialize an ExternalWriteToBigtable transform.
+    """Initialize an WriteToBigtableXlang transform.
 
     :param table_id:
       The ID of the table to write to.
-=======
+    :param instance_id:
+      The ID of the instance where the table resides.
+    :param project_id:
+      The GCP project ID.
+    :param expansion_service:
+      The address of the expansion service. If no expansion service is
+      provided, will attempt to run the default GCP expansion service.
+    """
+    super().__init__()
+    self._table_id = table_id
+    self._instance_id = instance_id
+    self._project_id = project_id
+    self._expansion_service = (
+        expansion_service or BeamJarExpansionService(
+      'sdks:java:io:google-cloud-platform:expansion-service:build'))
+    self.schematransform_config = SchemaAwareExternalTransform.discover_config(
+      self._expansion_service, self.URN)
+
+  def expand(self, input):
+    external_write = SchemaAwareExternalTransform(
+      identifier=self.schematransform_config.identifier,
+      expansion_service=self._expansion_service,
+      rearrange_based_on_discovery=True,
+      tableId=self._table_id,
+      instanceId=self._instance_id,
+      projectId=self._project_id)
+
+    return (
+        input
+        | beam.ParDo(self._DirectRowMutationsToBeamRow()).with_output_types(
+      RowTypeConstraint.from_fields(
+        [("key", bytes), ("mutations", List[Dict[str, bytes]])]))
+        | external_write)
+
+  class _DirectRowMutationsToBeamRow(beam.DoFn):
+    def process(self, direct_row):
+      args = {"key": direct_row.row_key, "mutations": []}
+      for mutation in direct_row._get_mutations():
+        if mutation.__contains__("set_cell"):
+          mutation_dict = {
+            "type": b'SetCell',
+            "family_name": mutation.set_cell.family_name.encode('utf-8'),
+            "column_qualifier": mutation.set_cell.column_qualifier,
+            "value": mutation.set_cell.value
+          }
+          micros = mutation.set_cell.timestamp_micros
+          if micros > -1:
+            mutation_dict['timestamp_micros'] = struct.pack('>q', micros)
+        elif mutation.__contains__("delete_from_column"):
+          mutation_dict = {
+            "type": b'DeleteFromColumn',
+            "family_name": mutation.delete_from_column.family_name.encode(
+              'utf-8'),
+            "column_qualifier": mutation.delete_from_column.column_qualifier
+          }
+          time_range = mutation.delete_from_column.time_range
+          if time_range.start_timestamp_micros:
+            mutation_dict['start_timestamp_micros'] = struct.pack(
+              '>q', time_range.start_timestamp_micros)
+          if time_range.end_timestamp_micros:
+            mutation_dict['end_timestamp_micros'] = struct.pack(
+              '>q', time_range.end_timestamp_micros)
+        elif mutation.__contains__("delete_from_family"):
+          mutation_dict = {
+            "type": b'DeleteFromFamily',
+            "family_name": mutation.delete_from_family.family_name.encode(
+              'utf-8')
+          }
+        elif mutation.__contains__("delete_from_row"):
+          mutation_dict = {"type": b'DeleteFromRow'}
+        else:
+          raise ValueError("Unexpected mutation")
+
+        args["mutations"].append(mutation_dict)
+
+      yield beam.Row(**args)
+
 class ReadFromBigtable(PTransform):
   """Reads rows from Bigtable.
 
@@ -233,7 +307,6 @@
 
     :param table_id:
       The ID of the table to read from.
->>>>>>> 88383b94
     :param instance_id:
       The ID of the instance where the table resides.
     :param project_id:
@@ -253,11 +326,7 @@
         self._expansion_service, self.URN)
 
   def expand(self, input):
-<<<<<<< HEAD
-    external_write = SchemaAwareExternalTransform(
-=======
     external_read = SchemaAwareExternalTransform(
->>>>>>> 88383b94
         identifier=self.schematransform_config.identifier,
         expansion_service=self._expansion_service,
         rearrange_based_on_discovery=True,
@@ -265,60 +334,9 @@
         instanceId=self._instance_id,
         projectId=self._project_id)
 
-    return (
-<<<<<<< HEAD
-        input
-        | beam.ParDo(self._DirectRowMutationsToBeamRow()).with_output_types(
-            RowTypeConstraint.from_fields(
-                [("key", bytes), ("mutations", List[Dict[str, bytes]])]))
-        | external_write)
-
-  class _DirectRowMutationsToBeamRow(beam.DoFn):
-    def process(self, direct_row):
-      args = {"key": direct_row.row_key, "mutations": []}
-      for mutation in direct_row._get_mutations():
-        if mutation.__contains__("set_cell"):
-          mutation_dict = {
-              "type": b'SetCell',
-              "family_name": mutation.set_cell.family_name.encode('utf-8'),
-              "column_qualifier": mutation.set_cell.column_qualifier,
-              "value": mutation.set_cell.value
-          }
-          micros = mutation.set_cell.timestamp_micros
-          if micros > -1:
-            mutation_dict['timestamp_micros'] = struct.pack('>q', micros)
-        elif mutation.__contains__("delete_from_column"):
-          mutation_dict = {
-              "type": b'DeleteFromColumn',
-              "family_name": mutation.delete_from_column.family_name.encode(
-                  'utf-8'),
-              "column_qualifier": mutation.delete_from_column.column_qualifier
-          }
-          time_range = mutation.delete_from_column.time_range
-          if time_range.start_timestamp_micros:
-            mutation_dict['start_timestamp_micros'] = struct.pack(
-                '>q', time_range.start_timestamp_micros)
-          if time_range.end_timestamp_micros:
-            mutation_dict['end_timestamp_micros'] = struct.pack(
-                '>q', time_range.end_timestamp_micros)
-        elif mutation.__contains__("delete_from_family"):
-          mutation_dict = {
-              "type": b'DeleteFromFamily',
-              "family_name": mutation.delete_from_family.family_name.encode(
-                  'utf-8')
-          }
-        elif mutation.__contains__("delete_from_row"):
-          mutation_dict = {"type": b'DeleteFromRow'}
-        else:
-          raise ValueError("Unexpected mutation")
-
-        args["mutations"].append(mutation_dict)
-
-      yield beam.Row(**args)
-=======
-        input.pipeline
-        | external_read
-        | beam.ParDo(self._BeamRowToPartialRowData()))
+    return (input.pipeline
+            | external_read
+            | beam.ParDo(self._BeamRowToPartialRowData()))
 
   # PartialRowData has some useful methods for querying data within a row.
   # To make use of those methods and to give Python users a more familiar
@@ -343,5 +361,4 @@
             timestamp_micros = cell.timestamp_micros
             partial_row.cells[fam_name][col_qualifier_bytes].append(
                 Cell(value, timestamp_micros))
-      yield partial_row
->>>>>>> 88383b94
+      yield partial_row