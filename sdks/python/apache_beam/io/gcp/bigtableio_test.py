--- conflicted
+++ resolved
@@ -17,10 +17,6 @@
 
 """Unit tests for BigTable service."""
 
-<<<<<<< HEAD
-=======
-# pytype: skip-file
->>>>>>> 88383b94
 import logging
 import os
 import secrets
@@ -28,13 +24,9 @@
 import time
 import unittest
 import uuid
-<<<<<<< HEAD
 # pytype: skip-file
+from datetime import timezone
 from datetime import datetime
-from datetime import timezone
-=======
-from datetime import datetime
->>>>>>> 88383b94
 from random import choice
 
 import pytest
@@ -48,11 +40,8 @@
 from apache_beam.metrics import monitoring_infos
 from apache_beam.metrics.execution import MetricsEnvironment
 from apache_beam.testing.test_pipeline import TestPipeline
-<<<<<<< HEAD
-=======
 from apache_beam.testing.util import assert_that
 from apache_beam.testing.util import equal_to
->>>>>>> 88383b94
 
 _LOGGER = logging.getLogger(__name__)
 
@@ -60,10 +49,7 @@
 try:
   from apitools.base.py.exceptions import HttpError
   from google.cloud.bigtable import client
-<<<<<<< HEAD
   from google.cloud.bigtable.row_filters import TimestampRange
-=======
->>>>>>> 88383b94
   from google.cloud.bigtable.instance import Instance
   from google.cloud.bigtable.row import DirectRow, PartialRowData, Cell
   from google.cloud.bigtable.table import Table
@@ -76,45 +62,10 @@
 
 
 @pytest.mark.uses_gcp_java_expansion_service
-@unittest.skipUnless(
-    os.environ.get('EXPANSION_PORT'),
-    "EXPANSION_PORT environment var is not provided.")
+# @unittest.skipUnless(
+#   os.environ.get('EXPANSION_PORT'),
+#   "EXPANSION_PORT environment var is not provided.")
 @unittest.skipIf(client is None, 'Bigtable dependencies are not installed')
-<<<<<<< HEAD
-class TestWriteToBigtableXlang(unittest.TestCase):
-  INSTANCE = "bt-write-xlang"
-  TABLE_ID = "test-table"
-
-  @classmethod
-  def setUpClass(cls):
-    cls.test_pipeline = TestPipeline(is_integration_test=True)
-    cls.project = cls.test_pipeline.get_option('project')
-    cls.args = cls.test_pipeline.get_full_options_as_args()
-    cls.expansion_service = ('localhost:%s' % os.environ.get('EXPANSION_PORT'))
-
-    instance_id = '%s-%s-%s' % (
-        cls.INSTANCE, str(int(time.time())), secrets.token_hex(3))
-
-    cls.client = client.Client(admin=True, project=cls.project)
-    # create cluster and instance
-    cls.instance = cls.client.instance(
-        instance_id,
-        display_name=cls.INSTANCE,
-        instance_type=instance.Instance.Type.DEVELOPMENT)
-    cluster = cls.instance.cluster("test-cluster", "us-central1-a")
-    operation = cls.instance.create(clusters=[cluster])
-    operation.result(timeout=500)
-    _LOGGER.warning(
-        "Created instance [%s] in project [%s]",
-        cls.instance.instance_id,
-        cls.project)
-
-  def setUp(self):
-    # create table inside instance
-    self.table: Table = self.instance.table(
-        '%s-%s-%s' %
-        (self.TABLE_ID, str(int(time.time())), secrets.token_hex(3)))
-=======
 class TestReadFromBigTable(unittest.TestCase):
   INSTANCE = "bt-read-tests"
   TABLE_ID = "test-table"
@@ -123,374 +74,43 @@
     self.test_pipeline = TestPipeline(is_integration_test=True)
     self.args = self.test_pipeline.get_full_options_as_args()
     self.project = self.test_pipeline.get_option('project')
+    self.expansion_service = None#('localhost:%s' % os.environ.get('EXPANSION_PORT'))
 
     instance_id = '%s-%s-%s' % (
-        self.INSTANCE, str(int(time.time())), secrets.token_hex(3))
+      self.INSTANCE, str(int(time.time())), secrets.token_hex(3))
 
     self.client = client.Client(admin=True, project=self.project)
     # create cluster and instance
     self.instance = self.client.instance(
-        instance_id,
-        display_name=self.INSTANCE,
-        instance_type=instance.Instance.Type.DEVELOPMENT)
+      instance_id,
+      display_name=self.INSTANCE,
+      instance_type=instance.Instance.Type.DEVELOPMENT)
     cluster = self.instance.cluster("test-cluster", "us-central1-a")
     operation = self.instance.create(clusters=[cluster])
     operation.result(timeout=500)
     _LOGGER.info(
-        "Created instance [%s] in project [%s]",
-        self.instance.instance_id,
-        self.project)
+      "Created instance [%s] in project [%s]",
+      self.instance.instance_id,
+      self.project)
 
     # create table inside instance
     self.table = self.instance.table(self.TABLE_ID)
->>>>>>> 88383b94
     self.table.create()
     _LOGGER.info("Created table [%s]", self.table.table_id)
 
   def tearDown(self):
     try:
-<<<<<<< HEAD
-      _LOGGER.info("Deleting table [%s]", self.table.table_id)
-      self.table.delete()
-    except HttpError:
-      _LOGGER.debug("Failed to clean up table [%s]", self.table.table_id)
-
-  @classmethod
-  def tearDownClass(cls):
-    try:
-      _LOGGER.info("Deleting instance [%s]", cls.instance.instance_id)
-      cls.instance.delete()
-    except HttpError:
-      _LOGGER.debug(
-          "Failed to clean up instance [%s]", cls.instance.instance_id)
-
-  def run_pipeline(self, rows):
-    with beam.Pipeline(argv=self.args) as p:
-      _ = (
-          p
-          | beam.Create(rows)
-          | bigtableio.WriteToBigtableXlang(
-              table_id=self.table.table_id,
-              instance_id=self.instance.instance_id,
-              project_id=self.project,
-              expansion_service=self.expansion_service))
-
-  def test_set_mutation(self):
-    row1: DirectRow = DirectRow('key-1')
-    row2: DirectRow = DirectRow('key-2')
-    col_fam = self.table.column_family('col_fam')
-    col_fam.create()
-    # expected cells
-    row1_col1_cell = Cell(b'val1-1', 100_000_000)
-    row1_col2_cell = Cell(b'val1-2', 200_000_000)
-    row2_col1_cell = Cell(b'val2-1', 100_000_000)
-    row2_col2_cell = Cell(b'val2-2', 200_000_000)
-    # rows sent to write transform
-    row1.set_cell(
-        'col_fam', b'col-1', row1_col1_cell.value, row1_col1_cell.timestamp)
-    row1.set_cell(
-        'col_fam', b'col-2', row1_col2_cell.value, row1_col2_cell.timestamp)
-    row2.set_cell(
-        'col_fam', b'col-1', row2_col1_cell.value, row2_col1_cell.timestamp)
-    row2.set_cell(
-        'col_fam', b'col-2', row2_col2_cell.value, row2_col2_cell.timestamp)
-
-    self.run_pipeline([row1, row2])
-
-    # after write transform executes, get actual rows from table
-    actual_row1: PartialRowData = self.table.read_row('key-1')
-    actual_row2: PartialRowData = self.table.read_row('key-2')
-
-    # check actual rows match with expected rows (value and timestamp)
-    self.assertEqual(
-        row1_col1_cell, actual_row1.find_cells('col_fam', b'col-1')[0])
-    self.assertEqual(
-        row1_col2_cell, actual_row1.find_cells('col_fam', b'col-2')[0])
-    self.assertEqual(
-        row2_col1_cell, actual_row2.find_cells('col_fam', b'col-1')[0])
-    self.assertEqual(
-        row2_col2_cell, actual_row2.find_cells('col_fam', b'col-2')[0])
-
-  def test_delete_cells_mutation(self):
-    col_fam = self.table.column_family('col_fam')
-    col_fam.create()
-    # write a row with two columns to the table beforehand.
-    write_row: DirectRow = DirectRow('key-1', self.table)
-    write_row.set_cell('col_fam', b'col-1', b'val-1')
-    write_row.set_cell('col_fam', b'col-2', b'val-2')
-    write_row.commit()
-
-    # prepare a row that will delete cells in one of the columns.
-    delete_row: DirectRow = DirectRow('key-1')
-    delete_row.delete_cell('col_fam', b'col-1')
-
-    self.run_pipeline([delete_row])
-
-    # after transform executes, get actual row from table
-    actual_row: PartialRowData = self.table.read_row('key-1')
-
-    # we deleted all the cells in 'col-1', so this check should throw an error
-    with self.assertRaises(KeyError):
-      actual_row.find_cells('col_fam', b'col-1')
-
-    # check the cell in col-2 is still there
-    col2_cells = actual_row.find_cells('col_fam', b'col-2')
-    self.assertEqual(1, len(col2_cells))
-    self.assertEqual(b'val-2', col2_cells[0].value)
-
-  def test_delete_cells_with_timerange_mutation(self):
-    col_fam = self.table.column_family('col_fam')
-    col_fam.create()
-    # write two cells in a column to the table beforehand.
-    write_row: DirectRow = DirectRow('key-1', self.table)
-    write_row.set_cell(
-        'col_fam',
-        b'col',
-        b'val',
-        datetime.fromtimestamp(100_000_000, tz=timezone.utc))
-    write_row.commit()
-    write_row.set_cell(
-        'col_fam',
-        b'col',
-        b'new-val',
-        datetime.fromtimestamp(200_000_000, tz=timezone.utc))
-    write_row.commit()
-
-    # prepare a row that will delete cells within a timestamp range.
-    delete_row: DirectRow = DirectRow('key-1')
-    delete_row.delete_cell(
-        'col_fam',
-        b'col',
-        time_range=TimestampRange(
-            start=datetime.fromtimestamp(99_999_999, tz=timezone.utc),
-            end=datetime.fromtimestamp(100_000_001, tz=timezone.utc)))
-
-    self.run_pipeline([delete_row])
-
-    # after transform executes, get actual row from table
-    actual_row: PartialRowData = self.table.read_row('key-1')
-
-    # we deleted one cell within the timestamp range.
-    # check the other (newer) cell still exists.
-    cells = actual_row.find_cells('col_fam', b'col')
-    self.assertEqual(1, len(cells))
-    self.assertEqual(b'new-val', cells[0].value)
-    self.assertEqual(
-        datetime.fromtimestamp(200_000_000, tz=timezone.utc),
-        cells[0].timestamp)
-
-  def test_delete_column_family_mutation(self):
-    # create two column families
-    col_fam = self.table.column_family('col_fam-1')
-    col_fam.create()
-    col_fam = self.table.column_family('col_fam-2')
-    col_fam.create()
-    # write a row with values in both column families to the table beforehand.
-    write_row: DirectRow = DirectRow('key-1', self.table)
-    write_row.set_cell('col_fam-1', b'col', b'val')
-    write_row.set_cell('col_fam-2', b'col', b'val')
-    write_row.commit()
-
-    # prepare a row that will delete a column family from the row
-    delete_row: DirectRow = DirectRow('key-1')
-    delete_row.delete_cells('col_fam-1', delete_row.ALL_COLUMNS)
-
-    self.run_pipeline([delete_row])
-
-    # after transform executes, get actual row from table
-    actual_row: PartialRowData = self.table.read_row('key-1')
-
-    # we deleted column family 'col_fam-1', so this check should throw an error
-    with self.assertRaises(KeyError):
-      actual_row.find_cells('col_fam-1', b'col')
-
-    # check we have one column family left with the correct cell value
-    self.assertEqual(1, len(actual_row.cells))
-    self.assertEqual(b'val', actual_row.cell_value('col_fam-2', b'col'))
-
-  def test_delete_row_mutation(self):
-    write_row1: DirectRow = DirectRow('key-1', self.table)
-    write_row2: DirectRow = DirectRow('key-2', self.table)
-    col_fam = self.table.column_family('col_fam')
-    col_fam.create()
-    # write a couple of rows to the table beforehand
-    write_row1.set_cell('col_fam', b'col', b'val-1')
-    write_row1.commit()
-    write_row2.set_cell('col_fam', b'col', b'val-2')
-    write_row2.commit()
-
-    # prepare a row that will delete itself
-    delete_row: DirectRow = DirectRow('key-1')
-    delete_row.delete()
-
-    self.run_pipeline([delete_row])
-
-    # after write transform executes, get actual rows from table
-    actual_row1: PartialRowData = self.table.read_row('key-1')
-    actual_row2: PartialRowData = self.table.read_row('key-2')
-
-    # we deleted row with key 'key-1', check it doesn't exist anymore
-    # the Bigtable API doesn't throw an error here, just returns a None value
-    self.assertEqual(None, actual_row1)
-    # check row 2 exists with the correct cell value in col
-    self.assertEqual(b'val-2', actual_row2.cell_value('col_fam', b'col'))
-
-
-@unittest.skipIf(client is None, 'Bigtable dependencies are not installed')
-class TestBigtableDirectRowToBeamRow(unittest.TestCase):
-  doFn = bigtableio.WriteToBigtableXlang._DirectRowMutationsToBeamRow()
-
-  def test_set_cell(self):
-    # create some set cell mutations
-    direct_row: DirectRow = DirectRow('key-1')
-    direct_row.set_cell(
-        'col_fam',
-        b'col',
-        b'a',
-        datetime.fromtimestamp(100_000).replace(tzinfo=timezone.utc))
-    direct_row.set_cell(
-        'col_fam',
-        b'other-col',
-        b'b',
-        datetime.fromtimestamp(200_000).replace(tzinfo=timezone.utc))
-    direct_row.set_cell(
-        'other_col_fam',
-        b'col',
-        b'c',
-        datetime.fromtimestamp(300_000).replace(tzinfo=timezone.utc))
-
-    # get equivalent beam row
-    beam_row = next(self.doFn.process(direct_row))
-
-    # sort both lists of mutations for convenience
-    beam_row_mutations = sorted(beam_row.mutations, key=lambda m: m['value'])
-    bt_row_mutations = sorted(
-        direct_row._get_mutations(), key=lambda m: m.set_cell.value)
-    self.assertEqual(beam_row.key, direct_row.row_key)
-    self.assertEqual(len(beam_row_mutations), len(bt_row_mutations))
-
-    # check that the values in each beam mutation is equal to the original
-    # Bigtable direct row mutations
-    for i in range(len(beam_row_mutations)):
-      beam_mutation = beam_row_mutations[i]
-      bt_mutation = bt_row_mutations[i].set_cell
-
-      self.assertEqual(beam_mutation['type'], b'SetCell')
-      self.assertEqual(
-          beam_mutation['family_name'].decode(), bt_mutation.family_name)
-      self.assertEqual(
-          beam_mutation['column_qualifier'], bt_mutation.column_qualifier)
-      self.assertEqual(beam_mutation['value'], bt_mutation.value)
-      self.assertEqual(
-          int.from_bytes(beam_mutation['timestamp_micros'], 'big'),
-          bt_mutation.timestamp_micros)
-
-  def test_delete_cells(self):
-    # create some delete cell mutations. one with a timestamp range
-    direct_row: DirectRow = DirectRow('key-1')
-    direct_row.delete_cell('col_fam', b'col-1')
-    direct_row.delete_cell(
-        'other_col_fam',
-        b'col-2',
-        time_range=TimestampRange(
-            start=datetime.fromtimestamp(10_000_000, tz=timezone.utc)))
-    direct_row.delete_cells(
-        'another_col_fam', [b'col-3', b'col-4', b'col-5'],
-        time_range=TimestampRange(
-            start=datetime.fromtimestamp(50_000_000, tz=timezone.utc),
-            end=datetime.fromtimestamp(100_000_000, tz=timezone.utc)))
-
-    # get equivalent beam row
-    beam_row = next(self.doFn.process(direct_row))
-
-    # sort both lists of mutations for convenience
-    beam_row_mutations = sorted(
-        beam_row.mutations, key=lambda m: m['column_qualifier'])
-    bt_row_mutations = sorted(
-        direct_row._get_mutations(),
-        key=lambda m: m.delete_from_column.column_qualifier)
-    self.assertEqual(beam_row.key, direct_row.row_key)
-    self.assertEqual(len(beam_row_mutations), len(bt_row_mutations))
-
-    # check that the values in each beam mutation is equal to the original
-    # Bigtable direct row mutations
-    for i in range(len(beam_row_mutations)):
-      beam_mutation = beam_row_mutations[i]
-      bt_mutation = bt_row_mutations[i].delete_from_column
-      print(bt_mutation)
-
-      self.assertEqual(beam_mutation['type'], b'DeleteFromColumn')
-      self.assertEqual(
-          beam_mutation['family_name'].decode(), bt_mutation.family_name)
-      self.assertEqual(
-          beam_mutation['column_qualifier'], bt_mutation.column_qualifier)
-
-      # check we set a timestamp range only when appropriate
-      if bt_mutation.time_range.start_timestamp_micros:
-        self.assertEqual(
-            int.from_bytes(beam_mutation['start_timestamp_micros'], 'big'),
-            bt_mutation.time_range.start_timestamp_micros)
-      else:
-        self.assertTrue('start_timestamp_micros' not in beam_mutation)
-
-      if bt_mutation.time_range.end_timestamp_micros:
-        self.assertEqual(
-            int.from_bytes(beam_mutation['end_timestamp_micros'], 'big'),
-            bt_mutation.time_range.end_timestamp_micros)
-      else:
-        self.assertTrue('end_timestamp_micros' not in beam_mutation)
-
-  def test_delete_column_family(self):
-    # create mutation to delete column family
-    direct_row: DirectRow = DirectRow('key-1')
-    direct_row.delete_cells('col_fam-1', direct_row.ALL_COLUMNS)
-    direct_row.delete_cells('col_fam-2', direct_row.ALL_COLUMNS)
-
-    # get equivalent beam row
-    beam_row = next(self.doFn.process(direct_row))
-
-    # sort both lists of mutations for convenience
-    beam_row_mutations = sorted(
-        beam_row.mutations, key=lambda m: m['family_name'])
-    bt_row_mutations = sorted(
-        direct_row._get_mutations(),
-        key=lambda m: m.delete_from_column.family_name)
-    self.assertEqual(beam_row.key, direct_row.row_key)
-    self.assertEqual(len(beam_row_mutations), len(bt_row_mutations))
-
-    # check that the values in each beam mutation is equal to the original
-    # Bigtable direct row mutations
-    for i in range(len(beam_row_mutations)):
-      beam_mutation = beam_row_mutations[i]
-      bt_mutation = bt_row_mutations[i].delete_from_family
-
-      self.assertEqual(beam_mutation['type'], b'DeleteFromFamily')
-      self.assertEqual(
-          beam_mutation['family_name'].decode(), bt_mutation.family_name)
-
-  def test_delete_row(self):
-    # create mutation to delete the Bigtable row
-    direct_row: DirectRow = DirectRow('key-1')
-    direct_row.delete()
-
-    # get equivalent beam row
-    beam_row = next(self.doFn.process(direct_row))
-    self.assertEqual(beam_row.key, direct_row.row_key)
-
-    beam_mutation = beam_row.mutations[0]
-    self.assertEqual(beam_mutation['type'], b'DeleteFromRow')
-=======
       _LOGGER.info(
-          "Deleting table [%s] and instance [%s]",
-          self.table.table_id,
-          self.instance.instance_id)
+        "Deleting table [%s] and instance [%s]",
+        self.table.table_id,
+        self.instance.instance_id)
       self.table.delete()
       self.instance.delete()
     except HttpError:
       _LOGGER.debug(
-          "Failed to clean up table [%s] and instance [%s]",
-          self.table.table_id,
-          self.instance.instance_id)
+        "Failed to clean up table [%s] and instance [%s]",
+        self.table.table_id,
+        self.instance.instance_id)
 
   def add_rows(self, num_rows, num_families, num_columns_per_family):
     cells = []
@@ -518,13 +138,13 @@
   def test_read_xlang(self):
     # create rows and retrieve expected cells
     expected_cells = self.add_rows(
-        num_rows=5, num_families=3, num_columns_per_family=4)
+      num_rows=5, num_families=3, num_columns_per_family=4)
 
     with beam.Pipeline(argv=self.args) as p:
       cells = (
           p
           | bigtableio.ReadFromBigtable(
-              self.table.table_id, self.instance.instance_id, self.project)
+        self.table.table_id, self.instance.instance_id, self.project, self.expansion_service)
           | "Extract cells" >> beam.Map(lambda row: row._cells))
 
       assert_that(cells, equal_to(expected_cells))
@@ -542,25 +162,25 @@
   def test_beam_row_to_bigtable_row(self):
     # create test beam row
     families = {
-        'family_1': {
-            'col_1': [
-                beam.Row(value=b'a-1', timestamp_micros=100_000_000),
-                beam.Row(value=b'b-1', timestamp_micros=200_000_000),
-                beam.Row(value=b'c-1', timestamp_micros=300_000_000)
-            ],
-            'col_2': [
-                beam.Row(value=b'a-2', timestamp_micros=400_000_000),
-                beam.Row(value=b'b-2', timestamp_micros=500_000_000),
-                beam.Row(value=b'c-2', timestamp_micros=600_000_000)
-            ],
-        },
-        'family_2': {
-            'column_qualifier': [
-                beam.Row(value=b'val-1', timestamp_micros=700_000_000),
-                beam.Row(value=b'val-2', timestamp_micros=800_000_000),
-                beam.Row(value=b'val-3', timestamp_micros=900_000_000)
-            ]
-        }
+      'family_1': {
+        'col_1': [
+          beam.Row(value=b'a-1', timestamp_micros=100_000_000),
+          beam.Row(value=b'b-1', timestamp_micros=200_000_000),
+          beam.Row(value=b'c-1', timestamp_micros=300_000_000)
+        ],
+        'col_2': [
+          beam.Row(value=b'a-2', timestamp_micros=400_000_000),
+          beam.Row(value=b'b-2', timestamp_micros=500_000_000),
+          beam.Row(value=b'c-2', timestamp_micros=600_000_000)
+        ],
+      },
+      'family_2': {
+        'column_qualifier': [
+          beam.Row(value=b'val-1', timestamp_micros=700_000_000),
+          beam.Row(value=b'val-2', timestamp_micros=800_000_000),
+          beam.Row(value=b'val-3', timestamp_micros=900_000_000)
+        ]
+      }
     }
     beam_row = beam.Row(key=b'key', column_families=families)
 
@@ -572,21 +192,393 @@
     # landed in the right cells
     self.assertEqual(beam_row.key, bigtable_row.row_key)
     self.assertEqual([
-        Cell(c.value, c.timestamp_micros)
-        for c in beam_row.column_families['family_1']['col_1']
+      Cell(c.value, c.timestamp_micros)
+      for c in beam_row.column_families['family_1']['col_1']
     ],
-                     bigtable_row.find_cells('family_1', b'col_1'))
+      bigtable_row.find_cells('family_1', b'col_1'))
     self.assertEqual([
-        Cell(c.value, c.timestamp_micros)
-        for c in beam_row.column_families['family_1']['col_2']
+      Cell(c.value, c.timestamp_micros)
+      for c in beam_row.column_families['family_1']['col_2']
     ],
-                     bigtable_row.find_cells('family_1', b'col_2'))
+      bigtable_row.find_cells('family_1', b'col_2'))
     self.assertEqual([
-        Cell(c.value, c.timestamp_micros)
-        for c in beam_row.column_families['family_2']['column_qualifier']
+      Cell(c.value, c.timestamp_micros)
+      for c in beam_row.column_families['family_2']['column_qualifier']
     ],
-                     bigtable_row.find_cells('family_2', b'column_qualifier'))
->>>>>>> 88383b94
+      bigtable_row.find_cells('family_2', b'column_qualifier'))
+
+@pytest.mark.uses_gcp_java_expansion_service
+@unittest.skipUnless(
+  os.environ.get('EXPANSION_PORT'),
+  "EXPANSION_PORT environment var is not provided.")
+@unittest.skipIf(client is None, 'Bigtable dependencies are not installed')
+class TestWriteToBigtableXlang(unittest.TestCase):
+  INSTANCE = "bt-write-xlang"
+  TABLE_ID = "test-table"
+
+  @classmethod
+  def setUpClass(cls):
+    cls.test_pipeline = TestPipeline(is_integration_test=True)
+    cls.project = cls.test_pipeline.get_option('project')
+    cls.args = cls.test_pipeline.get_full_options_as_args()
+    cls.expansion_service = None#('localhost:%s' % os.environ.get('EXPANSION_PORT'))
+
+    instance_id = '%s-%s-%s' % (
+      cls.INSTANCE, str(int(time.time())), secrets.token_hex(3))
+
+    cls.client = client.Client(admin=True, project=cls.project)
+    # create cluster and instance
+    cls.instance = cls.client.instance(
+      instance_id,
+      display_name=cls.INSTANCE,
+      instance_type=instance.Instance.Type.DEVELOPMENT)
+    cluster = cls.instance.cluster("test-cluster", "us-central1-a")
+    operation = cls.instance.create(clusters=[cluster])
+    operation.result(timeout=500)
+    _LOGGER.warning(
+      "Created instance [%s] in project [%s]",
+      cls.instance.instance_id,
+      cls.project)
+
+  def setUp(self):
+    # create table inside instance
+    self.table: Table = self.instance.table(
+      '%s-%s-%s' %
+      (self.TABLE_ID, str(int(time.time())), secrets.token_hex(3)))
+    self.table.create()
+    _LOGGER.info("Created table [%s]", self.table.table_id)
+
+  def tearDown(self):
+    try:
+      _LOGGER.info("Deleting table [%s]", self.table.table_id)
+      self.table.delete()
+    except HttpError:
+      _LOGGER.debug("Failed to clean up table [%s]", self.table.table_id)
+
+  @classmethod
+  def tearDownClass(cls):
+    try:
+      _LOGGER.info("Deleting instance [%s]", cls.instance.instance_id)
+      cls.instance.delete()
+    except HttpError:
+      _LOGGER.debug(
+        "Failed to clean up instance [%s]", cls.instance.instance_id)
+
+  def run_pipeline(self, rows):
+    with beam.Pipeline(argv=self.args) as p:
+      _ = (
+          p
+          | beam.Create(rows)
+          | bigtableio.WriteToBigtableXlang(
+        table_id=self.table.table_id,
+        instance_id=self.instance.instance_id,
+        project_id=self.project,
+        expansion_service=self.expansion_service))
+
+  def test_set_mutation(self):
+    row1: DirectRow = DirectRow('key-1')
+    row2: DirectRow = DirectRow('key-2')
+    col_fam = self.table.column_family('col_fam')
+    col_fam.create()
+    # expected cells
+    row1_col1_cell = Cell(b'val1-1', 100_000_000)
+    row1_col2_cell = Cell(b'val1-2', 200_000_000)
+    row2_col1_cell = Cell(b'val2-1', 100_000_000)
+    row2_col2_cell = Cell(b'val2-2', 200_000_000)
+    # rows sent to write transform
+    row1.set_cell(
+      'col_fam', b'col-1', row1_col1_cell.value, row1_col1_cell.timestamp)
+    row1.set_cell(
+      'col_fam', b'col-2', row1_col2_cell.value, row1_col2_cell.timestamp)
+    row2.set_cell(
+      'col_fam', b'col-1', row2_col1_cell.value, row2_col1_cell.timestamp)
+    row2.set_cell(
+      'col_fam', b'col-2', row2_col2_cell.value, row2_col2_cell.timestamp)
+
+    self.run_pipeline([row1, row2])
+
+    # after write transform executes, get actual rows from table
+    actual_row1: PartialRowData = self.table.read_row('key-1')
+    actual_row2: PartialRowData = self.table.read_row('key-2')
+
+    # check actual rows match with expected rows (value and timestamp)
+    self.assertEqual(
+      row1_col1_cell, actual_row1.find_cells('col_fam', b'col-1')[0])
+    self.assertEqual(
+      row1_col2_cell, actual_row1.find_cells('col_fam', b'col-2')[0])
+    self.assertEqual(
+      row2_col1_cell, actual_row2.find_cells('col_fam', b'col-1')[0])
+    self.assertEqual(
+      row2_col2_cell, actual_row2.find_cells('col_fam', b'col-2')[0])
+
+  def test_delete_cells_mutation(self):
+    col_fam = self.table.column_family('col_fam')
+    col_fam.create()
+    # write a row with two columns to the table beforehand.
+    write_row: DirectRow = DirectRow('key-1', self.table)
+    write_row.set_cell('col_fam', b'col-1', b'val-1')
+    write_row.set_cell('col_fam', b'col-2', b'val-2')
+    write_row.commit()
+
+    # prepare a row that will delete cells in one of the columns.
+    delete_row: DirectRow = DirectRow('key-1')
+    delete_row.delete_cell('col_fam', b'col-1')
+
+    self.run_pipeline([delete_row])
+
+    # after transform executes, get actual row from table
+    actual_row: PartialRowData = self.table.read_row('key-1')
+
+    # we deleted all the cells in 'col-1', so this check should throw an error
+    with self.assertRaises(KeyError):
+      actual_row.find_cells('col_fam', b'col-1')
+
+    # check the cell in col-2 is still there
+    col2_cells = actual_row.find_cells('col_fam', b'col-2')
+    self.assertEqual(1, len(col2_cells))
+    self.assertEqual(b'val-2', col2_cells[0].value)
+
+  def test_delete_cells_with_timerange_mutation(self):
+    col_fam = self.table.column_family('col_fam')
+    col_fam.create()
+    # write two cells in a column to the table beforehand.
+    write_row: DirectRow = DirectRow('key-1', self.table)
+    write_row.set_cell(
+      'col_fam',
+      b'col',
+      b'val',
+      datetime.fromtimestamp(100_000_000, tz=timezone.utc))
+    write_row.commit()
+    write_row.set_cell(
+      'col_fam',
+      b'col',
+      b'new-val',
+      datetime.fromtimestamp(200_000_000, tz=timezone.utc))
+    write_row.commit()
+
+    # prepare a row that will delete cells within a timestamp range.
+    delete_row: DirectRow = DirectRow('key-1')
+    delete_row.delete_cell(
+      'col_fam',
+      b'col',
+      time_range=TimestampRange(
+        start=datetime.fromtimestamp(99_999_999, tz=timezone.utc),
+        end=datetime.fromtimestamp(100_000_001, tz=timezone.utc)))
+
+    self.run_pipeline([delete_row])
+
+    # after transform executes, get actual row from table
+    actual_row: PartialRowData = self.table.read_row('key-1')
+
+    # we deleted one cell within the timestamp range.
+    # check the other (newer) cell still exists.
+    cells = actual_row.find_cells('col_fam', b'col')
+    self.assertEqual(1, len(cells))
+    self.assertEqual(b'new-val', cells[0].value)
+    self.assertEqual(
+      datetime.fromtimestamp(200_000_000, tz=timezone.utc),
+      cells[0].timestamp)
+
+  def test_delete_column_family_mutation(self):
+    # create two column families
+    col_fam = self.table.column_family('col_fam-1')
+    col_fam.create()
+    col_fam = self.table.column_family('col_fam-2')
+    col_fam.create()
+    # write a row with values in both column families to the table beforehand.
+    write_row: DirectRow = DirectRow('key-1', self.table)
+    write_row.set_cell('col_fam-1', b'col', b'val')
+    write_row.set_cell('col_fam-2', b'col', b'val')
+    write_row.commit()
+
+    # prepare a row that will delete a column family from the row
+    delete_row: DirectRow = DirectRow('key-1')
+    delete_row.delete_cells('col_fam-1', delete_row.ALL_COLUMNS)
+
+    self.run_pipeline([delete_row])
+
+    # after transform executes, get actual row from table
+    actual_row: PartialRowData = self.table.read_row('key-1')
+
+    # we deleted column family 'col_fam-1', so this check should throw an error
+    with self.assertRaises(KeyError):
+      actual_row.find_cells('col_fam-1', b'col')
+
+    # check we have one column family left with the correct cell value
+    self.assertEqual(1, len(actual_row.cells))
+    self.assertEqual(b'val', actual_row.cell_value('col_fam-2', b'col'))
+
+  def test_delete_row_mutation(self):
+    write_row1: DirectRow = DirectRow('key-1', self.table)
+    write_row2: DirectRow = DirectRow('key-2', self.table)
+    col_fam = self.table.column_family('col_fam')
+    col_fam.create()
+    # write a couple of rows to the table beforehand
+    write_row1.set_cell('col_fam', b'col', b'val-1')
+    write_row1.commit()
+    write_row2.set_cell('col_fam', b'col', b'val-2')
+    write_row2.commit()
+
+    # prepare a row that will delete itself
+    delete_row: DirectRow = DirectRow('key-1')
+    delete_row.delete()
+
+    self.run_pipeline([delete_row])
+
+    # after write transform executes, get actual rows from table
+    actual_row1: PartialRowData = self.table.read_row('key-1')
+    actual_row2: PartialRowData = self.table.read_row('key-2')
+
+    # we deleted row with key 'key-1', check it doesn't exist anymore
+    # the Bigtable API doesn't throw an error here, just returns a None value
+    self.assertEqual(None, actual_row1)
+    # check row 2 exists with the correct cell value in col
+    self.assertEqual(b'val-2', actual_row2.cell_value('col_fam', b'col'))
+
+
+@unittest.skipIf(client is None, 'Bigtable dependencies are not installed')
+class TestBigtableDirectRowToBeamRow(unittest.TestCase):
+  doFn = bigtableio.WriteToBigtableXlang._DirectRowMutationsToBeamRow()
+
+  def test_set_cell(self):
+    # create some set cell mutations
+    direct_row: DirectRow = DirectRow('key-1')
+    direct_row.set_cell(
+      'col_fam',
+      b'col',
+      b'a',
+      datetime.fromtimestamp(100_000).replace(tzinfo=timezone.utc))
+    direct_row.set_cell(
+      'col_fam',
+      b'other-col',
+      b'b',
+      datetime.fromtimestamp(200_000).replace(tzinfo=timezone.utc))
+    direct_row.set_cell(
+      'other_col_fam',
+      b'col',
+      b'c',
+      datetime.fromtimestamp(300_000).replace(tzinfo=timezone.utc))
+
+    # get equivalent beam row
+    beam_row = next(self.doFn.process(direct_row))
+
+    # sort both lists of mutations for convenience
+    beam_row_mutations = sorted(beam_row.mutations, key=lambda m: m['value'])
+    bt_row_mutations = sorted(
+      direct_row._get_mutations(), key=lambda m: m.set_cell.value)
+    self.assertEqual(beam_row.key, direct_row.row_key)
+    self.assertEqual(len(beam_row_mutations), len(bt_row_mutations))
+
+    # check that the values in each beam mutation is equal to the original
+    # Bigtable direct row mutations
+    for i in range(len(beam_row_mutations)):
+      beam_mutation = beam_row_mutations[i]
+      bt_mutation = bt_row_mutations[i].set_cell
+
+      self.assertEqual(beam_mutation['type'], b'SetCell')
+      self.assertEqual(
+        beam_mutation['family_name'].decode(), bt_mutation.family_name)
+      self.assertEqual(
+        beam_mutation['column_qualifier'], bt_mutation.column_qualifier)
+      self.assertEqual(beam_mutation['value'], bt_mutation.value)
+      self.assertEqual(
+        int.from_bytes(beam_mutation['timestamp_micros'], 'big'),
+        bt_mutation.timestamp_micros)
+
+  def test_delete_cells(self):
+    # create some delete cell mutations. one with a timestamp range
+    direct_row: DirectRow = DirectRow('key-1')
+    direct_row.delete_cell('col_fam', b'col-1')
+    direct_row.delete_cell(
+      'other_col_fam',
+      b'col-2',
+      time_range=TimestampRange(
+        start=datetime.fromtimestamp(10_000_000, tz=timezone.utc)))
+    direct_row.delete_cells(
+      'another_col_fam', [b'col-3', b'col-4', b'col-5'],
+      time_range=TimestampRange(
+        start=datetime.fromtimestamp(50_000_000, tz=timezone.utc),
+        end=datetime.fromtimestamp(100_000_000, tz=timezone.utc)))
+
+    # get equivalent beam row
+    beam_row = next(self.doFn.process(direct_row))
+
+    # sort both lists of mutations for convenience
+    beam_row_mutations = sorted(
+      beam_row.mutations, key=lambda m: m['column_qualifier'])
+    bt_row_mutations = sorted(
+      direct_row._get_mutations(),
+      key=lambda m: m.delete_from_column.column_qualifier)
+    self.assertEqual(beam_row.key, direct_row.row_key)
+    self.assertEqual(len(beam_row_mutations), len(bt_row_mutations))
+
+    # check that the values in each beam mutation is equal to the original
+    # Bigtable direct row mutations
+    for i in range(len(beam_row_mutations)):
+      beam_mutation = beam_row_mutations[i]
+      bt_mutation = bt_row_mutations[i].delete_from_column
+      print(bt_mutation)
+
+      self.assertEqual(beam_mutation['type'], b'DeleteFromColumn')
+      self.assertEqual(
+        beam_mutation['family_name'].decode(), bt_mutation.family_name)
+      self.assertEqual(
+        beam_mutation['column_qualifier'], bt_mutation.column_qualifier)
+
+      # check we set a timestamp range only when appropriate
+      if bt_mutation.time_range.start_timestamp_micros:
+        self.assertEqual(
+          int.from_bytes(beam_mutation['start_timestamp_micros'], 'big'),
+          bt_mutation.time_range.start_timestamp_micros)
+      else:
+        self.assertTrue('start_timestamp_micros' not in beam_mutation)
+
+      if bt_mutation.time_range.end_timestamp_micros:
+        self.assertEqual(
+          int.from_bytes(beam_mutation['end_timestamp_micros'], 'big'),
+          bt_mutation.time_range.end_timestamp_micros)
+      else:
+        self.assertTrue('end_timestamp_micros' not in beam_mutation)
+
+  def test_delete_column_family(self):
+    # create mutation to delete column family
+    direct_row: DirectRow = DirectRow('key-1')
+    direct_row.delete_cells('col_fam-1', direct_row.ALL_COLUMNS)
+    direct_row.delete_cells('col_fam-2', direct_row.ALL_COLUMNS)
+
+    # get equivalent beam row
+    beam_row = next(self.doFn.process(direct_row))
+
+    # sort both lists of mutations for convenience
+    beam_row_mutations = sorted(
+      beam_row.mutations, key=lambda m: m['family_name'])
+    bt_row_mutations = sorted(
+      direct_row._get_mutations(),
+      key=lambda m: m.delete_from_column.family_name)
+    self.assertEqual(beam_row.key, direct_row.row_key)
+    self.assertEqual(len(beam_row_mutations), len(bt_row_mutations))
+
+    # check that the values in each beam mutation is equal to the original
+    # Bigtable direct row mutations
+    for i in range(len(beam_row_mutations)):
+      beam_mutation = beam_row_mutations[i]
+      bt_mutation = bt_row_mutations[i].delete_from_family
+
+      self.assertEqual(beam_mutation['type'], b'DeleteFromFamily')
+      self.assertEqual(
+        beam_mutation['family_name'].decode(), bt_mutation.family_name)
+
+  def test_delete_row(self):
+    # create mutation to delete the Bigtable row
+    direct_row: DirectRow = DirectRow('key-1')
+    direct_row.delete()
+
+    # get equivalent beam row
+    beam_row = next(self.doFn.process(direct_row))
+    self.assertEqual(beam_row.key, direct_row.row_key)
+
+    beam_mutation = beam_row.mutations[0]
+    self.assertEqual(beam_mutation['type'], b'DeleteFromRow')
 
 
 @unittest.skipIf(client is None, 'Bigtable dependencies are not installed')
