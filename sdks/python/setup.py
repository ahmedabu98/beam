--- conflicted
+++ resolved
@@ -391,7 +391,6 @@
           'sortedcontainers>=2.4.0',
           'typing-extensions>=3.7.0',
           'zstandard>=0.18.0,<1',
-          'pyyaml>=3.12,<7.0.0',
           # Dynamic dependencies must be specified in a separate list, otherwise
           # Dependabot won't be able to parse the main list. Any dynamic
           # dependencies will not receive updates from Dependabot.
@@ -524,12 +523,8 @@
           ],
           'yaml': [
               'docstring-parser>=0.15,<1.0',
-<<<<<<< HEAD
-              'jinja2>=3.0,<3.1',
-=======
               'jinja2>=3.0,<3.2',
               'pyyaml>=3.12,<7.0.0',
->>>>>>> 35166456
               'virtualenv-clone>=0.5,<1.0',
               # https://github.com/PiotrDabkowski/Js2Py/issues/317
               'js2py>=0.74,<1; python_version<"3.12"',
