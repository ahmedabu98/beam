/*
 * Licensed to the Apache Software Foundation (ASF) under one
 * or more contributor license agreements.  See the NOTICE file
 * distributed with this work for additional information
 * regarding copyright ownership.  The ASF licenses this file
 * to you under the Apache License, Version 2.0 (the
 * License); you may not use this file except in compliance
 * with the License.  You may obtain a copy of the License at
 *
 *     http://www.apache.org/licenses/LICENSE-2.0
 *
 * Unless required by applicable law or agreed to in writing, software
 * distributed under the License is distributed on an AS IS BASIS,
 * WITHOUT WARRANTIES OR CONDITIONS OF ANY KIND, either express or implied.
 * See the License for the specific language governing permissions and
 * limitations under the License.
 */

evaluationDependsOn(':runners:google-cloud-dataflow-java:worker')
evaluationDependsOn(':sdks:python:test-suites:xlang')
enablePythonPerformanceTest()

String pythonVersionNumber = project.ext.pythonVersion.replace('.', '')
String pythonVersionSuffix = project.ext.pythonVersion
        ? "-py${pythonVersionNumber}"
        : ''

dependencies {
  distTarBall project(path: ":sdks:python", configuration: "distTarBall")
}

task initializeForDataflowJob{
  def wheelCompatible = "amd64".equalsIgnoreCase(System.getProperty("os.arch"))
  if (!wheelCompatible && project.hasProperty('useWheelDistribution')) {
      throw new GradleException('-PuseWheelDistribution is set for the task but the ' +
      'host system platform is not compatible with Dataflow worker container image.')
  }
  dependsOn 'installGcpTest'

  if (project.hasProperty('useWheelDistribution')) {
    dependsOn ":sdks:python:bdistPy${pythonVersionNumber}linux"

    doLast {
      def collection = project.fileTree(project.project(':sdks:python').buildDir){
          include "**/apache_beam-*cp${pythonVersionNumber}*manylinux*.whl"
      }
      // sdkLocation ext is set at execution time
      String packageFilename = collection.singleFile.toString()
      project.ext.sdkLocation = packageFilename
      logger.info('Use wheel {} for sdk_location.', packageFilename)
    }
  } else {
    dependsOn ':sdks:python:sdist'

    // sdkLocation ext is available at config time
    String packageFilename = files(configurations.distTarBall.files).singleFile
    project.ext.sdkLocation = packageFilename
    logger.info('Use tarball {} for sdk_location.', packageFilename)
  }
}

def runScriptsDir = "${rootDir}/sdks/python/scripts"

// Basic test options for ITs running on Jenkins.
def basicPytestOpts = [
    "--capture=no",  // print stdout instantly
    "--timeout=4500", // timeout of whole command execution
    "--color=yes", // console color
    "--log-cli-level=INFO", //log level
]

def preCommitIT(String runScriptsDir, String envdir, Boolean streaming, Boolean runnerV2, String pythonSuffix) {
  def suffix = runnerV2 ? '_V2' : ''
  suffix = streaming ? "_streaming$suffix" : "_batch$suffix"
  task "preCommitIT${suffix}" {
    dependsOn 'initializeForDataflowJob'

    doLast {
      // Basic integration tests to run in PreCommit
      def precommitTests = streaming ? [
              "apache_beam/examples/streaming_wordcount_it_test.py::StreamingWordCountIT::test_streaming_wordcount_it",
      ] : [
              "apache_beam/examples/wordcount_it_test.py::WordCountIT::test_wordcount_it",
      ]
      def testOpts = [
              "${precommitTests.join(' ')}",
              "--capture=no",    // Print stdout instantly
              "--numprocesses=2",    // Number of tests running in parallel
              "--timeout=1800",   // Timeout of whole command execution
      ]

      def argMap = [
              "test_opts"   : testOpts,
              "sdk_location": project.ext.sdkLocation,
              "suite"       : "preCommitIT-df${pythonSuffix}",
      ]

      if (streaming){
        argMap.put("streaming", "true")
        argMap.put("runner_v2", "true")
      } else if (runnerV2) {
        argMap.put("runner_v2", "true")
      }

      def cmdArgs = mapToArgString(argMap)
      exec {
        executable 'sh'
        args '-c', ". ${envdir}/bin/activate && ${runScriptsDir}/run_integration_test.sh $cmdArgs"
      }
    }
  }
}

preCommitIT(runScriptsDir, envdir, false, false, pythonVersionSuffix)
preCommitIT(runScriptsDir, envdir, true, false, pythonVersionSuffix)
preCommitIT(runScriptsDir, envdir, false, true, pythonVersionSuffix)
preCommitIT(runScriptsDir, envdir, true, true, pythonVersionSuffix)

task preCommitIT{
  dependsOn preCommitIT_batch
  dependsOn preCommitIT_streaming
}

task preCommitIT_V2{
  dependsOn preCommitIT_batch_V2
  dependsOn preCommitIT_streaming_V2
}

task postCommitIT {
  dependsOn 'initializeForDataflowJob'

  doLast {
    def testOpts = basicPytestOpts + ["--numprocesses=8", "--dist=loadfile"]
    def argMap = [
        "test_opts": testOpts,
        "sdk_location": project.ext.sdkLocation,
        "suite": "postCommitIT-df${pythonVersionSuffix}",
        "collect": "it_postcommit"
    ]
    def cmdArgs = mapToArgString(argMap)
    exec {
      executable 'sh'
      args '-c', ". ${envdir}/bin/activate && ${runScriptsDir}/run_integration_test.sh $cmdArgs"
    }
  }
}

task postCommitSickbay {
  dependsOn 'initializeForDataflowJob'

  doLast {
    def testOpts = basicPytestOpts + ["--numprocesses=8", "--dist=loadfile"]
    def argMap = [
        "test_opts": testOpts,
        "sdk_location": project.ext.sdkLocation,
        "suite": "postCommitIT-df${pythonVersionSuffix}",
        "collect": "it_postcommit_sickbay"
    ]
    def cmdArgs = mapToArgString(argMap)
    exec {
      executable 'sh'
      args '-c', ". ${envdir}/bin/activate && ${runScriptsDir}/run_integration_test.sh $cmdArgs"
    }
  }
}

task spannerioIT {
  dependsOn 'initializeForDataflowJob'

  doLast {
    def testOpts = basicPytestOpts + ["--numprocesses=8", "--dist=loadfile"]
    def argMap = [
        "test_opts": testOpts,
        "sdk_location": project.ext.sdkLocation,
        "suite": "postCommitIT-df${pythonVersionSuffix}",
        "collect": "spannerio_it"
    ]
    def cmdArgs = mapToArgString(argMap)
    exec {
      executable 'sh'
      args '-c', ". ${envdir}/bin/activate && ${runScriptsDir}/run_integration_test.sh $cmdArgs"
    }
  }
}

task examples {
  dependsOn 'initializeForDataflowJob'
  def testOpts = basicPytestOpts

  // Execute tests with xdists
  doFirst {
    def argMap = [
            "test_opts": testOpts + ["--numprocesses=8", "--dist=loadfile"],
            "sdk_location": project.ext.sdkLocation,
            "runner_v2": "true",
            "suite": "postCommitIT-df${pythonVersionSuffix}-xdist",
            "collect": "examples_postcommit and not no_xdist and not sickbay_dataflow"
    ]
    def cmdArgs = mapToArgString(argMap)
    exec {
      executable 'sh'
      args '-c', ". ${envdir}/bin/activate && ${runScriptsDir}/run_integration_test.sh $cmdArgs"
    }
  }

  // Execute tests that fail with xdists
  doLast {
    def argMap = [
            "test_opts": testOpts,
            "sdk_location": project.ext.sdkLocation,
            "runner_v2": "true",
            "suite": "postCommitIT-df${pythonVersionSuffix}-no-xdist",
            "collect": "examples_postcommit and no_xdist and not sickbay_dataflow"
    ]
    def cmdArgs = mapToArgString(argMap)
    exec {
      executable 'sh'
      args '-c', ". ${envdir}/bin/activate && ${runScriptsDir}/run_integration_test.sh $cmdArgs"
    }
  }
}

task validatesRunnerBatchTests {
  dependsOn 'initializeForDataflowJob'

  doLast {
    def argMap = [
        "test_opts"   : basicPytestOpts + ["--numprocesses=8"],
        "sdk_location": project.ext.sdkLocation,
        "suite"       : "validatesRunnerBatchTests-df${pythonVersionSuffix}",
        "collect": "it_validatesrunner and not no_sickbay_batch"
    ]

    if (project.hasProperty('useRunnerV2')) {
      argMap.put("runner_v2", "true")
    }

    if (project.hasProperty('disableRunnerV2')) {
      argMap.put("disable_runner_v2", "true")
    }
    def cmdArgs = mapToArgString(argMap)
    exec {
      executable 'sh'
      args '-c', ". ${envdir}/bin/activate && ${runScriptsDir}/run_integration_test.sh $cmdArgs"
    }
  }
}

task validatesRunnerStreamingTests {
  dependsOn 'initializeForDataflowJob'

  // TODO(BEAM-3544,https://github.com/apache/beam/issues/19012): Disable tests with 'sickbay-streaming' tag.
  // Execute tests with xdists
  doFirst {
    def argMap = [
                "test_opts": basicPytestOpts + ["--numprocesses=8"],
                "streaming": "true",
                "sdk_location": project.ext.sdkLocation,
                "suite": "validatesRunnerStreamingTests-df${pythonVersionSuffix}-xdist",
                "collect": "it_validatesrunner and not no_sickbay_streaming and not no_xdist",
                "runner_v2": "true",
                ]

    def cmdArgs = mapToArgString(argMap)
    exec {
      executable 'sh'
      args '-c', ". ${envdir}/bin/activate && ${runScriptsDir}/run_integration_test.sh $cmdArgs"
    }
  }

  // Execute tests that fail with xdists
  doLast {
    def argMap = [
                "test_opts": basicPytestOpts,
                "streaming": "true",
                "sdk_location": project.ext.sdkLocation,
                "suite": "validatesRunnerStreamingTests-df${pythonVersionSuffix}-noxdist",
                "collect": "it_validatesrunner and not no_sickbay_streaming and no_xdist",
                "runner_v2": "true",
                ]

    def cmdArgs = mapToArgString(argMap)
    exec {
      executable 'sh'
      args '-c', ". ${envdir}/bin/activate && ${runScriptsDir}/run_integration_test.sh $cmdArgs"
    }
  }
}

task runPerformanceTest {
  dependsOn 'initializeForDataflowJob'

  def test = project.findProperty('test')
  def suite = "runPerformanceTest-df${pythonVersionSuffix}"
  def xUnitFile ="pytest-${suite}.xml"

  doLast {
    def testOpts = project.findProperty('test-pipeline-options')
    testOpts += " --sdk_location=${project.ext.sdkLocation}"

    exec {
      workingDir "${project.rootDir}/sdks/python"
      executable 'sh'
      args '-c', ". ${envdir}/bin/activate && pytest -o junit_suite_name=${suite}" +
              " ${test} --test-pipeline-options=\"${testOpts}\" --junitxml=${xUnitFile} --timeout=1800"
    }
  }
}

task mongodbioIT {
  dependsOn 'initializeForDataflowJob'

  doLast {
    def opts = findProperty('opts')
    opts = String.format("%s %s", opts, "--sdk_location=${project.ext.sdkLocation}")

    exec {
      executable 'sh'
      args '-c', ". ${envdir}/bin/activate && python -m apache_beam.io.mongodbio_it_test ${opts}"
    }
  }
}

task installChicagoTaxiExampleRequirements {
  dependsOn 'initializeForDataflowJob'

  doLast {
    exec {
      workingDir "$rootProject.projectDir/sdks/python/apache_beam/testing/benchmarks/chicago_taxi/"
      executable 'sh'
      args '-c', ". ${envdir}/bin/activate && pip install -r requirements.txt"
    }
  }
}

task chicagoTaxiExample {
  dependsOn 'installChicagoTaxiExampleRequirements'

  doLast {
    def gcsRoot = findProperty('gcsRoot')
    def pipelineOptions = findProperty('pipelineOptions') ?: ""
    pipelineOptions += " --sdk_location=\"${project.ext.sdkLocation}\""

    exec {
      workingDir "$rootProject.projectDir/sdks/python/apache_beam/testing/benchmarks/chicago_taxi/"
      executable 'sh'
      args '-c', ". ${envdir}/bin/activate && ./run_chicago.sh ${gcsRoot} TestDataflowRunner ${pipelineOptions}"
    }
  }
}

task validatesContainer() {
  def pyversion = "${project.ext.pythonVersion.replace('.', '')}"
  if (project.hasProperty("testRCDependencies")) {
    // Generate a requirements file with pre-release versions for the docker task
    // if testing with pre-release dependencies.
    dependsOn ":sdks:python:container:py${pyversion}:generatePythonRequirements"
    mustRunAfter ":sdks:python:container:py${pyversion}:generatePythonRequirements"
  }
  dependsOn 'initializeForDataflowJob'
  dependsOn ":sdks:python:container:py${pyversion}:docker"
  def runScriptsPath = "${rootDir}/sdks/python/container/run_validatescontainer.sh"
  doLast {
    exec {
      executable 'sh'
      args '-c', ". ${envdir}/bin/activate && cd ${rootDir} && ${runScriptsPath} " +
              "${project.ext.pythonVersion} " +
              "${project.ext.sdkLocation}"
    }
  }
}

def tensorRTTests = tasks.create("tensorRTtests") {
  dependsOn 'installGcpTest'
  dependsOn ':sdks:python:sdist'
 doLast {
  def testOpts = basicPytestOpts
  def argMap = [
    "runner": "DataflowRunner",
    "machine_type":"n1-standard-4",
    // TODO(https://github.com/apache/beam/issues/22651): Build docker image for tensor RT tests during Run time.
    // This would also enable to use wheel "--sdk_location" as other tasks, and eliminate distTarBall dependency
    // declaration for this project.
    "sdk_container_image": "us.gcr.io/apache-beam-testing/python-postcommit-it/tensor_rt:latest",
    "sdk_location": files(configurations.distTarBall.files).singleFile,
    "project": "apache-beam-testing",
    "region": "us-central1",
    "input": "gs://apache-beam-ml/testing/inputs/tensorrt_image_file_names.txt",
    "output": "gs://apache-beam-ml/outputs/tensorrt_predictions.txt",
    "engine_path":  "gs://apache-beam-ml/models/ssd_mobilenet_v2_320x320_coco17_tpu-8.trt",
    "disk_size_gb": 75
  ]
  def cmdArgs = mapToArgString(argMap)
  exec {
    executable 'sh'
    args '-c', ". ${envdir}/bin/activate && pip install pillow && python -m apache_beam.examples.inference.tensorrt_object_detection $cmdArgs --experiment='worker_accelerator=type:nvidia-tesla-t4;count:1;install-nvidia-driver' --experiment=no_use_multiple_sdk_containers"
  }
 }
}

task installTFTRequirements {
  dependsOn 'initializeForDataflowJob'
  doLast {
    exec {
      workingDir "$rootProject.projectDir/sdks/python/apache_beam/testing/benchmarks/cloudml/"
      executable 'sh'
      args '-c', ". ${envdir}/bin/activate && pip install -r requirements.txt"
    }
  }
}

// Tensorflow transform integration and benchmarking tests on Apache Beam.
task tftTests {
  dependsOn "installTFTRequirements"

  doLast {
    def opts = project.findProperty('opts')
    opts += " --sdk_location=${project.ext.sdkLocation}"
    def testOpts = basicPytestOpts + ["--numprocesses=8", "--dist=loadfile"]
    def argMap = [
        "test_opts": testOpts,
        "suite": "TFTransformTests-df${pythonVersionSuffix}",
        "collect": "uses_tft",
        "requirements_file": "apache_beam/testing/benchmarks/cloudml/requirements.txt",
        "pipeline_opts": opts,
    ]
    def cmdArgs = mapToArgString(argMap)
    exec {
      executable 'sh'
      args '-c', ". ${envdir}/bin/activate && ${runScriptsDir}/run_integration_test.sh $cmdArgs "
    }
  }
}

// add all RunInference E2E tests that run on DataflowRunner
// As of now, this test suite is enable in py38 suite as the base NVIDIA image used for Tensor RT
// contains Python 3.8.
// TODO: https://github.com/apache/beam/issues/22651
project.tasks.register("inferencePostCommitIT") {
  dependsOn = [
  'tensorRTtests',
  ]
}


// Create cross-language tasks for running tests against Java expansion service(s)
def dataflowProject = project.findProperty('dataflowProject') ?: 'apache-beam-testing'
def dataflowRegion = project.findProperty('dataflowRegion') ?: 'us-central1'

project(":sdks:python:test-suites:xlang").ext.xlangTasks.each { taskMetadata ->
    createCrossLanguageUsingJavaExpansionTask(
      name: taskMetadata.name,
      expansionProjectPath: taskMetadata.expansionProjectPath,
      collectMarker: taskMetadata.collectMarker,
      startJobServer: taskMetadata.startJobServer,
      cleanupJobServer: taskMetadata.cleanupJobServer,
      pythonPipelineOptions: [
        "--runner=TestDataflowRunner",
        "--project=${dataflowProject}",
        "--region=${dataflowRegion}",
<<<<<<< HEAD
        "--sdk_harness_container_image_overrides=.*java.*,gcr.io/apache-beam-testing/beam-sdk/beam_java8_sdk:latest",
        "--sdk_container_image=gcr.io/apache-beam-testing/beam-sdk/beam_python${project.ext.pythonVersion}_sdk:latest"
=======
        "--sdk_container_image=gcr.io/apache-beam-testing/beam-sdk/beam_python${project.ext.pythonVersion}_sdk:latest",
        "--sdk_harness_container_image_overrides=.*java.*,gcr.io/apache-beam-testing/beam-sdk/beam_java8_sdk:latest"
>>>>>>> 6dfe06ad
      ],
      pytestOptions: basicPytestOpts
    )
}<|MERGE_RESOLUTION|>--- conflicted
+++ resolved
@@ -458,13 +458,8 @@
         "--runner=TestDataflowRunner",
         "--project=${dataflowProject}",
         "--region=${dataflowRegion}",
-<<<<<<< HEAD
-        "--sdk_harness_container_image_overrides=.*java.*,gcr.io/apache-beam-testing/beam-sdk/beam_java8_sdk:latest",
-        "--sdk_container_image=gcr.io/apache-beam-testing/beam-sdk/beam_python${project.ext.pythonVersion}_sdk:latest"
-=======
         "--sdk_container_image=gcr.io/apache-beam-testing/beam-sdk/beam_python${project.ext.pythonVersion}_sdk:latest",
         "--sdk_harness_container_image_overrides=.*java.*,gcr.io/apache-beam-testing/beam-sdk/beam_java8_sdk:latest"
->>>>>>> 6dfe06ad
       ],
       pytestOptions: basicPytestOpts
     )
