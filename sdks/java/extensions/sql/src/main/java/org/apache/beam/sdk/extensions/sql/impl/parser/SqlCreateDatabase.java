/*
 * Licensed to the Apache Software Foundation (ASF) under one
 * or more contributor license agreements.  See the NOTICE file
 * distributed with this work for additional information
 * regarding copyright ownership.  The ASF licenses this file
 * to you under the Apache License, Version 2.0 (the
 * "License"); you may not use this file except in compliance
 * with the License.  You may obtain a copy of the License at
 *
 *     http://www.apache.org/licenses/LICENSE-2.0
 *
 * Unless required by applicable law or agreed to in writing, software
 * distributed under the License is distributed on an "AS IS" BASIS,
 * WITHOUT WARRANTIES OR CONDITIONS OF ANY KIND, either express or implied.
 * See the License for the specific language governing permissions and
 * limitations under the License.
 */
package org.apache.beam.sdk.extensions.sql.impl.parser;

<<<<<<< HEAD
import static org.apache.beam.sdk.util.Preconditions.checkStateNotNull;
import static org.apache.beam.vendor.calcite.v1_28_0.org.apache.calcite.util.Static.RESOURCE;
import static org.apache.beam.vendor.guava.v32_1_2_jre.com.google.common.base.Preconditions.checkState;
=======
import static java.lang.String.format;
import static org.apache.beam.vendor.calcite.v1_40_0.org.apache.calcite.util.Static.RESOURCE;
>>>>>>> ed992508

import com.google.api.client.util.Lists;
import java.util.List;
<<<<<<< HEAD
import org.apache.beam.sdk.extensions.sql.impl.CatalogManagerSchema;
import org.apache.beam.sdk.extensions.sql.impl.CatalogSchema;
import org.apache.beam.vendor.calcite.v1_28_0.org.apache.calcite.jdbc.CalcitePrepare;
import org.apache.beam.vendor.calcite.v1_28_0.org.apache.calcite.jdbc.CalciteSchema;
import org.apache.beam.vendor.calcite.v1_28_0.org.apache.calcite.schema.Schema;
import org.apache.beam.vendor.calcite.v1_28_0.org.apache.calcite.sql.SqlCreate;
import org.apache.beam.vendor.calcite.v1_28_0.org.apache.calcite.sql.SqlIdentifier;
import org.apache.beam.vendor.calcite.v1_28_0.org.apache.calcite.sql.SqlKind;
import org.apache.beam.vendor.calcite.v1_28_0.org.apache.calcite.sql.SqlNode;
import org.apache.beam.vendor.calcite.v1_28_0.org.apache.calcite.sql.SqlOperator;
import org.apache.beam.vendor.calcite.v1_28_0.org.apache.calcite.sql.SqlSpecialOperator;
import org.apache.beam.vendor.calcite.v1_28_0.org.apache.calcite.sql.SqlUtil;
import org.apache.beam.vendor.calcite.v1_28_0.org.apache.calcite.sql.SqlWriter;
import org.apache.beam.vendor.calcite.v1_28_0.org.apache.calcite.sql.parser.SqlParserPos;
import org.apache.beam.vendor.calcite.v1_28_0.org.apache.calcite.util.Pair;
import org.apache.beam.vendor.guava.v32_1_2_jre.com.google.common.base.Splitter;
=======
import org.apache.beam.sdk.extensions.sql.impl.BeamCalciteSchema;
import org.apache.beam.sdk.extensions.sql.meta.catalog.Catalog;
import org.apache.beam.sdk.extensions.sql.meta.catalog.CatalogManager;
import org.apache.beam.vendor.calcite.v1_40_0.org.apache.calcite.jdbc.CalcitePrepare;
import org.apache.beam.vendor.calcite.v1_40_0.org.apache.calcite.jdbc.CalciteSchema;
import org.apache.beam.vendor.calcite.v1_40_0.org.apache.calcite.schema.Schema;
import org.apache.beam.vendor.calcite.v1_40_0.org.apache.calcite.sql.SqlCreate;
import org.apache.beam.vendor.calcite.v1_40_0.org.apache.calcite.sql.SqlIdentifier;
import org.apache.beam.vendor.calcite.v1_40_0.org.apache.calcite.sql.SqlKind;
import org.apache.beam.vendor.calcite.v1_40_0.org.apache.calcite.sql.SqlNode;
import org.apache.beam.vendor.calcite.v1_40_0.org.apache.calcite.sql.SqlOperator;
import org.apache.beam.vendor.calcite.v1_40_0.org.apache.calcite.sql.SqlSpecialOperator;
import org.apache.beam.vendor.calcite.v1_40_0.org.apache.calcite.sql.SqlUtil;
import org.apache.beam.vendor.calcite.v1_40_0.org.apache.calcite.sql.SqlWriter;
import org.apache.beam.vendor.calcite.v1_40_0.org.apache.calcite.sql.parser.SqlParserPos;
import org.apache.beam.vendor.calcite.v1_40_0.org.apache.calcite.util.Pair;
>>>>>>> ed992508
import org.apache.beam.vendor.guava.v32_1_2_jre.com.google.common.collect.ImmutableList;
import org.checkerframework.checker.nullness.qual.Nullable;

public class SqlCreateDatabase extends SqlCreate implements BeamSqlParser.ExecutableStatement {
  private final SqlIdentifier databaseName;
  private static final SqlOperator OPERATOR =
      new SqlSpecialOperator("CREATE DATABASE", SqlKind.OTHER_DDL);

  public SqlCreateDatabase(
      SqlParserPos pos, boolean replace, boolean ifNotExists, SqlIdentifier databaseName) {
    super(OPERATOR, pos, replace, ifNotExists);
    this.databaseName = databaseName;
  }

  @Override
  public List<SqlNode> getOperandList() {
    ImmutableList.Builder<SqlNode> operands = ImmutableList.builder();
    operands.add(databaseName);
    return operands.build();
  }

  @Override
  public void unparse(SqlWriter writer, int leftPrec, int rightPrec) {
    writer.keyword("CREATE");
    if (getReplace()) {
      writer.keyword("OR REPLACE");
    }
    writer.keyword("DATABASE");
    if (ifNotExists) {
      writer.keyword("IF NOT EXISTS");
    }
    databaseName.unparse(writer, leftPrec, rightPrec);
  }

  @Override
  public void execute(CalcitePrepare.Context context) {
    final Pair<CalciteSchema, String> pair = SqlDdlNodes.schema(context, true, databaseName);
    Schema schema = pair.left.schema;

    List<String> components = Lists.newArrayList(Splitter.on('.').split(databaseName.toString()));
    @Nullable
    String catalogName = components.size() > 1 ? components.get(components.size() - 2) : null;

    @Nullable CatalogSchema catalogSchema;
    if (schema instanceof CatalogManagerSchema) {
      CatalogManagerSchema catalogManagerSchema = (CatalogManagerSchema) schema;
      // override with catalog name if present.
      if (catalogName != null) {
        Schema s =
            checkStateNotNull(
                catalogManagerSchema.getSubSchema(catalogName),
                "Could not find Calcite Schema for catalog '%s'.",
                catalogName);
        checkState(
            s instanceof CatalogSchema,
            "Catalog '%s' had unexpected Calcite Schema of type %s. Expected type: %s.",
            catalogName,
            s.getClass(),
            CatalogSchema.class.getSimpleName());
        catalogSchema = (CatalogSchema) s;
      } else {
        catalogSchema = catalogManagerSchema.getCurrentCatalogSchema();
      }
    }
    //    else if (schema instanceof CatalogSchema) {
    //      catalogSchema = (CatalogSchema) schema;
    //    }
    else {
      throw SqlUtil.newContextException(
          databaseName.getParserPosition(),
          RESOURCE.internal(
              "Attempting to create database '"
                  + databaseName
                  + "' with unexpected Calcite Schema of type "
                  + schema.getClass()));
    }

    catalogSchema.createDatabase(databaseName, ifNotExists);
  }
}<|MERGE_RESOLUTION|>--- conflicted
+++ resolved
@@ -17,38 +17,14 @@
  */
 package org.apache.beam.sdk.extensions.sql.impl.parser;
 
-<<<<<<< HEAD
 import static org.apache.beam.sdk.util.Preconditions.checkStateNotNull;
-import static org.apache.beam.vendor.calcite.v1_28_0.org.apache.calcite.util.Static.RESOURCE;
+import static org.apache.beam.vendor.calcite.v1_40_0.org.apache.calcite.util.Static.RESOURCE;
 import static org.apache.beam.vendor.guava.v32_1_2_jre.com.google.common.base.Preconditions.checkState;
-=======
-import static java.lang.String.format;
-import static org.apache.beam.vendor.calcite.v1_40_0.org.apache.calcite.util.Static.RESOURCE;
->>>>>>> ed992508
 
 import com.google.api.client.util.Lists;
 import java.util.List;
-<<<<<<< HEAD
 import org.apache.beam.sdk.extensions.sql.impl.CatalogManagerSchema;
 import org.apache.beam.sdk.extensions.sql.impl.CatalogSchema;
-import org.apache.beam.vendor.calcite.v1_28_0.org.apache.calcite.jdbc.CalcitePrepare;
-import org.apache.beam.vendor.calcite.v1_28_0.org.apache.calcite.jdbc.CalciteSchema;
-import org.apache.beam.vendor.calcite.v1_28_0.org.apache.calcite.schema.Schema;
-import org.apache.beam.vendor.calcite.v1_28_0.org.apache.calcite.sql.SqlCreate;
-import org.apache.beam.vendor.calcite.v1_28_0.org.apache.calcite.sql.SqlIdentifier;
-import org.apache.beam.vendor.calcite.v1_28_0.org.apache.calcite.sql.SqlKind;
-import org.apache.beam.vendor.calcite.v1_28_0.org.apache.calcite.sql.SqlNode;
-import org.apache.beam.vendor.calcite.v1_28_0.org.apache.calcite.sql.SqlOperator;
-import org.apache.beam.vendor.calcite.v1_28_0.org.apache.calcite.sql.SqlSpecialOperator;
-import org.apache.beam.vendor.calcite.v1_28_0.org.apache.calcite.sql.SqlUtil;
-import org.apache.beam.vendor.calcite.v1_28_0.org.apache.calcite.sql.SqlWriter;
-import org.apache.beam.vendor.calcite.v1_28_0.org.apache.calcite.sql.parser.SqlParserPos;
-import org.apache.beam.vendor.calcite.v1_28_0.org.apache.calcite.util.Pair;
-import org.apache.beam.vendor.guava.v32_1_2_jre.com.google.common.base.Splitter;
-=======
-import org.apache.beam.sdk.extensions.sql.impl.BeamCalciteSchema;
-import org.apache.beam.sdk.extensions.sql.meta.catalog.Catalog;
-import org.apache.beam.sdk.extensions.sql.meta.catalog.CatalogManager;
 import org.apache.beam.vendor.calcite.v1_40_0.org.apache.calcite.jdbc.CalcitePrepare;
 import org.apache.beam.vendor.calcite.v1_40_0.org.apache.calcite.jdbc.CalciteSchema;
 import org.apache.beam.vendor.calcite.v1_40_0.org.apache.calcite.schema.Schema;
@@ -62,7 +38,7 @@
 import org.apache.beam.vendor.calcite.v1_40_0.org.apache.calcite.sql.SqlWriter;
 import org.apache.beam.vendor.calcite.v1_40_0.org.apache.calcite.sql.parser.SqlParserPos;
 import org.apache.beam.vendor.calcite.v1_40_0.org.apache.calcite.util.Pair;
->>>>>>> ed992508
+import org.apache.beam.vendor.guava.v32_1_2_jre.com.google.common.base.Splitter;
 import org.apache.beam.vendor.guava.v32_1_2_jre.com.google.common.collect.ImmutableList;
 import org.checkerframework.checker.nullness.qual.Nullable;
 
@@ -106,31 +82,7 @@
     @Nullable
     String catalogName = components.size() > 1 ? components.get(components.size() - 2) : null;
 
-    @Nullable CatalogSchema catalogSchema;
-    if (schema instanceof CatalogManagerSchema) {
-      CatalogManagerSchema catalogManagerSchema = (CatalogManagerSchema) schema;
-      // override with catalog name if present.
-      if (catalogName != null) {
-        Schema s =
-            checkStateNotNull(
-                catalogManagerSchema.getSubSchema(catalogName),
-                "Could not find Calcite Schema for catalog '%s'.",
-                catalogName);
-        checkState(
-            s instanceof CatalogSchema,
-            "Catalog '%s' had unexpected Calcite Schema of type %s. Expected type: %s.",
-            catalogName,
-            s.getClass(),
-            CatalogSchema.class.getSimpleName());
-        catalogSchema = (CatalogSchema) s;
-      } else {
-        catalogSchema = catalogManagerSchema.getCurrentCatalogSchema();
-      }
-    }
-    //    else if (schema instanceof CatalogSchema) {
-    //      catalogSchema = (CatalogSchema) schema;
-    //    }
-    else {
+    if (!(schema instanceof CatalogManagerSchema)) {
       throw SqlUtil.newContextException(
           databaseName.getParserPosition(),
           RESOURCE.internal(
@@ -140,6 +92,24 @@
                   + schema.getClass()));
     }
 
+    CatalogManagerSchema catalogManagerSchema = (CatalogManagerSchema) schema;
+    CatalogSchema catalogSchema = catalogManagerSchema.getCurrentCatalogSchema();
+    // override if a catalog name is present
+    if (catalogName != null) {
+      Schema overridden =
+          checkStateNotNull(
+              catalogManagerSchema.getSubSchema(catalogName),
+              "Could not find Calcite Schema for catalog '%s'.",
+              catalogName);
+      checkState(
+          overridden instanceof CatalogSchema,
+          "Catalog '%s' had unexpected Calcite Schema of type %s. Expected type: %s.",
+          catalogName,
+          overridden.getClass(),
+          CatalogSchema.class.getSimpleName());
+      catalogSchema = (CatalogSchema) overridden;
+    }
+
     catalogSchema.createDatabase(databaseName, ifNotExists);
   }
 }