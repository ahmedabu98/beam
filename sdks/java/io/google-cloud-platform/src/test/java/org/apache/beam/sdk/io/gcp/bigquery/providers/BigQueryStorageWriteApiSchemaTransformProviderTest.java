--- conflicted
+++ resolved
@@ -17,6 +17,7 @@
  */
 package org.apache.beam.sdk.io.gcp.bigquery.providers;
 
+import static org.junit.Assert.assertEquals;
 import static org.junit.Assert.assertNotNull;
 import static org.junit.Assert.assertThrows;
 import static org.junit.Assert.assertTrue;
@@ -28,12 +29,8 @@
 import java.util.Arrays;
 import java.util.List;
 import java.util.function.Function;
-<<<<<<< HEAD
-=======
 import org.apache.beam.sdk.PipelineResult;
->>>>>>> 20c8d3a2
 import org.apache.beam.sdk.io.gcp.bigquery.BigQueryHelpers;
-import org.apache.beam.sdk.io.gcp.bigquery.BigQueryUtils;
 import org.apache.beam.sdk.io.gcp.bigquery.providers.BigQueryStorageWriteApiSchemaTransformProvider.BigQueryStorageWriteApiPCollectionRowTupleTransform;
 import org.apache.beam.sdk.io.gcp.bigquery.providers.BigQueryStorageWriteApiSchemaTransformProvider.BigQueryStorageWriteApiSchemaTransformConfiguration;
 import org.apache.beam.sdk.io.gcp.testing.FakeBigQueryServices;
@@ -51,11 +48,9 @@
 import org.apache.beam.sdk.testing.PAssert;
 import org.apache.beam.sdk.testing.TestPipeline;
 import org.apache.beam.sdk.transforms.Create;
-import org.apache.beam.sdk.transforms.MapElements;
 import org.apache.beam.sdk.values.PCollection;
 import org.apache.beam.sdk.values.PCollectionRowTuple;
 import org.apache.beam.sdk.values.Row;
-import org.apache.beam.sdk.values.TypeDescriptor;
 import org.junit.Before;
 import org.junit.Rule;
 import org.junit.Test;
@@ -77,7 +72,6 @@
           Field.of("number", FieldType.INT64),
           Field.of("dt", FieldType.logicalType(SqlTypes.DATETIME)));
 
-<<<<<<< HEAD
   private static final List<Row> ROWS =
       Arrays.asList(
           Row.withSchema(SCHEMA)
@@ -96,8 +90,6 @@
               .withFieldValue("dt", LocalDateTime.parse("2000-01-03T00:00:00.123456"))
               .build());
 
-=======
->>>>>>> 20c8d3a2
   @Rule public final transient TestPipeline p = TestPipeline.create();
 
   @Before
@@ -127,6 +119,11 @@
   }
 
   public PCollectionRowTuple runWithConfig(
+      BigQueryStorageWriteApiSchemaTransformConfiguration config) {
+    return runWithConfig(config, ROWS);
+  }
+
+  public PCollectionRowTuple runWithConfig(
       BigQueryStorageWriteApiSchemaTransformConfiguration config, List<Row> inputRows) {
     BigQueryStorageWriteApiSchemaTransformProvider provider =
         new BigQueryStorageWriteApiSchemaTransformProvider();
@@ -135,32 +132,10 @@
         (BigQueryStorageWriteApiPCollectionRowTupleTransform)
             provider.from(config).buildTransform();
 
-    List<Row> testRows =
-        Arrays.asList(
-            Row.withSchema(SCHEMA)
-                .withFieldValue("name", "a")
-                .withFieldValue("number", 1L)
-                .withFieldValue("dt", LocalDateTime.parse("2000-01-01T00:00:00"))
-                .build(),
-            Row.withSchema(SCHEMA)
-                .withFieldValue("name", "b")
-                .withFieldValue("number", 2L)
-                .withFieldValue("dt", LocalDateTime.parse("2000-01-02T00:00:00"))
-                .build(),
-            Row.withSchema(SCHEMA)
-                .withFieldValue("name", "c")
-                .withFieldValue("number", 3L)
-                .withFieldValue("dt", LocalDateTime.parse("2000-01-03T00:00:00"))
-                .build());
-
     writeRowTupleTransform.setBigQueryServices(fakeBigQueryServices);
     String tag = provider.inputCollectionNames().get(0);
 
-<<<<<<< HEAD
     PCollection<Row> rows = p.apply(Create.of(inputRows).withRowSchema(SCHEMA));
-=======
-    PCollection<Row> rows = p.apply(Create.of(testRows).withRowSchema(SCHEMA));
->>>>>>> 20c8d3a2
 
     PCollectionRowTuple input = PCollectionRowTuple.of(tag, rows);
     PCollectionRowTuple result = input.apply(writeRowTupleTransform);
@@ -173,6 +148,8 @@
       return false;
     }
     for (int i = 0; i < expectedRows.size(); i++) {
+      // Actual rows may come back disordered. For each TableRow, find its "number" column value
+      // and match it to the index of the expected row.
       TableRow actualRow = actualRows.get(i);
       Row expectedRow = expectedRows.get(Integer.parseInt(actualRow.get("number").toString()) - 1);
 
@@ -198,48 +175,6 @@
     assertNotNull(fakeDatasetService.getTable(BigQueryHelpers.parseTableSpec(tableSpec)));
     assertTrue(
         rowsEquals(ROWS, fakeDatasetService.getAllRows("project", "dataset", "simple_write")));
-  }
-
-  @Test
-  public void testFailedRows() throws Exception {
-    String tableSpec = "project:dataset.write_with_fail";
-    BigQueryStorageWriteApiSchemaTransformConfiguration config =
-        BigQueryStorageWriteApiSchemaTransformConfiguration.builder().setTable(tableSpec).build();
-
-    String failValue = "fail_me";
-
-    List<Row> expectedSuccessfulRows = new ArrayList<>(ROWS);
-    List<Row> expectedFailedRows = new ArrayList<>();
-    for (long l = 1L; l <= 3L; l++) {
-      expectedFailedRows.add(
-          Row.withSchema(SCHEMA)
-              .withFieldValue("name", failValue)
-              .withFieldValue("number", l)
-              .withFieldValue("dt", LocalDateTime.parse("2020-01-01T00:00:00.09"))
-              .build());
-    }
-
-    List<Row> totalRows = new ArrayList<>(expectedSuccessfulRows);
-    totalRows.addAll(expectedFailedRows);
-
-    Function<TableRow, Boolean> shouldFailRow =
-        (Function<TableRow, Boolean> & Serializable) tr -> tr.get("name").equals(failValue);
-    fakeDatasetService.setShouldFailRow(shouldFailRow);
-
-    PCollectionRowTuple result = runWithConfig(config, totalRows);
-    PCollection<Row> failedRows = result.get("failed_rows");
-
-    PAssert.that(failedRows).containsInAnyOrder(expectedFailedRows);
-    p.run().waitUntilFinish();
-
-    assertNotNull(fakeDatasetService.getTable(BigQueryHelpers.parseTableSpec(tableSpec)));
-<<<<<<< HEAD
-    assertTrue(
-        rowsEquals(
-            expectedSuccessfulRows,
-            fakeDatasetService.getAllRows("project", "dataset", "write_with_fail")));
-=======
-    assertEquals(3, fakeDatasetService.getAllRows("project", "dataset", "simple_write").size());
   }
 
   @Test
@@ -272,72 +207,56 @@
     }
   }
 
-  public PCollectionRowTuple runWithError(
-      BigQueryStorageWriteApiSchemaTransformConfiguration config) {
-    BigQueryStorageWriteApiSchemaTransformProvider provider =
-        new BigQueryStorageWriteApiSchemaTransformProvider();
-
-    BigQueryStorageWriteApiPCollectionRowTupleTransform writeRowTupleTransform =
-        (BigQueryStorageWriteApiPCollectionRowTupleTransform)
-            provider.from(config).buildTransform();
+  @Test
+  public void testFailedRows() throws Exception {
+    String tableSpec = "project:dataset.write_with_fail";
+    BigQueryStorageWriteApiSchemaTransformConfiguration config =
+        BigQueryStorageWriteApiSchemaTransformConfiguration.builder().setTable(tableSpec).build();
+
+    String failValue = "fail_me";
+
+    List<Row> expectedSuccessfulRows = new ArrayList<>(ROWS);
+    List<Row> expectedFailedRows = new ArrayList<>();
+    for (long l = 1L; l <= 3L; l++) {
+      expectedFailedRows.add(
+          Row.withSchema(SCHEMA)
+              .withFieldValue("name", failValue)
+              .withFieldValue("number", l)
+              .withFieldValue("dt", LocalDateTime.parse("2020-01-01T00:00:00.09"))
+              .build());
+    }
+
+    List<Row> totalRows = new ArrayList<>(expectedSuccessfulRows);
+    totalRows.addAll(expectedFailedRows);
+
+    Function<TableRow, Boolean> shouldFailRow =
+        (Function<TableRow, Boolean> & Serializable) tr -> tr.get("name").equals(failValue);
+    fakeDatasetService.setShouldFailRow(shouldFailRow);
+
+    PCollectionRowTuple result = runWithConfig(config, totalRows);
+    PCollection<Row> failedRows = result.get("failed_rows");
+
+    PAssert.that(failedRows).containsInAnyOrder(expectedFailedRows);
+    p.run().waitUntilFinish();
+
+    assertNotNull(fakeDatasetService.getTable(BigQueryHelpers.parseTableSpec(tableSpec)));
+    assertTrue(
+        rowsEquals(
+            expectedSuccessfulRows,
+            fakeDatasetService.getAllRows("project", "dataset", "write_with_fail")));
+  }
+
+  @Test
+  public void testErrorCount() throws Exception {
+    String tableSpec = "project:dataset.error_count";
+    BigQueryStorageWriteApiSchemaTransformConfiguration config =
+        BigQueryStorageWriteApiSchemaTransformConfiguration.builder().setTable(tableSpec).build();
 
     Function<TableRow, Boolean> shouldFailRow =
         (Function<TableRow, Boolean> & Serializable) tr -> tr.get("name").equals("a");
     fakeDatasetService.setShouldFailRow(shouldFailRow);
 
-    TableRow row1 =
-        new TableRow()
-            .set("name", "a")
-            .set("number", 1L)
-            .set("dt", LocalDateTime.parse("2000-01-01T00:00:00"));
-    TableRow row2 =
-        new TableRow()
-            .set("name", "b")
-            .set("number", 2L)
-            .set("dt", LocalDateTime.parse("2000-01-02T00:00:00"));
-    TableRow row3 =
-        new TableRow()
-            .set("name", "c")
-            .set("number", 3L)
-            .set("dt", LocalDateTime.parse("2000-01-03T00:00:00"));
-
-    writeRowTupleTransform.setBigQueryServices(fakeBigQueryServices);
-    String tag = provider.inputCollectionNames().get(0);
-
-    PCollection<Row> rows =
-        p.apply(Create.of(row1, row2, row3))
-            .apply(
-                MapElements.into(TypeDescriptor.of(Row.class))
-                    .via((tableRow) -> BigQueryUtils.toBeamRow(SCHEMA, tableRow)))
-            .setRowSchema(SCHEMA);
-
-    PCollectionRowTuple input = PCollectionRowTuple.of(tag, rows);
-    PCollectionRowTuple result = input.apply(writeRowTupleTransform);
-
-    return result;
-  }
-
-  @Test
-  public void testSimpleWriteWithFailure() throws Exception {
-    String tableSpec = "project:dataset.simple_write_with_failure";
-    BigQueryStorageWriteApiSchemaTransformConfiguration config =
-        BigQueryStorageWriteApiSchemaTransformConfiguration.builder().setTable(tableSpec).build();
-
-    runWithError(config);
-    p.run().waitUntilFinish();
-
-    assertNotNull(fakeDatasetService.getTable(BigQueryHelpers.parseTableSpec(tableSpec)));
-    assertEquals(
-        2, fakeDatasetService.getAllRows("project", "dataset", "simple_write_with_failure").size());
-  }
-
-  @Test
-  public void testErrorCount() throws Exception {
-    String tableSpec = "project:dataset.error_count";
-    BigQueryStorageWriteApiSchemaTransformConfiguration config =
-        BigQueryStorageWriteApiSchemaTransformConfiguration.builder().setTable(tableSpec).build();
-
-    runWithError(config);
+    runWithConfig(config);
     PipelineResult result = p.run();
 
     MetricResults metrics = result.metrics();
@@ -358,6 +277,5 @@
     for (MetricResult<Long> count : counters) {
       assertEquals(expectedCount, count.getAttempted());
     }
->>>>>>> 20c8d3a2
   }
 }