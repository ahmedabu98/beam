--- conflicted
+++ resolved
@@ -78,7 +78,6 @@
           Field.of("number", FieldType.INT64),
           Field.of("dt", FieldType.logicalType(SqlTypes.DATETIME)));
 
-<<<<<<< HEAD
   private static final List<Row> ROWS =
       Arrays.asList(
           Row.withSchema(SCHEMA)
@@ -97,13 +96,11 @@
               .withFieldValue("dt", LocalDateTime.parse("2000-01-03T00:00:00.123456"))
               .build());
 
-=======
   private static final Schema SCHEMA_WRONG =
       Schema.of(
           Field.of("name_wrong", FieldType.STRING),
           Field.of("number", FieldType.INT64),
           Field.of("dt", FieldType.logicalType(SqlTypes.DATETIME)));
->>>>>>> 0e02b8b1
   @Rule public final transient TestPipeline p = TestPipeline.create();
 
   @Before
