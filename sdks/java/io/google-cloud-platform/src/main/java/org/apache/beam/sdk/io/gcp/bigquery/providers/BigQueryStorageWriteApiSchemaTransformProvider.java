--- conflicted
+++ resolved
@@ -24,11 +24,6 @@
 import java.util.Arrays;
 import java.util.Collections;
 import java.util.List;
-<<<<<<< HEAD
-import org.apache.beam.model.pipeline.v1.ExternalTransforms;
-=======
-import java.util.Optional;
->>>>>>> ad4dcd90
 import org.apache.beam.sdk.io.gcp.bigquery.BigQueryIO;
 import org.apache.beam.sdk.io.gcp.bigquery.BigQueryIO.Write.CreateDisposition;
 import org.apache.beam.sdk.io.gcp.bigquery.BigQueryIO.Write.Method;
@@ -262,28 +257,6 @@
       }
     }
 
-<<<<<<< HEAD
-    public Row getConfigurationRow() {
-      try {
-        // To stay consistent with our SchemaTransform configuration naming conventions,
-        // we sort lexicographically
-        return SchemaRegistry.createDefault()
-            .getToRowFunction(BigQueryWriteConfiguration.class)
-            .apply(configuration)
-            .sorted()
-            .toSnakeCase();
-      } catch (NoSuchSchemaException e) {
-        throw new RuntimeException(e);
-      }
-=======
-    void validateDynamicDestinationsExpectedSchema(Schema schema) {
-      checkArgument(
-          schema.getFieldNames().containsAll(Arrays.asList("destination", "record")),
-          "When writing to dynamic destinations, we expect Row Schema with a "
-              + "\"destination\" string field and a \"record\" Row field.");
->>>>>>> ad4dcd90
-    }
-
     BigQueryIO.Write<Row> createStorageWriteApiTransform(Schema schema) {
       Method writeMethod =
           configuration.getUseAtLeastOnceSemantics() != null
