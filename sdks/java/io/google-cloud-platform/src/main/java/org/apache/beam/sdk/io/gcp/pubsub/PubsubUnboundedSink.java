/*
 * Licensed to the Apache Software Foundation (ASF) under one
 * or more contributor license agreements.  See the NOTICE file
 * distributed with this work for additional information
 * regarding copyright ownership.  The ASF licenses this file
 * to you under the Apache License, Version 2.0 (the
 * "License"); you may not use this file except in compliance
 * with the License.  You may obtain a copy of the License at
 *
 *     http://www.apache.org/licenses/LICENSE-2.0
 *
 * Unless required by applicable law or agreed to in writing, software
 * distributed under the License is distributed on an "AS IS" BASIS,
 * WITHOUT WARRANTIES OR CONDITIONS OF ANY KIND, either express or implied.
 * See the License for the specific language governing permissions and
 * limitations under the License.
 */
package org.apache.beam.sdk.io.gcp.pubsub;

import static org.apache.beam.vendor.guava.v32_1_2_jre.com.google.common.base.Preconditions.checkState;

import com.google.protobuf.InvalidProtocolBufferException;
import java.io.IOException;
import java.io.InputStream;
import java.io.OutputStream;
import java.nio.charset.StandardCharsets;
import java.util.ArrayList;
import java.util.HashMap;
import java.util.List;
import java.util.Map;
import java.util.UUID;
import java.util.concurrent.ThreadLocalRandom;
import org.apache.beam.sdk.coders.AtomicCoder;
import org.apache.beam.sdk.coders.BigEndianLongCoder;
import org.apache.beam.sdk.coders.ByteArrayCoder;
import org.apache.beam.sdk.coders.Coder;
import org.apache.beam.sdk.coders.CoderException;
import org.apache.beam.sdk.coders.KvCoder;
import org.apache.beam.sdk.coders.NullableCoder;
import org.apache.beam.sdk.coders.StringUtf8Coder;
import org.apache.beam.sdk.coders.VarIntCoder;
import org.apache.beam.sdk.extensions.protobuf.ProtoCoder;
import org.apache.beam.sdk.io.gcp.pubsub.PubsubClient.OutgoingMessage;
import org.apache.beam.sdk.io.gcp.pubsub.PubsubClient.PubsubClientFactory;
import org.apache.beam.sdk.io.gcp.pubsub.PubsubClient.TopicPath;
import org.apache.beam.sdk.metrics.Counter;
import org.apache.beam.sdk.metrics.Metrics;
import org.apache.beam.sdk.metrics.SinkMetrics;
import org.apache.beam.sdk.options.ValueProvider;
import org.apache.beam.sdk.transforms.DoFn;
import org.apache.beam.sdk.transforms.GroupByKey;
import org.apache.beam.sdk.transforms.MapElements;
import org.apache.beam.sdk.transforms.MapValues;
import org.apache.beam.sdk.transforms.PTransform;
import org.apache.beam.sdk.transforms.ParDo;
import org.apache.beam.sdk.transforms.SerializableBiFunction;
import org.apache.beam.sdk.transforms.SerializableFunction;
import org.apache.beam.sdk.transforms.SerializableFunctions;
import org.apache.beam.sdk.transforms.Values;
import org.apache.beam.sdk.transforms.WithKeys;
import org.apache.beam.sdk.transforms.display.DisplayData;
import org.apache.beam.sdk.transforms.windowing.AfterFirst;
import org.apache.beam.sdk.transforms.windowing.AfterPane;
import org.apache.beam.sdk.transforms.windowing.AfterProcessingTime;
import org.apache.beam.sdk.transforms.windowing.GlobalWindows;
import org.apache.beam.sdk.transforms.windowing.Repeatedly;
import org.apache.beam.sdk.transforms.windowing.Window;
import org.apache.beam.sdk.values.KV;
import org.apache.beam.sdk.values.PCollection;
import org.apache.beam.sdk.values.PDone;
import org.apache.beam.sdk.values.TypeDescriptor;
import org.apache.beam.sdk.values.TypeDescriptors;
import org.apache.beam.vendor.guava.v32_1_2_jre.com.google.common.annotations.VisibleForTesting;
import org.apache.beam.vendor.guava.v32_1_2_jre.com.google.common.base.Preconditions;
import org.apache.beam.vendor.guava.v32_1_2_jre.com.google.common.base.Strings;
import org.apache.beam.vendor.guava.v32_1_2_jre.com.google.common.hash.Hashing;
import org.checkerframework.checker.nullness.qual.MonotonicNonNull;
import org.checkerframework.checker.nullness.qual.Nullable;
import org.joda.time.Duration;
import org.joda.time.Instant;

/**
 * A PTransform which streams messages to Pubsub.
 *
 * <ul>
 *   <li>The underlying implementation is just a {@link GroupByKey} followed by a {@link ParDo}
 *       which publishes as a side effect. (In the future we want to design and switch to a custom
 *       {@code UnboundedSink} implementation so as to gain access to system watermark and
 *       end-of-pipeline cleanup.)
 *   <li>We try to send messages in batches while also limiting send latency.
 *   <li>No stats are logged. Rather some counters are used to keep track of elements and batches.
 *   <li>Though some background threads are used by the underlying netty system all actual Pubsub
 *       calls are blocking. We rely on the underlying runner to allow multiple {@link DoFn}
 *       instances to execute concurrently and hide latency.
 *   <li>A failed bundle will cause messages to be resent. Thus we rely on the Pubsub consumer to
 *       dedup messages.
 * </ul>
 */
@SuppressWarnings({
  "nullness" // TODO(https://github.com/apache/beam/issues/20497)
})
public class PubsubUnboundedSink extends PTransform<PCollection<PubsubMessage>, PDone> {
  /** Default maximum number of messages per publish. */
  static final int DEFAULT_PUBLISH_BATCH_SIZE = 1000;

  /** Default maximum size of a publish batch, in bytes. */
  static final int DEFAULT_PUBLISH_BATCH_BYTES = 400000;

  /** Default longest delay between receiving a message and pushing it to Pubsub. */
  private static final Duration DEFAULT_MAX_LATENCY = Duration.standardSeconds(2);

  /** Coder for conveying outgoing messages between internal stages. */
  /** Coder for conveying outgoing messages between internal stages. */
  private static class OutgoingMessageCoder extends AtomicCoder<OutgoingMessage> {
    private static final NullableCoder<String> RECORD_ID_CODER =
        NullableCoder.of(StringUtf8Coder.of());
    private static final NullableCoder<String> TOPIC_CODER = NullableCoder.of(StringUtf8Coder.of());

    @Override
    public void encode(OutgoingMessage value, OutputStream outStream)
        throws CoderException, IOException {
      ProtoCoder.of(com.google.pubsub.v1.PubsubMessage.class).encode(value.getMessage(), outStream);
      BigEndianLongCoder.of().encode(value.getTimestampMsSinceEpoch(), outStream);
      RECORD_ID_CODER.encode(value.recordId(), outStream);
      TOPIC_CODER.encode(value.topic(), outStream);
    }

    @Override
    public OutgoingMessage decode(InputStream inStream) throws CoderException, IOException {
      com.google.pubsub.v1.PubsubMessage message =
          ProtoCoder.of(com.google.pubsub.v1.PubsubMessage.class).decode(inStream);
      long timestampMsSinceEpoch = BigEndianLongCoder.of().decode(inStream);
      @Nullable String recordId = RECORD_ID_CODER.decode(inStream);
      @Nullable String topic = TOPIC_CODER.decode(inStream);
      return OutgoingMessage.of(message, timestampMsSinceEpoch, recordId, topic);
    }
  }

  @VisibleForTesting static final Coder<OutgoingMessage> CODER = new OutgoingMessageCoder();

  // ================================================================================
  // RecordIdMethod
  // ================================================================================

  /** Specify how record ids are to be generated. */
  @VisibleForTesting
  enum RecordIdMethod {
    /** Leave null. */
    NONE,
    /** Generate randomly. */
    RANDOM,
    /** Generate deterministically. For testing only. */
    DETERMINISTIC
  }

  // ================================================================================
  // ShardFn
  // ================================================================================

  /** Convert elements to messages and shard them. */
  private static class ShardFn<T, K> extends DoFn<T, KV<K, OutgoingMessage>> {
    private final Counter elementCounter = Metrics.counter(ShardFn.class, "elements");
    private final int numShards;
    private final RecordIdMethod recordIdMethod;

    private final SerializableFunction<T, com.google.pubsub.v1.PubsubMessage> toProto;
    private final SerializableFunction<T, @Nullable String> dynamicTopicFn;

    private final SerializableBiFunction<Integer, @Nullable String, K> keyFunction;

    ShardFn(
        int numShards,
        RecordIdMethod recordIdMethod,
        SerializableFunction<T, com.google.pubsub.v1.PubsubMessage> toProto,
        SerializableFunction<T, @Nullable String> dynamicTopicFn,
        SerializableBiFunction<Integer, @Nullable String, K> keyFunction) {
      this.numShards = numShards;
      this.recordIdMethod = recordIdMethod;
      this.toProto = toProto;
      this.dynamicTopicFn = dynamicTopicFn;
      this.keyFunction = keyFunction;
    }

    @ProcessElement
    public void processElement(
        @Element T element, @Timestamp Instant timestamp, OutputReceiver<KV<K, OutgoingMessage>> o)
        throws Exception {
      com.google.pubsub.v1.PubsubMessage message = toProto.apply(element);
      elementCounter.inc();
      byte[] elementBytes = message.getData().toByteArray();

      long timestampMsSinceEpoch = timestamp.getMillis();
      @Nullable String recordId = null;
      switch (recordIdMethod) {
        case NONE:
          break;
        case DETERMINISTIC:
          recordId = Hashing.murmur3_128().hashBytes(elementBytes).toString();
          break;
        case RANDOM:
          // Since these elements go through a GroupByKey, any  failures while sending to
          // Pubsub will be retried without falling back and generating a new record id.
          // Thus even though we may send the same message to Pubsub twice, it is guaranteed
          // to have the same record id.
          recordId = UUID.randomUUID().toString();
          break;
      }

      // TODO(sjvanrossum): https://github.com/apache/beam/issues/31828
      // NOTE: Null and empty ordering keys are treated as equivalent.
      @Nullable String topic = dynamicTopicFn.apply(element);
      @Nullable String orderingKey = message.getOrderingKey();
      int shard =
          Strings.isNullOrEmpty(orderingKey)
              ? ThreadLocalRandom.current().nextInt(numShards)
              : Hashing.consistentHash(
                  Hashing.farmHashFingerprint64().hashString(orderingKey, StandardCharsets.UTF_8),
                  numShards);
      K key = keyFunction.apply(shard, topic);
      o.output(KV.of(key, OutgoingMessage.of(message, timestampMsSinceEpoch, recordId, topic)));
    }

    @Override
    public void populateDisplayData(DisplayData.Builder builder) {
      super.populateDisplayData(builder);
      builder.add(DisplayData.item("numShards", numShards));
    }
  }

  // ================================================================================
  // WriterFn
  // ================================================================================

  /** Publish messages to Pubsub in batches. */
<<<<<<< HEAD
  private static class WriterFn extends DoFn<Iterable<OutgoingMessage>, Void> {
    private class OutgoingData {
      int bytes;
      List<OutgoingMessage> messages;

      OutgoingData() {
        this.bytes = 0;
        this.messages = new ArrayList<>(publishBatchSize);
      }
    }

=======
  @VisibleForTesting
  static class WriterFn extends DoFn<Iterable<OutgoingMessage>, Void> {
>>>>>>> 3b5a2b67
    private final PubsubClientFactory pubsubFactory;
    private final @Nullable ValueProvider<TopicPath> topic;
    private final String timestampAttribute;
    private final String idAttribute;
    private final int publishBatchSize;
    private final int publishBatchBytes;

    private final String pubsubRootUrl;

    /** Client on which to talk to Pubsub. Null until created by {@link #startBundle}. */
    private transient @Nullable PubsubClient pubsubClient;

    private final Counter batchCounter = Metrics.counter(WriterFn.class, "batches");
    private final Counter elementCounter = SinkMetrics.elementsWritten();
    private final Counter byteCounter = SinkMetrics.bytesWritten();

    WriterFn(
        PubsubClientFactory pubsubFactory,
        @Nullable ValueProvider<TopicPath> topic,
        String timestampAttribute,
        String idAttribute,
        int publishBatchSize,
        int publishBatchBytes) {
      this.pubsubFactory = pubsubFactory;
      this.topic = topic;
      this.timestampAttribute = timestampAttribute;
      this.idAttribute = idAttribute;
      this.publishBatchSize = publishBatchSize;
      this.publishBatchBytes = publishBatchBytes;
      this.pubsubRootUrl = null;
    }

    WriterFn(
        PubsubClientFactory pubsubFactory,
        @Nullable ValueProvider<TopicPath> topic,
        String timestampAttribute,
        String idAttribute,
        int publishBatchSize,
        int publishBatchBytes,
        String pubsubRootUrl) {
      this.pubsubFactory = pubsubFactory;
      this.topic = topic;
      this.timestampAttribute = timestampAttribute;
      this.idAttribute = idAttribute;
      this.publishBatchSize = publishBatchSize;
      this.publishBatchBytes = publishBatchBytes;
      this.pubsubRootUrl = pubsubRootUrl;
    }

    @VisibleForTesting
    String getIdAttribute() {
      return idAttribute;
    }

    @VisibleForTesting
    ValueProvider<TopicPath> getTopic() {
      return topic;
    }

    /** BLOCKING Send {@code messages} as a batch to Pubsub. */
    private void publishBatch(List<OutgoingMessage> messages, int bytes) throws IOException {
      Preconditions.checkState(!messages.isEmpty());
      TopicPath topicPath;
      if (topic != null) {
        topicPath = topic.get();
      } else {
        // This is the dynamic topic destinations case. Since we first group by topic, we can assume
        // that all messages in the batch have the same topic.
        topicPath =
            PubsubClient.topicPathFromPath(
                org.apache.beam.sdk.util.Preconditions.checkStateNotNull(messages.get(0).topic()));
      }
      int n = pubsubClient.publish(topicPath, messages);
      checkState(
          n == messages.size(),
          "Attempted to publish %s messages but %s were successful",
          messages.size(),
          n);
      batchCounter.inc();
      elementCounter.inc(messages.size());
      byteCounter.inc(bytes);
    }

    @StartBundle
    public void startBundle(StartBundleContext c) throws Exception {
      checkState(pubsubClient == null, "startBundle invoked without prior finishBundle");
      // TODO: Do we really need to recreate the client on every bundle?
      pubsubClient =
          pubsubFactory.newClient(
              timestampAttribute,
              idAttribute,
              c.getPipelineOptions().as(PubsubOptions.class),
              pubsubRootUrl);
    }

    @ProcessElement
    @SuppressWarnings("ReferenceEquality")
    public void processElement(ProcessContext c) throws Exception {
      // TODO(sjvanrossum): Refactor the write transform so this map can be indexed with topic +
      // ordering key and have bundle scoped lifetime.
      // NOTE: A single publish request may only write to one ordering key.
      // See https://cloud.google.com/pubsub/docs/publisher#using-ordering-keys for details.
      Map<String, OutgoingData> orderingKeyBatches = new HashMap<>();
      @MonotonicNonNull String currentOrderingKey = null;
      @Nullable OutgoingData currentBatch = null;
      for (OutgoingMessage message : c.element()) {
        String messageOrderingKey = message.getMessage().getOrderingKey();
        if (currentOrderingKey == null || !currentOrderingKey.equals(messageOrderingKey)) {
          currentOrderingKey = messageOrderingKey;
          currentBatch = orderingKeyBatches.get(currentOrderingKey);
        }
        if (currentBatch == null) {
          currentBatch = new OutgoingData();
          orderingKeyBatches.put(currentOrderingKey, currentBatch);
        } else if (currentBatch.bytes + message.getMessage().getData().size() > publishBatchBytes) {
          // TODO(sjvanrossum): https://github.com/apache/beam/issues/31800

          // Break large (in bytes) batches into smaller.
          // (We've already broken by batch size using the trigger below, though that may
          // run slightly over the actual PUBLISH_BATCH_SIZE. We'll consider that ok since
          // the hard limit from Pubsub is by bytes rather than number of messages.)
          // BLOCKS until published.
          publishBatch(currentBatch.messages, currentBatch.bytes);
          currentBatch.messages.clear();
          currentBatch.bytes = 0;
        }
        currentBatch.messages.add(message);
        // TODO(sjvanrossum): https://github.com/apache/beam/issues/31800
        currentBatch.bytes += message.getMessage().getData().size();
      }
      for (OutgoingData batch : orderingKeyBatches.values()) {
        if (!batch.messages.isEmpty()) {
          // BLOCKS until published.
          publishBatch(batch.messages, batch.bytes);
        }
      }
    }

    @FinishBundle
    public void finishBundle() throws Exception {
      pubsubClient.close();
      pubsubClient = null;
    }

    @Override
    public void populateDisplayData(DisplayData.Builder builder) {
      super.populateDisplayData(builder);
      builder.addIfNotNull(DisplayData.item("topic", topic));
      builder.add(DisplayData.item("transport", pubsubFactory.getKind()));
      builder.addIfNotNull(DisplayData.item("timestampAttribute", timestampAttribute));
      builder.addIfNotNull(DisplayData.item("idAttribute", idAttribute));
    }
  }

  // ================================================================================
  // PubsubUnboundedSink
  // ================================================================================

  /** Which factory to use for creating Pubsub transport. */
  private final PubsubClientFactory pubsubFactory;

  /**
   * Pubsub topic to publish to. If null, that indicates that the PubsubMessage instead contains the
   * topic.
   */
  private final @Nullable ValueProvider<TopicPath> topic;

  /**
   * Pubsub metadata field holding timestamp of each element, or {@literal null} if should use
   * Pubsub message publish timestamp instead.
   */
  private final @Nullable String timestampAttribute;

  /**
   * Pubsub metadata field holding id for each element, or {@literal null} if need to generate a
   * unique id ourselves.
   */
  private final @Nullable String idAttribute;

  /**
   * Number of 'shards' to use so that latency in Pubsub publish can be hidden. Generally this
   * should be a small multiple of the number of available cores. Too smoll a number results in too
   * much time lost to blocking Pubsub calls. To large a number results in too many single-element
   * batches being sent to Pubsub with high per-batch overhead.
   */
  private final int numShards;

  /**
   * Publish messages with an ordering key. Currently unsupported with DataflowRunner's Pubsub sink
   * override.
   */
  private final boolean publishBatchWithOrderingKey;

  /** Maximum number of messages per publish. */
  private final int publishBatchSize;

  /** Maximum size of a publish batch, in bytes. */
  private final int publishBatchBytes;

  /** Longest delay between receiving a message and pushing it to Pubsub. */
  private final Duration maxLatency;

  /**
   * How record ids should be generated for each record (if {@link #idAttribute} is non-{@literal
   * null}).
   */
  private final RecordIdMethod recordIdMethod;

  private final String pubsubRootUrl;

  @VisibleForTesting
  PubsubUnboundedSink(
      PubsubClientFactory pubsubFactory,
      @Nullable ValueProvider<TopicPath> topic,
      String timestampAttribute,
      String idAttribute,
      int numShards,
      boolean publishBatchWithOrderingKey,
      int publishBatchSize,
      int publishBatchBytes,
      Duration maxLatency,
      RecordIdMethod recordIdMethod,
      String pubsubRootUrl) {
    this.pubsubFactory = pubsubFactory;
    this.topic = topic;
    this.timestampAttribute = timestampAttribute;
    this.idAttribute = idAttribute;
    this.numShards = numShards;
    this.publishBatchWithOrderingKey = publishBatchWithOrderingKey;
    this.publishBatchSize = publishBatchSize;
    this.publishBatchBytes = publishBatchBytes;
    this.maxLatency = maxLatency;
    this.pubsubRootUrl = pubsubRootUrl;
    this.recordIdMethod = idAttribute == null ? RecordIdMethod.NONE : recordIdMethod;
  }

  public PubsubUnboundedSink(
      PubsubClientFactory pubsubFactory,
      ValueProvider<TopicPath> topic,
      String timestampAttribute,
      String idAttribute,
      int numShards,
      boolean publishBatchWithOrderingKey) {
    this(
        pubsubFactory,
        topic,
        timestampAttribute,
        idAttribute,
        numShards,
        publishBatchWithOrderingKey,
        DEFAULT_PUBLISH_BATCH_SIZE,
        DEFAULT_PUBLISH_BATCH_BYTES,
        DEFAULT_MAX_LATENCY,
        RecordIdMethod.RANDOM,
        null);
  }

  public PubsubUnboundedSink(
      PubsubClientFactory pubsubFactory,
      ValueProvider<TopicPath> topic,
      String timestampAttribute,
      String idAttribute,
      int numShards,
      boolean publishBatchWithOrderingKey,
      String pubsubRootUrl) {
    this(
        pubsubFactory,
        topic,
        timestampAttribute,
        idAttribute,
        numShards,
        publishBatchWithOrderingKey,
        DEFAULT_PUBLISH_BATCH_SIZE,
        DEFAULT_PUBLISH_BATCH_BYTES,
        DEFAULT_MAX_LATENCY,
        RecordIdMethod.RANDOM,
        pubsubRootUrl);
  }

  public PubsubUnboundedSink(
      PubsubClientFactory pubsubFactory,
      ValueProvider<TopicPath> topic,
      String timestampAttribute,
      String idAttribute,
      int numShards,
      boolean publishBatchWithOrderingKey,
      int publishBatchSize,
      int publishBatchBytes) {
    this(
        pubsubFactory,
        topic,
        timestampAttribute,
        idAttribute,
        numShards,
        publishBatchWithOrderingKey,
        publishBatchSize,
        publishBatchBytes,
        DEFAULT_MAX_LATENCY,
        RecordIdMethod.RANDOM,
        null);
  }

  public PubsubUnboundedSink(
      PubsubClientFactory pubsubFactory,
      ValueProvider<TopicPath> topic,
      String timestampAttribute,
      String idAttribute,
      int numShards,
      boolean publishBatchWithOrderingKey,
      int publishBatchSize,
      int publishBatchBytes,
      String pubsubRootUrl) {
    this(
        pubsubFactory,
        topic,
        timestampAttribute,
        idAttribute,
        numShards,
        publishBatchWithOrderingKey,
        publishBatchSize,
        publishBatchBytes,
        DEFAULT_MAX_LATENCY,
        RecordIdMethod.RANDOM,
        pubsubRootUrl);
  }
  /** Get the topic being written to. */
  public @Nullable TopicPath getTopic() {
    return topic != null ? topic.get() : null;
  }

  /** Get the {@link ValueProvider} for the topic being written to. */
  public @Nullable ValueProvider<TopicPath> getTopicProvider() {
    return topic;
  }

  /** Get the timestamp attribute. */
  public @Nullable String getTimestampAttribute() {
    return timestampAttribute;
  }

  /** Get the id attribute. */
  public @Nullable String getIdAttribute() {
    return idAttribute;
  }

  public boolean getPublishBatchWithOrderingKey() {
    return publishBatchWithOrderingKey;
  }

  @Override
  public PDone expand(PCollection<PubsubMessage> input) {
    if (topic != null) {
      return input
          .apply(
              "Output Serialized PubsubMessage Proto",
              MapElements.into(new TypeDescriptor<byte[]>() {})
                  .via(new PubsubMessages.ParsePayloadAsPubsubMessageProto()))
          .setCoder(ByteArrayCoder.of())
          .apply(new PubsubSink(this));
    } else {
      // dynamic destinations.
      return input
          .apply(
              "WithDynamicTopics",
              WithKeys.of(PubsubMessage::getTopic).withKeyType(TypeDescriptors.strings()))
          .apply(
              MapValues.into(new TypeDescriptor<byte[]>() {})
                  .via(new PubsubMessages.ParsePayloadAsPubsubMessageProto()))
          .setCoder(KvCoder.of(StringUtf8Coder.of(), ByteArrayCoder.of()))
          .apply(new PubsubDynamicSink(this));
    }
  }

  static class PubsubDynamicSink extends PTransform<PCollection<KV<String, byte[]>>, PDone> {
    public final PubsubUnboundedSink outer;

    PubsubDynamicSink(PubsubUnboundedSink outer) {
      this.outer = outer;
    }

    @Override
    public PDone expand(PCollection<KV<String, byte[]>> input) {
      input
          .apply(
              "PubsubUnboundedSink.Window",
              Window.<KV<String, byte[]>>into(new GlobalWindows())
                  .triggering(
                      Repeatedly.forever(
                          AfterFirst.of(
                              AfterPane.elementCountAtLeast(outer.publishBatchSize),
                              AfterProcessingTime.pastFirstElementInPane()
                                  .plusDelayOf(outer.maxLatency))))
                  .discardingFiredPanes())
          .apply(
              "PubsubUnboundedSink.ShardDynamicDestinations",
              ParDo.of(
                  new ShardFn<KV<String, byte[]>, KV<Integer, String>>(
                      outer.numShards,
                      outer.recordIdMethod,
                      kv -> {
                        try {
                          return com.google.pubsub.v1.PubsubMessage.parseFrom(kv.getValue());
                        } catch (InvalidProtocolBufferException e) {
                          throw new RuntimeException(e);
                        }
                      },
                      KV::getKey,
                      KV::of)))
          .setCoder(KvCoder.of(KvCoder.of(VarIntCoder.of(), StringUtf8Coder.of()), CODER))
          .apply(GroupByKey.create())
          .apply(Values.create())
          .apply(
              "PubsubUnboundedSink.Writer",
              ParDo.of(
                  new WriterFn(
                      outer.pubsubFactory,
                      outer.topic,
                      outer.timestampAttribute,
                      outer.idAttribute,
                      outer.publishBatchSize,
                      outer.publishBatchBytes,
                      outer.pubsubRootUrl)));
      return PDone.in(input.getPipeline());
    }
  }

  static class PubsubSink extends PTransform<PCollection<byte[]>, PDone> {
    public final PubsubUnboundedSink outer;

    PubsubSink(PubsubUnboundedSink outer) {
      this.outer = outer;
    }

    @Override
    public PDone expand(PCollection<byte[]> input) {
      input
          .apply(
              "PubsubUnboundedSink.Window",
              Window.<byte[]>into(new GlobalWindows())
                  .triggering(
                      Repeatedly.forever(
                          AfterFirst.of(
                              AfterPane.elementCountAtLeast(outer.publishBatchSize),
                              AfterProcessingTime.pastFirstElementInPane()
                                  .plusDelayOf(outer.maxLatency))))
                  .discardingFiredPanes())
          .apply(
              "PubsubUnboundedSink.Shard",
              ParDo.of(
                  new ShardFn<>(
                      outer.numShards,
                      outer.recordIdMethod,
                      m -> {
                        try {
                          return com.google.pubsub.v1.PubsubMessage.parseFrom(m);
                        } catch (InvalidProtocolBufferException e) {
                          throw new RuntimeException(e);
                        }
                      },
                      SerializableFunctions.constant(null),
                      (s, t) -> s)))
          .setCoder(KvCoder.of(VarIntCoder.of(), CODER))
          .apply(GroupByKey.create())
          .apply(Values.create())
          .apply(
              "PubsubUnboundedSink.Writer",
              ParDo.of(
                  new WriterFn(
                      outer.pubsubFactory,
                      outer.topic,
                      outer.timestampAttribute,
                      outer.idAttribute,
                      outer.publishBatchSize,
                      outer.publishBatchBytes,
                      outer.pubsubRootUrl)));
      return PDone.in(input.getPipeline());
    }
  }
}<|MERGE_RESOLUTION|>--- conflicted
+++ resolved
@@ -232,8 +232,8 @@
   // ================================================================================
 
   /** Publish messages to Pubsub in batches. */
-<<<<<<< HEAD
-  private static class WriterFn extends DoFn<Iterable<OutgoingMessage>, Void> {
+  @VisibleForTesting
+  static class WriterFn extends DoFn<Iterable<OutgoingMessage>, Void> {
     private class OutgoingData {
       int bytes;
       List<OutgoingMessage> messages;
@@ -244,10 +244,6 @@
       }
     }
 
-=======
-  @VisibleForTesting
-  static class WriterFn extends DoFn<Iterable<OutgoingMessage>, Void> {
->>>>>>> 3b5a2b67
     private final PubsubClientFactory pubsubFactory;
     private final @Nullable ValueProvider<TopicPath> topic;
     private final String timestampAttribute;
