--- conflicted
+++ resolved
@@ -128,20 +128,12 @@
             "auto_offset_reset_config",
             "consumer_config_updates",
             "format",
-<<<<<<< HEAD
-            "confluentSchemaRegistrySubject",
-            "confluentSchemaRegistryUrl",
-            "errorHandling",
-            "fileDescriptorPath",
-            "messageName",
-            "maxReadTimeSeconds"),
-=======
             "confluent_schema_registry_subject",
             "confluent_schema_registry_url",
             "error_handling",
             "file_descriptor_path",
-            "message_name"),
->>>>>>> a7f5898f
+            "message_name",
+            "max_read_time_seconds"),
         kafkaProvider.configurationSchema().getFields().stream()
             .map(field -> field.getName())
             .collect(Collectors.toSet()));
