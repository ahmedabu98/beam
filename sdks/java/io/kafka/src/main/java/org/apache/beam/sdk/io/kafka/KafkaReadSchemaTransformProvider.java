/*
 * Licensed to the Apache Software Foundation (ASF) under one
 * or more contributor license agreements.  See the NOTICE file
 * distributed with this work for additional information
 * regarding copyright ownership.  The ASF licenses this file
 * to you under the Apache License, Version 2.0 (the
 * "License"); you may not use this file except in compliance
 * with the License.  You may obtain a copy of the License at
 *
 *     http://www.apache.org/licenses/LICENSE-2.0
 *
 * Unless required by applicable law or agreed to in writing, software
 * distributed under the License is distributed on an "AS IS" BASIS,
 * WITHOUT WARRANTIES OR CONDITIONS OF ANY KIND, either express or implied.
 * See the License for the specific language governing permissions and
 * limitations under the License.
 */
package org.apache.beam.sdk.io.kafka;

import static org.apache.beam.sdk.util.Preconditions.checkArgumentNotNull;

import com.google.auto.service.AutoService;
import java.io.FileOutputStream;
import java.io.IOException;
import java.nio.ByteBuffer;
import java.nio.channels.Channels;
import java.nio.channels.ReadableByteChannel;
import java.nio.channels.WritableByteChannel;
import java.nio.file.Files;
import java.nio.file.Path;
import java.util.Arrays;
import java.util.HashMap;
import java.util.List;
import java.util.Map;
import java.util.stream.Collectors;
import org.apache.avro.generic.GenericRecord;
import org.apache.beam.sdk.extensions.avro.coders.AvroCoder;
import org.apache.beam.sdk.extensions.avro.schemas.utils.AvroUtils;
import org.apache.beam.sdk.extensions.protobuf.ProtoByteUtils;
import org.apache.beam.sdk.io.FileSystems;
import org.apache.beam.sdk.metrics.Counter;
import org.apache.beam.sdk.metrics.Metrics;
import org.apache.beam.sdk.schemas.NoSuchSchemaException;
import org.apache.beam.sdk.schemas.Schema;
import org.apache.beam.sdk.schemas.SchemaRegistry;
import org.apache.beam.sdk.schemas.transforms.Convert;
import org.apache.beam.sdk.schemas.transforms.SchemaTransform;
import org.apache.beam.sdk.schemas.transforms.SchemaTransformProvider;
import org.apache.beam.sdk.schemas.transforms.TypedSchemaTransformProvider;
import org.apache.beam.sdk.schemas.transforms.providers.ErrorHandling;
import org.apache.beam.sdk.schemas.utils.JsonUtils;
import org.apache.beam.sdk.transforms.DoFn;
import org.apache.beam.sdk.transforms.ParDo;
import org.apache.beam.sdk.transforms.SerializableFunction;
import org.apache.beam.sdk.transforms.SimpleFunction;
import org.apache.beam.sdk.transforms.Values;
import org.apache.beam.sdk.values.PCollection;
import org.apache.beam.sdk.values.PCollectionRowTuple;
import org.apache.beam.sdk.values.PCollectionTuple;
import org.apache.beam.sdk.values.Row;
import org.apache.beam.sdk.values.TupleTag;
import org.apache.beam.sdk.values.TupleTagList;
import org.apache.beam.vendor.guava.v32_1_2_jre.com.google.common.base.MoreObjects;
import org.apache.beam.vendor.guava.v32_1_2_jre.com.google.common.collect.Lists;
import org.apache.beam.vendor.guava.v32_1_2_jre.com.google.common.collect.Maps;
import org.apache.kafka.clients.consumer.Consumer;
import org.apache.kafka.clients.consumer.ConsumerConfig;
import org.apache.kafka.common.serialization.ByteArrayDeserializer;
import org.joda.time.Duration;
import org.slf4j.Logger;
import org.slf4j.LoggerFactory;

@AutoService(SchemaTransformProvider.class)
public class KafkaReadSchemaTransformProvider
    extends TypedSchemaTransformProvider<KafkaReadSchemaTransformConfiguration> {

  private static final Logger LOG = LoggerFactory.getLogger(KafkaReadSchemaTransformProvider.class);

  public static final TupleTag<Row> OUTPUT_TAG = new TupleTag<Row>() {};
  public static final TupleTag<Row> ERROR_TAG = new TupleTag<Row>() {};

<<<<<<< HEAD
  @Override
  protected Class<KafkaReadSchemaTransformConfiguration> configurationClass() {
    return KafkaReadSchemaTransformConfiguration.class;
=======
  final Boolean isTest;
  final Integer testTimeoutSecs;

  public KafkaReadSchemaTransformProvider() {
    this(false, 0);
  }

  @VisibleForTesting
  KafkaReadSchemaTransformProvider(Boolean isTest, Integer testTimeoutSecs) {
    this.isTest = isTest;
    this.testTimeoutSecs = testTimeoutSecs;
>>>>>>> 90df729c
  }

  @SuppressWarnings({
    "nullness" // TODO(https://github.com/apache/beam/issues/20497)
  })
  @Override
<<<<<<< HEAD
  protected SchemaTransform from(KafkaReadSchemaTransformConfiguration configuration) {
    return new KafkaReadSchemaTransform(configuration);
=======
  protected SchemaTransform<KafkaReadSchemaTransformConfiguration> from(
      KafkaReadSchemaTransformConfiguration configuration) {
    configuration.validate();

    final String inputSchema = configuration.getSchema();
    final int groupId = configuration.hashCode() % Integer.MAX_VALUE;
    final String autoOffsetReset =
        MoreObjects.firstNonNull(configuration.getAutoOffsetResetConfig(), "latest");

    Map<String, Object> consumerConfigs =
        new HashMap<>(
            MoreObjects.firstNonNull(configuration.getConsumerConfigUpdates(), new HashMap<>()));
    consumerConfigs.put(ConsumerConfig.GROUP_ID_CONFIG, "kafka-read-provider-" + groupId);
    consumerConfigs.put(ConsumerConfig.ENABLE_AUTO_COMMIT_CONFIG, true);
    consumerConfigs.put(ConsumerConfig.AUTO_COMMIT_INTERVAL_MS_CONFIG, 100);
    consumerConfigs.put(ConsumerConfig.AUTO_OFFSET_RESET_CONFIG, autoOffsetReset);

    String format = configuration.getFormat();
    boolean handleErrors = ErrorHandling.hasOutput(configuration.getErrorHandling());

    SerializableFunction<byte[], Row> valueMapper;
    Schema beamSchema;

    String confluentSchemaRegUrl = configuration.getConfluentSchemaRegistryUrl();
    if (confluentSchemaRegUrl != null) {
      return new SchemaTransform<KafkaReadSchemaTransformConfiguration>(
          configuration, identifier()) {
        @Override
        public PCollectionRowTuple expand(PCollectionRowTuple input) {
          final String confluentSchemaRegSubject =
              configuration.getConfluentSchemaRegistrySubject();
          KafkaIO.Read<byte[], GenericRecord> kafkaRead =
              KafkaIO.<byte[], GenericRecord>read()
                  .withTopic(configuration.getTopic())
                  .withConsumerFactoryFn(new ConsumerFactoryWithGcsTrustStores())
                  .withBootstrapServers(configuration.getBootstrapServers())
                  .withConsumerConfigUpdates(consumerConfigs)
                  .withKeyDeserializer(ByteArrayDeserializer.class)
                  .withValueDeserializer(
                      ConfluentSchemaRegistryDeserializerProvider.of(
                          confluentSchemaRegUrl, confluentSchemaRegSubject));
          if (isTest) {
            kafkaRead = kafkaRead.withMaxReadTime(Duration.standardSeconds(testTimeoutSecs));
          }

          PCollection<GenericRecord> kafkaValues =
              input.getPipeline().apply(kafkaRead.withoutMetadata()).apply(Values.create());

          assert kafkaValues.getCoder().getClass() == AvroCoder.class;
          AvroCoder<GenericRecord> coder = (AvroCoder<GenericRecord>) kafkaValues.getCoder();
          kafkaValues = kafkaValues.setCoder(AvroUtils.schemaCoder(coder.getSchema()));
          return PCollectionRowTuple.of("output", kafkaValues.apply(Convert.toRows()));
        }
      };
    }
    if ("RAW".equals(format)) {
      beamSchema = Schema.builder().addField("payload", Schema.FieldType.BYTES).build();
      valueMapper = getRawBytesToRowFunction(beamSchema);
    } else if ("PROTO".equals(format)) {
      String fileDescriptorPath = configuration.getFileDescriptorPath();
      String messageName = configuration.getMessageName();
      if (fileDescriptorPath != null) {
        beamSchema = ProtoByteUtils.getBeamSchemaFromProto(fileDescriptorPath, messageName);
        valueMapper = ProtoByteUtils.getProtoBytesToRowFunction(fileDescriptorPath, messageName);
      } else {
        beamSchema = ProtoByteUtils.getBeamSchemaFromProtoSchema(inputSchema, messageName);
        valueMapper = ProtoByteUtils.getProtoBytesToRowFromSchemaFunction(inputSchema, messageName);
      }
    } else if ("JSON".equals(format)) {
      beamSchema = JsonUtils.beamSchemaFromJsonSchema(inputSchema);
      valueMapper = JsonUtils.getJsonBytesToRowFunction(beamSchema);
    } else {
      beamSchema = AvroUtils.toBeamSchema(new org.apache.avro.Schema.Parser().parse(inputSchema));
      valueMapper = AvroUtils.getAvroBytesToRowFunction(beamSchema);
    }

    return new SchemaTransform<KafkaReadSchemaTransformConfiguration>(configuration, identifier()) {
      @Override
      public PCollectionRowTuple expand(PCollectionRowTuple input) {
        KafkaIO.Read<byte[], byte[]> kafkaRead =
            KafkaIO.readBytes()
                .withConsumerConfigUpdates(consumerConfigs)
                .withConsumerFactoryFn(new ConsumerFactoryWithGcsTrustStores())
                .withTopic(configuration.getTopic())
                .withBootstrapServers(configuration.getBootstrapServers());
        if (isTest) {
          kafkaRead = kafkaRead.withMaxReadTime(Duration.standardSeconds(testTimeoutSecs));
        }

        PCollection<byte[]> kafkaValues =
            input.getPipeline().apply(kafkaRead.withoutMetadata()).apply(Values.create());

        Schema errorSchema = ErrorHandling.errorSchemaBytes();
        PCollectionTuple outputTuple =
            kafkaValues.apply(
                ParDo.of(
                        new ErrorFn(
                            "Kafka-read-error-counter", valueMapper, errorSchema, handleErrors))
                    .withOutputTags(OUTPUT_TAG, TupleTagList.of(ERROR_TAG)));

        PCollectionRowTuple outputRows =
            PCollectionRowTuple.of("output", outputTuple.get(OUTPUT_TAG).setRowSchema(beamSchema));

        PCollection<Row> errorOutput = outputTuple.get(ERROR_TAG).setRowSchema(errorSchema);
        if (handleErrors) {
          outputRows = outputRows.and(configuration.getErrorHandling().getOutput(), errorOutput);
        }
        return outputRows;
      }
    };
>>>>>>> 90df729c
  }

  public static SerializableFunction<byte[], Row> getRawBytesToRowFunction(Schema rawSchema) {
    return new SimpleFunction<byte[], Row>() {
      @Override
      public Row apply(byte[] input) {
        return Row.withSchema(rawSchema).addValue(input).build();
      }
    };
  }

  @Override
  public String identifier() {
    return "beam:schematransform:org.apache.beam:kafka_read:v1";
  }

  @Override
  public List<String> inputCollectionNames() {
    return Lists.newArrayList();
  }

  @Override
  public List<String> outputCollectionNames() {
    return Arrays.asList("output", "errors");
  }

  static class KafkaReadSchemaTransform extends SchemaTransform {
    private final KafkaReadSchemaTransformConfiguration configuration;

    KafkaReadSchemaTransform(KafkaReadSchemaTransformConfiguration configuration) {
      this.configuration = configuration;
    }

    Row getConfigurationRow() {
      try {
        // To stay consistent with our SchemaTransform configuration naming conventions,
        // we sort lexicographically
        return SchemaRegistry.createDefault()
            .getToRowFunction(KafkaReadSchemaTransformConfiguration.class)
            .apply(configuration)
            .sorted()
            .toSnakeCase();
      } catch (NoSuchSchemaException e) {
        throw new RuntimeException(e);
      }
    }

    @Override
    public PCollectionRowTuple expand(PCollectionRowTuple input) {
      configuration.validate();

      final String inputSchema = configuration.getSchema();
      final int groupId = configuration.hashCode() % Integer.MAX_VALUE;
      final String autoOffsetReset =
          MoreObjects.firstNonNull(configuration.getAutoOffsetResetConfig(), "latest");

      Map<String, Object> consumerConfigs =
          new HashMap<>(
              MoreObjects.firstNonNull(configuration.getConsumerConfigUpdates(), new HashMap<>()));
      consumerConfigs.put(ConsumerConfig.GROUP_ID_CONFIG, "kafka-read-provider-" + groupId);
      consumerConfigs.put(ConsumerConfig.ENABLE_AUTO_COMMIT_CONFIG, true);
      consumerConfigs.put(ConsumerConfig.AUTO_COMMIT_INTERVAL_MS_CONFIG, 100);
      consumerConfigs.put(ConsumerConfig.AUTO_OFFSET_RESET_CONFIG, autoOffsetReset);

      String format = configuration.getFormat();
      boolean handleErrors = ErrorHandling.hasOutput(configuration.getErrorHandling());

      SerializableFunction<byte[], Row> valueMapper;
      Schema beamSchema;

      String confluentSchemaRegUrl = configuration.getConfluentSchemaRegistryUrl();
      if (confluentSchemaRegUrl != null) {
        final String confluentSchemaRegSubject =
            checkArgumentNotNull(configuration.getConfluentSchemaRegistrySubject());
        KafkaIO.Read<byte[], GenericRecord> kafkaRead =
            KafkaIO.<byte[], GenericRecord>read()
                .withTopic(configuration.getTopic())
                .withConsumerFactoryFn(new ConsumerFactoryWithGcsTrustStores())
                .withBootstrapServers(configuration.getBootstrapServers())
                .withConsumerConfigUpdates(consumerConfigs)
                .withKeyDeserializer(ByteArrayDeserializer.class)
                .withValueDeserializer(
                    ConfluentSchemaRegistryDeserializerProvider.of(
                        confluentSchemaRegUrl, confluentSchemaRegSubject));
        Integer maxReadTimeSeconds = configuration.getMaxReadTimeSeconds();
        if (maxReadTimeSeconds != null) {
          kafkaRead = kafkaRead.withMaxReadTime(Duration.standardSeconds(maxReadTimeSeconds));
        }

        PCollection<GenericRecord> kafkaValues =
            input.getPipeline().apply(kafkaRead.withoutMetadata()).apply(Values.create());

        assert kafkaValues.getCoder().getClass() == AvroCoder.class;
        AvroCoder<GenericRecord> coder = (AvroCoder<GenericRecord>) kafkaValues.getCoder();
        kafkaValues = kafkaValues.setCoder(AvroUtils.schemaCoder(coder.getSchema()));
        return PCollectionRowTuple.of("output", kafkaValues.apply(Convert.toRows()));
      }

      if ("RAW".equals(format)) {
        beamSchema = Schema.builder().addField("payload", Schema.FieldType.BYTES).build();
        valueMapper = getRawBytesToRowFunction(beamSchema);
      } else if ("PROTO".equals(format)) {
        String fileDescriptorPath = configuration.getFileDescriptorPath();
        String messageName = checkArgumentNotNull(configuration.getMessageName());
        if (fileDescriptorPath != null) {
          beamSchema = ProtoByteUtils.getBeamSchemaFromProto(fileDescriptorPath, messageName);
          valueMapper = ProtoByteUtils.getProtoBytesToRowFunction(fileDescriptorPath, messageName);
        } else {
          beamSchema =
              ProtoByteUtils.getBeamSchemaFromProtoSchema(
                  checkArgumentNotNull(inputSchema), messageName);
          valueMapper =
              ProtoByteUtils.getProtoBytesToRowFromSchemaFunction(
                  checkArgumentNotNull(inputSchema), messageName);
        }
      } else if ("JSON".equals(format)) {
        beamSchema = JsonUtils.beamSchemaFromJsonSchema(checkArgumentNotNull(inputSchema));
        valueMapper = JsonUtils.getJsonBytesToRowFunction(beamSchema);
      } else {
        beamSchema =
            AvroUtils.toBeamSchema(
                new org.apache.avro.Schema.Parser().parse(checkArgumentNotNull(inputSchema)));
        valueMapper = AvroUtils.getAvroBytesToRowFunction(beamSchema);
      }

      KafkaIO.Read<byte[], byte[]> kafkaRead =
          KafkaIO.readBytes()
              .withConsumerConfigUpdates(consumerConfigs)
              .withConsumerFactoryFn(new ConsumerFactoryWithGcsTrustStores())
              .withTopic(configuration.getTopic())
              .withBootstrapServers(configuration.getBootstrapServers());
      Integer maxReadTimeSeconds = configuration.getMaxReadTimeSeconds();
      if (maxReadTimeSeconds != null) {
        kafkaRead = kafkaRead.withMaxReadTime(Duration.standardSeconds(maxReadTimeSeconds));
      }

      PCollection<byte[]> kafkaValues =
          input.getPipeline().apply(kafkaRead.withoutMetadata()).apply(Values.create());

      Schema errorSchema = ErrorHandling.errorSchemaBytes();
      PCollectionTuple outputTuple =
          kafkaValues.apply(
              ParDo.of(
                      new ErrorFn(
                          "Kafka-read-error-counter", valueMapper, errorSchema, handleErrors))
                  .withOutputTags(OUTPUT_TAG, TupleTagList.of(ERROR_TAG)));

      PCollectionRowTuple outputRows =
          PCollectionRowTuple.of("output", outputTuple.get(OUTPUT_TAG).setRowSchema(beamSchema));

      PCollection<Row> errorOutput = outputTuple.get(ERROR_TAG).setRowSchema(errorSchema);
      if (handleErrors) {
        outputRows =
            outputRows.and(
                checkArgumentNotNull(configuration.getErrorHandling()).getOutput(), errorOutput);
      }
      return outputRows;
    }
  }

  public static class ErrorFn extends DoFn<byte[], Row> {
    private final SerializableFunction<byte[], Row> valueMapper;
    private final Counter errorCounter;
    private Long errorsInBundle = 0L;
    private final boolean handleErrors;
    private final Schema errorSchema;

    public ErrorFn(
        String name,
        SerializableFunction<byte[], Row> valueMapper,
        Schema errorSchema,
        boolean handleErrors) {
      this.errorCounter = Metrics.counter(KafkaReadSchemaTransformProvider.class, name);
      this.valueMapper = valueMapper;
      this.handleErrors = handleErrors;
      this.errorSchema = errorSchema;
    }

    @ProcessElement
    public void process(@DoFn.Element byte[] msg, MultiOutputReceiver receiver) {
      Row mappedRow = null;
      try {
        mappedRow = valueMapper.apply(msg);
      } catch (Exception e) {
        if (!handleErrors) {
          throw new RuntimeException(e);
        }
        errorsInBundle += 1;
        LOG.warn("Error while parsing the element", e);
        receiver.get(ERROR_TAG).output(ErrorHandling.errorRecord(errorSchema, msg, e));
      }
      if (mappedRow != null) {
        receiver.get(OUTPUT_TAG).output(mappedRow);
      }
    }

    @FinishBundle
    public void finish(FinishBundleContext c) {
      errorCounter.inc(errorsInBundle);
      errorsInBundle = 0L;
    }
  }

  private static class ConsumerFactoryWithGcsTrustStores
      implements SerializableFunction<Map<String, Object>, Consumer<byte[], byte[]>> {

    @Override
    public Consumer<byte[], byte[]> apply(Map<String, Object> input) {
      return KafkaIOUtils.KAFKA_CONSUMER_FACTORY_FN.apply(
          input.entrySet().stream()
              .map(
                  entry ->
                      Maps.immutableEntry(
                          entry.getKey(), identityOrGcsToLocalFile(entry.getValue())))
              .collect(Collectors.toMap(Map.Entry::getKey, Map.Entry::getValue)));
    }

    private static Object identityOrGcsToLocalFile(Object configValue) {
      if (configValue instanceof String) {
        String configStr = (String) configValue;
        if (configStr.startsWith("gs://")) {
          try {
            Path localFile = Files.createTempFile("", "");
            LOG.info(
                "Downloading {} into local filesystem ({})", configStr, localFile.toAbsolutePath());
            // TODO(pabloem): Only copy if file does not exist.
            ReadableByteChannel channel =
                FileSystems.open(FileSystems.match(configStr).metadata().get(0).resourceId());
            FileOutputStream outputStream = new FileOutputStream(localFile.toFile());

            // Create a WritableByteChannel to write data to the FileOutputStream
            WritableByteChannel outputChannel = Channels.newChannel(outputStream);

            // Read data from the ReadableByteChannel and write it to the WritableByteChannel
            ByteBuffer buffer = ByteBuffer.allocate(1024);
            while (channel.read(buffer) != -1) {
              buffer.flip();
              outputChannel.write(buffer);
              buffer.compact();
            }

            // Close the channels and the output stream
            channel.close();
            outputChannel.close();
            outputStream.close();
            return localFile.toAbsolutePath().toString();
          } catch (IOException e) {
            throw new IllegalArgumentException(
                String.format(
                    "Unable to fetch file %s to be used locally to create a Kafka Consumer.",
                    configStr));
          }
        } else {
          return configValue;
        }
      } else {
        return configValue;
      }
    }
  }
}<|MERGE_RESOLUTION|>--- conflicted
+++ resolved
@@ -40,9 +40,7 @@
 import org.apache.beam.sdk.io.FileSystems;
 import org.apache.beam.sdk.metrics.Counter;
 import org.apache.beam.sdk.metrics.Metrics;
-import org.apache.beam.sdk.schemas.NoSuchSchemaException;
 import org.apache.beam.sdk.schemas.Schema;
-import org.apache.beam.sdk.schemas.SchemaRegistry;
 import org.apache.beam.sdk.schemas.transforms.Convert;
 import org.apache.beam.sdk.schemas.transforms.SchemaTransform;
 import org.apache.beam.sdk.schemas.transforms.SchemaTransformProvider;
@@ -79,144 +77,18 @@
   public static final TupleTag<Row> OUTPUT_TAG = new TupleTag<Row>() {};
   public static final TupleTag<Row> ERROR_TAG = new TupleTag<Row>() {};
 
-<<<<<<< HEAD
   @Override
   protected Class<KafkaReadSchemaTransformConfiguration> configurationClass() {
     return KafkaReadSchemaTransformConfiguration.class;
-=======
-  final Boolean isTest;
-  final Integer testTimeoutSecs;
-
-  public KafkaReadSchemaTransformProvider() {
-    this(false, 0);
-  }
-
-  @VisibleForTesting
-  KafkaReadSchemaTransformProvider(Boolean isTest, Integer testTimeoutSecs) {
-    this.isTest = isTest;
-    this.testTimeoutSecs = testTimeoutSecs;
->>>>>>> 90df729c
   }
 
   @SuppressWarnings({
     "nullness" // TODO(https://github.com/apache/beam/issues/20497)
   })
   @Override
-<<<<<<< HEAD
   protected SchemaTransform from(KafkaReadSchemaTransformConfiguration configuration) {
-    return new KafkaReadSchemaTransform(configuration);
-=======
-  protected SchemaTransform<KafkaReadSchemaTransformConfiguration> from(
-      KafkaReadSchemaTransformConfiguration configuration) {
-    configuration.validate();
-
-    final String inputSchema = configuration.getSchema();
-    final int groupId = configuration.hashCode() % Integer.MAX_VALUE;
-    final String autoOffsetReset =
-        MoreObjects.firstNonNull(configuration.getAutoOffsetResetConfig(), "latest");
-
-    Map<String, Object> consumerConfigs =
-        new HashMap<>(
-            MoreObjects.firstNonNull(configuration.getConsumerConfigUpdates(), new HashMap<>()));
-    consumerConfigs.put(ConsumerConfig.GROUP_ID_CONFIG, "kafka-read-provider-" + groupId);
-    consumerConfigs.put(ConsumerConfig.ENABLE_AUTO_COMMIT_CONFIG, true);
-    consumerConfigs.put(ConsumerConfig.AUTO_COMMIT_INTERVAL_MS_CONFIG, 100);
-    consumerConfigs.put(ConsumerConfig.AUTO_OFFSET_RESET_CONFIG, autoOffsetReset);
-
-    String format = configuration.getFormat();
-    boolean handleErrors = ErrorHandling.hasOutput(configuration.getErrorHandling());
-
-    SerializableFunction<byte[], Row> valueMapper;
-    Schema beamSchema;
-
-    String confluentSchemaRegUrl = configuration.getConfluentSchemaRegistryUrl();
-    if (confluentSchemaRegUrl != null) {
-      return new SchemaTransform<KafkaReadSchemaTransformConfiguration>(
-          configuration, identifier()) {
-        @Override
-        public PCollectionRowTuple expand(PCollectionRowTuple input) {
-          final String confluentSchemaRegSubject =
-              configuration.getConfluentSchemaRegistrySubject();
-          KafkaIO.Read<byte[], GenericRecord> kafkaRead =
-              KafkaIO.<byte[], GenericRecord>read()
-                  .withTopic(configuration.getTopic())
-                  .withConsumerFactoryFn(new ConsumerFactoryWithGcsTrustStores())
-                  .withBootstrapServers(configuration.getBootstrapServers())
-                  .withConsumerConfigUpdates(consumerConfigs)
-                  .withKeyDeserializer(ByteArrayDeserializer.class)
-                  .withValueDeserializer(
-                      ConfluentSchemaRegistryDeserializerProvider.of(
-                          confluentSchemaRegUrl, confluentSchemaRegSubject));
-          if (isTest) {
-            kafkaRead = kafkaRead.withMaxReadTime(Duration.standardSeconds(testTimeoutSecs));
-          }
-
-          PCollection<GenericRecord> kafkaValues =
-              input.getPipeline().apply(kafkaRead.withoutMetadata()).apply(Values.create());
-
-          assert kafkaValues.getCoder().getClass() == AvroCoder.class;
-          AvroCoder<GenericRecord> coder = (AvroCoder<GenericRecord>) kafkaValues.getCoder();
-          kafkaValues = kafkaValues.setCoder(AvroUtils.schemaCoder(coder.getSchema()));
-          return PCollectionRowTuple.of("output", kafkaValues.apply(Convert.toRows()));
-        }
-      };
-    }
-    if ("RAW".equals(format)) {
-      beamSchema = Schema.builder().addField("payload", Schema.FieldType.BYTES).build();
-      valueMapper = getRawBytesToRowFunction(beamSchema);
-    } else if ("PROTO".equals(format)) {
-      String fileDescriptorPath = configuration.getFileDescriptorPath();
-      String messageName = configuration.getMessageName();
-      if (fileDescriptorPath != null) {
-        beamSchema = ProtoByteUtils.getBeamSchemaFromProto(fileDescriptorPath, messageName);
-        valueMapper = ProtoByteUtils.getProtoBytesToRowFunction(fileDescriptorPath, messageName);
-      } else {
-        beamSchema = ProtoByteUtils.getBeamSchemaFromProtoSchema(inputSchema, messageName);
-        valueMapper = ProtoByteUtils.getProtoBytesToRowFromSchemaFunction(inputSchema, messageName);
-      }
-    } else if ("JSON".equals(format)) {
-      beamSchema = JsonUtils.beamSchemaFromJsonSchema(inputSchema);
-      valueMapper = JsonUtils.getJsonBytesToRowFunction(beamSchema);
-    } else {
-      beamSchema = AvroUtils.toBeamSchema(new org.apache.avro.Schema.Parser().parse(inputSchema));
-      valueMapper = AvroUtils.getAvroBytesToRowFunction(beamSchema);
-    }
-
-    return new SchemaTransform<KafkaReadSchemaTransformConfiguration>(configuration, identifier()) {
-      @Override
-      public PCollectionRowTuple expand(PCollectionRowTuple input) {
-        KafkaIO.Read<byte[], byte[]> kafkaRead =
-            KafkaIO.readBytes()
-                .withConsumerConfigUpdates(consumerConfigs)
-                .withConsumerFactoryFn(new ConsumerFactoryWithGcsTrustStores())
-                .withTopic(configuration.getTopic())
-                .withBootstrapServers(configuration.getBootstrapServers());
-        if (isTest) {
-          kafkaRead = kafkaRead.withMaxReadTime(Duration.standardSeconds(testTimeoutSecs));
-        }
-
-        PCollection<byte[]> kafkaValues =
-            input.getPipeline().apply(kafkaRead.withoutMetadata()).apply(Values.create());
-
-        Schema errorSchema = ErrorHandling.errorSchemaBytes();
-        PCollectionTuple outputTuple =
-            kafkaValues.apply(
-                ParDo.of(
-                        new ErrorFn(
-                            "Kafka-read-error-counter", valueMapper, errorSchema, handleErrors))
-                    .withOutputTags(OUTPUT_TAG, TupleTagList.of(ERROR_TAG)));
-
-        PCollectionRowTuple outputRows =
-            PCollectionRowTuple.of("output", outputTuple.get(OUTPUT_TAG).setRowSchema(beamSchema));
-
-        PCollection<Row> errorOutput = outputTuple.get(ERROR_TAG).setRowSchema(errorSchema);
-        if (handleErrors) {
-          outputRows = outputRows.and(configuration.getErrorHandling().getOutput(), errorOutput);
-        }
-        return outputRows;
-      }
-    };
->>>>>>> 90df729c
+    return new KafkaReadSchemaTransform(configuration)
+        .register(configuration, KafkaReadSchemaTransformConfiguration.class, identifier());
   }
 
   public static SerializableFunction<byte[], Row> getRawBytesToRowFunction(Schema rawSchema) {
@@ -248,20 +120,6 @@
 
     KafkaReadSchemaTransform(KafkaReadSchemaTransformConfiguration configuration) {
       this.configuration = configuration;
-    }
-
-    Row getConfigurationRow() {
-      try {
-        // To stay consistent with our SchemaTransform configuration naming conventions,
-        // we sort lexicographically
-        return SchemaRegistry.createDefault()
-            .getToRowFunction(KafkaReadSchemaTransformConfiguration.class)
-            .apply(configuration)
-            .sorted()
-            .toSnakeCase();
-      } catch (NoSuchSchemaException e) {
-        throw new RuntimeException(e);
-      }
     }
 
     @Override
