--- conflicted
+++ resolved
@@ -52,12 +52,7 @@
 
   @Test
   public void receivedUnexpectedInputTagsThrowsAnError() {
-<<<<<<< HEAD
-    SchemaTransform<?> transform =
-        PROVIDER.from(rowConfiguration(defaultConfiguration().setFormat(JSON).build()));
-=======
-    SchemaTransform transform = PROVIDER.from(defaultConfiguration().setFormat(JSON).build());
->>>>>>> fa4ead99
+    SchemaTransform<?> transform = PROVIDER.from(defaultConfiguration().setFormat(JSON).build());
     PCollectionRowTuple empty = PCollectionRowTuple.empty(errorPipeline);
     IllegalArgumentException emptyInputError =
         assertThrows(IllegalArgumentException.class, () -> empty.apply(transform));
