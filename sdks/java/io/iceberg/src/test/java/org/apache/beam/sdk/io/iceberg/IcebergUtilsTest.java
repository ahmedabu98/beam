/*
 * Licensed to the Apache Software Foundation (ASF) under one
 * or more contributor license agreements.  See the NOTICE file
 * distributed with this work for additional information
 * regarding copyright ownership.  The ASF licenses this file
 * to you under the Apache License, Version 2.0 (the
 * "License"); you may not use this file except in compliance
 * with the License.  You may obtain a copy of the License at
 *
 *     http://www.apache.org/licenses/LICENSE-2.0
 *
 * Unless required by applicable law or agreed to in writing, software
 * distributed under the License is distributed on an "AS IS" BASIS,
 * WITHOUT WARRANTIES OR CONDITIONS OF ANY KIND, either express or implied.
 * See the License for the specific language governing permissions and
 * limitations under the License.
 */
package org.apache.beam.sdk.io.iceberg;

import static org.apache.beam.sdk.io.iceberg.IcebergUtils.TypeAndMaxId;
import static org.apache.beam.sdk.io.iceberg.IcebergUtils.beamFieldTypeToIcebergFieldType;
import static org.apache.iceberg.types.Types.NestedField.optional;
import static org.apache.iceberg.types.Types.NestedField.required;
import static org.hamcrest.MatcherAssert.assertThat;
import static org.hamcrest.Matchers.equalTo;
import static org.junit.Assert.assertEquals;
import static org.junit.Assert.assertTrue;

import java.math.BigDecimal;
import java.nio.ByteBuffer;
import java.time.LocalDateTime;
import java.time.OffsetDateTime;
import java.time.ZoneOffset;
import java.util.Arrays;
import java.util.List;
import java.util.Map;
import org.apache.beam.sdk.schemas.Schema;
import org.apache.beam.sdk.schemas.logicaltypes.SqlTypes;
import org.apache.beam.sdk.values.Row;
import org.apache.beam.vendor.guava.v32_1_2_jre.com.google.common.collect.ImmutableMap;
import org.apache.beam.vendor.guava.v32_1_2_jre.com.google.common.collect.Iterables;
import org.apache.iceberg.data.GenericRecord;
import org.apache.iceberg.data.Record;
import org.apache.iceberg.types.Type;
import org.apache.iceberg.types.Types;
import org.apache.iceberg.util.DateTimeUtil;
import org.joda.time.DateTime;
import org.joda.time.DateTimeZone;
import org.junit.Test;
import org.junit.experimental.runners.Enclosed;
import org.junit.runner.RunWith;
import org.junit.runners.JUnit4;

/** Test class for {@link IcebergUtils}. */
@RunWith(Enclosed.class)
public class IcebergUtilsTest {

  @RunWith(JUnit4.class)
  public static class RowToRecordTests {
    /**
     * Checks a value that when converted to Iceberg type is the same value when interpreted in
     * Java.
     */
    private void checkRowValueToRecordValue(
        Schema.FieldType sourceType, Type destType, Object value) {
      checkRowValueToRecordValue(sourceType, value, destType, value);
    }

    private void checkRowValueToRecordValue(
        Schema.FieldType sourceType, Object sourceValue, Type destType, Object destValue) {
      Schema beamSchema = Schema.of(Schema.Field.of("v", sourceType));
      Row row = Row.withSchema(beamSchema).addValues(sourceValue).build();

      org.apache.iceberg.Schema icebergSchema =
          new org.apache.iceberg.Schema(required(0, "v", destType));
      Record record = IcebergUtils.beamRowToIcebergRecord(icebergSchema, row);

      assertThat(record.getField("v"), equalTo(destValue));
    }

    @Test
    public void testBoolean() {
      checkRowValueToRecordValue(Schema.FieldType.BOOLEAN, Types.BooleanType.get(), true);
      checkRowValueToRecordValue(Schema.FieldType.BOOLEAN, Types.BooleanType.get(), false);
    }

    @Test
    public void testInteger() {
      checkRowValueToRecordValue(Schema.FieldType.INT32, Types.IntegerType.get(), -13);
      checkRowValueToRecordValue(Schema.FieldType.INT32, Types.IntegerType.get(), 42);
      checkRowValueToRecordValue(Schema.FieldType.INT32, Types.IntegerType.get(), 0);
    }

    @Test
    public void testLong() {
      checkRowValueToRecordValue(Schema.FieldType.INT64, Types.LongType.get(), 13L);
      checkRowValueToRecordValue(Schema.FieldType.INT64, Types.LongType.get(), 42L);
    }

    @Test
    public void testFloat() {
      checkRowValueToRecordValue(Schema.FieldType.FLOAT, Types.FloatType.get(), 3.14159f);
      checkRowValueToRecordValue(Schema.FieldType.FLOAT, Types.FloatType.get(), 42.0f);
    }

    @Test
    public void testDouble() {
      checkRowValueToRecordValue(Schema.FieldType.DOUBLE, Types.DoubleType.get(), 3.14159);
    }

    @Test
    public void testDate() {
      checkRowValueToRecordValue(
          Schema.FieldType.logicalType(SqlTypes.DATE),
          Types.DateType.get(),
          DateTimeUtil.dateFromDays(12345));
    }

    @Test
    public void testTime() {
      checkRowValueToRecordValue(
          Schema.FieldType.logicalType(SqlTypes.TIME),
          Types.TimeType.get(),
          DateTimeUtil.timeFromMicros(12345678L));
    }

    @Test
    public void testTimestamp() {
      // SqlTypes.DATETIME
      checkRowValueToRecordValue(
          Schema.FieldType.logicalType(SqlTypes.DATETIME),
          Types.TimestampType.withoutZone(),
          DateTimeUtil.timestampFromMicros(123456789L));

      // Schema.FieldType.DATETIME
      DateTime dateTime =
          new DateTime().withDate(1979, 03, 14).withTime(1, 2, 3, 4).withZone(DateTimeZone.UTC);
      checkRowValueToRecordValue(
          Schema.FieldType.DATETIME,
          dateTime,
          Types.TimestampType.withoutZone(),
          DateTimeUtil.timestampFromMicros(dateTime.getMillis() * 1000L));

      // Schema.FieldType.INT64
      long micros = 1234567890L;
      checkRowValueToRecordValue(
          Schema.FieldType.INT64,
          micros,
          Types.TimestampType.withoutZone(),
          DateTimeUtil.timestampFromMicros(micros));

      // Schema.FieldType.STRING
      String val = "2024-10-08T13:18:20.053";
      LocalDateTime localDateTime = LocalDateTime.of(2024, 10, 8, 13, 18, 20, 53_000_000);
      checkRowValueToRecordValue(
          Schema.FieldType.STRING, val, Types.TimestampType.withoutZone(), localDateTime);
    }

    @Test
    public void testTimestampWithZone() {
      String val = "2024-10-08T13:18:20.053+03:27";
      DateTime dateTime = DateTime.parse(val);
      OffsetDateTime offsetDateTime = OffsetDateTime.parse(val);
      LocalDateTime localDateTime =
          offsetDateTime.withOffsetSameInstant(ZoneOffset.UTC).toLocalDateTime();
      // SqlTypes.DATETIME
      checkRowValueToRecordValue(
          Schema.FieldType.logicalType(SqlTypes.DATETIME),
          localDateTime,
          Types.TimestampType.withZone(),
          offsetDateTime.withOffsetSameInstant(ZoneOffset.UTC));

      // Schema.FieldType.DATETIME
      checkRowValueToRecordValue(
          Schema.FieldType.DATETIME,
          dateTime,
          Types.TimestampType.withZone(),
          offsetDateTime.withOffsetSameInstant(ZoneOffset.UTC));

      // Schema.FieldType.INT64
      checkRowValueToRecordValue(
          Schema.FieldType.INT64,
          DateTimeUtil.microsFromTimestamptz(offsetDateTime),
          Types.TimestampType.withZone(),
          offsetDateTime.withOffsetSameInstant(ZoneOffset.UTC));

      // Schema.FieldType.STRING
      checkRowValueToRecordValue(
          Schema.FieldType.STRING,
          val,
          Types.TimestampType.withZone(),
          offsetDateTime.withOffsetSameInstant(ZoneOffset.UTC));
    }

    @Test
    public void testFixed() {}

    @Test
    public void testBinary() {
      byte[] bytes = new byte[] {1, 2, 3, 4};
      checkRowValueToRecordValue(
          Schema.FieldType.BYTES, bytes, Types.BinaryType.get(), ByteBuffer.wrap(bytes));
    }

    @Test
    public void testDecimal() {
      BigDecimal num = BigDecimal.valueOf(123.456);

      checkRowValueToRecordValue(Schema.FieldType.DECIMAL, Types.DecimalType.of(6, 3), num);
    }

    @Test
    public void testStruct() {
      Schema schema = Schema.builder().addStringField("nested_str").build();
      Row beamRow = Row.withSchema(schema).addValue("str_value").build();

      Types.NestedField nestedFieldType = required(1, "nested_str", Types.StringType.get());
      GenericRecord icebergRow =
          GenericRecord.create(new org.apache.iceberg.Schema(nestedFieldType));
      icebergRow.setField("nested_str", "str_value");

      checkRowValueToRecordValue(
          Schema.FieldType.row(schema), beamRow, Types.StructType.of(nestedFieldType), icebergRow);
    }

    @Test
    public void testMap() {
      Map<String, Integer> map =
          ImmutableMap.<String, Integer>builder().put("a", 123).put("b", 456).put("c", 789).build();

      checkRowValueToRecordValue(
          Schema.FieldType.map(Schema.FieldType.STRING, Schema.FieldType.INT32),
          Types.MapType.ofRequired(1, 2, Types.StringType.get(), Types.IntegerType.get()),
          map);
    }

    @Test
    public void testList() {
      List<String> list = Arrays.asList("abc", "xyz", "123", "foo", "bar");

      checkRowValueToRecordValue(
          Schema.FieldType.array(Schema.FieldType.STRING),
          Types.ListType.ofRequired(1, Types.StringType.get()),
          list);
    }

    @Test
    public void testListOfRecords() {
      Record actual =
          IcebergUtils.beamRowToIcebergRecord(RECORD_LIST_ICEBERG_SCHEMA, ROW_LIST_OF_ROWS);
      assertEquals(RECORD_LIST_OF_RECORDS, actual);
    }

    @Test
<<<<<<< HEAD
=======
    public void testIterableOfRecords() {
      Record actual =
          IcebergUtils.beamRowToIcebergRecord(RECORD_LIST_ICEBERG_SCHEMA, ROW_ITERABLE_OF_ROWS);
      assertEquals(RECORD_LIST_OF_RECORDS, actual);
    }

    @Test
>>>>>>> 7f091692
    public void testMapOfRecords() {
      Record actual =
          IcebergUtils.beamRowToIcebergRecord(RECORD_MAP_ICEBERG_SCHEMA, ROW_MAP_OF_ROWS);
      assertEquals(RECORD_MAP_OF_RECORDS, actual);
    }
  }

  @RunWith(JUnit4.class)
  public static class RecordToRowTests {
    private void checkRecordValueToRowValue(
        Type sourceType, Schema.FieldType destType, Object value) {
      checkRecordValueToRowValue(sourceType, value, destType, value);
    }

    private void checkRecordValueToRowValue(
        Type sourceType, Object sourceValue, Schema.FieldType destType, Object destValue) {
      Schema beamSchema = Schema.of(Schema.Field.of("v", destType));

      org.apache.iceberg.Schema icebergSchema =
          new org.apache.iceberg.Schema(required(0, "v", sourceType));
      Record record = GenericRecord.create(icebergSchema);
      record.setField("v", sourceValue);

      Row row = IcebergUtils.icebergRecordToBeamRow(beamSchema, record);

      assertThat(row.getValue("v"), equalTo(destValue));
    }

    @Test
    public void testBoolean() {
      checkRecordValueToRowValue(Types.BooleanType.get(), Schema.FieldType.BOOLEAN, true);
      checkRecordValueToRowValue(Types.BooleanType.get(), Schema.FieldType.BOOLEAN, false);
    }

    @Test
    public void testInteger() {
      checkRecordValueToRowValue(Types.IntegerType.get(), Schema.FieldType.INT32, -13);
      checkRecordValueToRowValue(Types.IntegerType.get(), Schema.FieldType.INT32, 42);
      checkRecordValueToRowValue(Types.IntegerType.get(), Schema.FieldType.INT32, 0);
    }

    @Test
    public void testLong() {
      checkRecordValueToRowValue(Types.LongType.get(), Schema.FieldType.INT64, 13L);
      checkRecordValueToRowValue(Types.LongType.get(), Schema.FieldType.INT64, 42L);
    }

    @Test
    public void testFloat() {
      checkRecordValueToRowValue(Types.FloatType.get(), Schema.FieldType.FLOAT, 3.14159f);
      checkRecordValueToRowValue(Types.FloatType.get(), Schema.FieldType.FLOAT, 42.0f);
    }

    @Test
    public void testDouble() {
      checkRecordValueToRowValue(Types.DoubleType.get(), Schema.FieldType.DOUBLE, 3.14159);
    }

    @Test
    public void testDate() {
      checkRecordValueToRowValue(
          Types.DateType.get(),
          Schema.FieldType.logicalType(SqlTypes.DATE),
          DateTimeUtil.dateFromDays(12345));
    }

    @Test
    public void testTime() {
      checkRecordValueToRowValue(
          Types.TimeType.get(),
          Schema.FieldType.logicalType(SqlTypes.TIME),
          DateTimeUtil.timeFromMicros(1234567L));
    }

    @Test
    public void testTimestamp() {
      // SqlTypes.DATETIME
      checkRecordValueToRowValue(
          Types.TimestampType.withoutZone(),
          Schema.FieldType.logicalType(SqlTypes.DATETIME),
          DateTimeUtil.timestampFromMicros(123456789L));

      // Schema.FieldType.DATETIME
      DateTime dateTime =
          new DateTime().withDate(1979, 03, 14).withTime(1, 2, 3, 4).withZone(DateTimeZone.UTC);
      checkRecordValueToRowValue(
          Types.TimestampType.withoutZone(),
          dateTime.getMillis() * 1000L,
          Schema.FieldType.DATETIME,
          dateTime);
    }

    @Test
    public void testTimestampWithZone() {
      String timestamp = "2024-10-08T13:18:20.053+03:27";
      OffsetDateTime offsetDateTime = OffsetDateTime.parse(timestamp);
      LocalDateTime localDateTime =
          offsetDateTime.withOffsetSameInstant(ZoneOffset.UTC).toLocalDateTime();
      // SqlTypes.DATETIME
      checkRecordValueToRowValue(
          Types.TimestampType.withZone(),
          offsetDateTime,
          Schema.FieldType.logicalType(SqlTypes.DATETIME),
          localDateTime);
      checkRecordValueToRowValue(
          Types.TimestampType.withZone(),
          localDateTime,
          Schema.FieldType.logicalType(SqlTypes.DATETIME),
          localDateTime);
      checkRecordValueToRowValue(
          Types.TimestampType.withZone(),
          DateTimeUtil.microsFromTimestamptz(offsetDateTime),
          Schema.FieldType.logicalType(SqlTypes.DATETIME),
          localDateTime);

      // Schema.FieldType.DATETIME
      DateTime dateTime = DateTime.parse(timestamp).withZone(DateTimeZone.UTC);
      checkRecordValueToRowValue(
          Types.TimestampType.withZone(), offsetDateTime, Schema.FieldType.DATETIME, dateTime);
      checkRecordValueToRowValue(
          Types.TimestampType.withZone(), localDateTime, Schema.FieldType.DATETIME, dateTime);
      checkRecordValueToRowValue(
          Types.TimestampType.withZone(),
          DateTimeUtil.microsFromTimestamptz(offsetDateTime),
          Schema.FieldType.DATETIME,
          dateTime);
      checkRecordValueToRowValue(
          Types.TimestampType.withZone(), timestamp, Schema.FieldType.DATETIME, dateTime);
    }

    @Test
    public void testFixed() {}

    @Test
    public void testBinary() {
      byte[] bytes = new byte[] {1, 2, 3, 4};
      checkRecordValueToRowValue(
          Types.BinaryType.get(), ByteBuffer.wrap(bytes), Schema.FieldType.BYTES, bytes);
    }

    @Test
    public void testDecimal() {
      BigDecimal num = BigDecimal.valueOf(123.456);

      checkRecordValueToRowValue(Types.DecimalType.of(6, 3), Schema.FieldType.DECIMAL, num);
    }

    @Test
    public void testStruct() {
      Schema schema = Schema.builder().addStringField("nested_str").build();
      Row beamRow = Row.withSchema(schema).addValue("str_value").build();

      Types.NestedField nestedFieldType = required(1, "nested_str", Types.StringType.get());
      GenericRecord icebergRow =
          GenericRecord.create(new org.apache.iceberg.Schema(nestedFieldType));
      icebergRow.setField("nested_str", "str_value");

      checkRecordValueToRowValue(
          Types.StructType.of(nestedFieldType), icebergRow, Schema.FieldType.row(schema), beamRow);
    }

    @Test
    public void testMap() {
      Map<String, Integer> map =
          ImmutableMap.<String, Integer>builder().put("a", 123).put("b", 456).put("c", 789).build();

      checkRecordValueToRowValue(
          Types.MapType.ofRequired(1, 2, Types.StringType.get(), Types.IntegerType.get()),
          Schema.FieldType.map(Schema.FieldType.STRING, Schema.FieldType.INT32),
          map);
    }

    @Test
    public void testList() {
      List<String> list = Arrays.asList("abc", "xyz", "123", "foo", "bar");

      checkRecordValueToRowValue(
          Types.ListType.ofRequired(1, Types.StringType.get()),
          Schema.FieldType.iterable(Schema.FieldType.STRING),
          list);
    }

    @Test
    public void testListOfRecords() {
      Row actual =
          IcebergUtils.icebergRecordToBeamRow(ROW_LIST_BEAM_SCHEMA, RECORD_LIST_OF_RECORDS);
      assertEquals(ROW_LIST_OF_ROWS, actual);
    }

    @Test
<<<<<<< HEAD
=======
    public void testIterableOfRecords() {
      Row actual =
          IcebergUtils.icebergRecordToBeamRow(ROW_ITERABLE_BEAM_SCHEMA, RECORD_ITERABLE_OF_RECORDS);
      assertEquals(ROW_ITERABLE_OF_ROWS, actual);
    }

    @Test
>>>>>>> 7f091692
    public void testMapOfRecords() {
      Row actual = IcebergUtils.icebergRecordToBeamRow(ROW_MAP_BEAM_SCHEMA, RECORD_MAP_OF_RECORDS);
      assertEquals(ROW_MAP_OF_ROWS, actual);
    }
  }

  static final Schema NESTED_BEAM_SCHEMA =
      Schema.builder()
          .addArrayField("str_list", Schema.FieldType.STRING)
          .addInt32Field("int")
          .build();
  static final Schema ROW_LIST_BEAM_SCHEMA =
      Schema.builder()
          .addArrayField("list", Schema.FieldType.row(NESTED_BEAM_SCHEMA))
          .addBooleanField("bool")
          .build();
<<<<<<< HEAD
=======
  static final Schema ROW_ITERABLE_BEAM_SCHEMA =
      Schema.builder()
          .addIterableField("list", Schema.FieldType.row(NESTED_BEAM_SCHEMA))
          .addBooleanField("bool")
          .build();
>>>>>>> 7f091692
  static final Schema ROW_MAP_BEAM_SCHEMA =
      Schema.builder()
          .addMapField("map", Schema.FieldType.STRING, Schema.FieldType.row(NESTED_BEAM_SCHEMA))
          .build();
  static final org.apache.iceberg.Schema NESTED_ICEBERG_SCHEMA =
      new org.apache.iceberg.Schema(
          required(4, "str_list", Types.ListType.ofRequired(6, Types.StringType.get())),
          required(5, "int", Types.IntegerType.get()));
  static final org.apache.iceberg.Schema RECORD_LIST_ICEBERG_SCHEMA =
      new org.apache.iceberg.Schema(
          required(
              1,
              "list",
              Types.ListType.ofRequired(3, Types.StructType.of(NESTED_ICEBERG_SCHEMA.columns()))),
          required(2, "bool", Types.BooleanType.get()));
  static final org.apache.iceberg.Schema RECORD_MAP_ICEBERG_SCHEMA =
      new org.apache.iceberg.Schema(
          required(
              1,
              "map",
              Types.MapType.ofRequired(
                  2,
                  3,
                  Types.StringType.get(),
                  Types.StructType.of(NESTED_ICEBERG_SCHEMA.columns()))));
<<<<<<< HEAD
  static final Record RECORD_LIST_OF_RECORDS =
      GenericRecord.create(RECORD_LIST_ICEBERG_SCHEMA)
          .copy(
              ImmutableMap.of(
                  "list",
                  Arrays.asList(
                      GenericRecord.create(NESTED_ICEBERG_SCHEMA)
                          .copy(
                              ImmutableMap.of(
                                  "str_list", Arrays.asList("a", "b", "c"), "int", 123)),
                      GenericRecord.create(NESTED_ICEBERG_SCHEMA)
                          .copy(
                              ImmutableMap.of(
                                  "str_list", Arrays.asList("x", "y", "z"), "int", 789))),
                  "bool",
                  true));
  static final Row ROW_LIST_OF_ROWS =
      Row.withSchema(ROW_LIST_BEAM_SCHEMA)
          .addValues(
              Arrays.asList(
                  Row.withSchema(NESTED_BEAM_SCHEMA)
                      .addValues(Arrays.asList("a", "b", "c"), 123)
                      .build(),
                  Row.withSchema(NESTED_BEAM_SCHEMA)
                      .addValues(Arrays.asList("x", "y", "z"), 789)
                      .build()),
              true)
=======
  static final List<Record> LIST_OF_RECORDS =
      Arrays.asList(
          GenericRecord.create(NESTED_ICEBERG_SCHEMA)
              .copy(ImmutableMap.of("str_list", Arrays.asList("a", "b", "c"), "int", 123)),
          GenericRecord.create(NESTED_ICEBERG_SCHEMA)
              .copy(ImmutableMap.of("str_list", Arrays.asList("x", "y", "z"), "int", 789)));
  static final Record RECORD_LIST_OF_RECORDS =
      GenericRecord.create(RECORD_LIST_ICEBERG_SCHEMA)
          .copy(ImmutableMap.of("list", LIST_OF_RECORDS, "bool", true));
  static final Record RECORD_ITERABLE_OF_RECORDS =
      GenericRecord.create(RECORD_LIST_ICEBERG_SCHEMA)
          .copy(
              ImmutableMap.of(
                  "list", Iterables.unmodifiableIterable(LIST_OF_RECORDS), "bool", true));
  static final List<Row> LIST_OF_ROWS =
      Arrays.asList(
          Row.withSchema(NESTED_BEAM_SCHEMA).addValues(Arrays.asList("a", "b", "c"), 123).build(),
          Row.withSchema(NESTED_BEAM_SCHEMA).addValues(Arrays.asList("x", "y", "z"), 789).build());
  static final Row ROW_LIST_OF_ROWS =
      Row.withSchema(ROW_LIST_BEAM_SCHEMA).addValues(LIST_OF_ROWS, true).build();
  static final Row ROW_ITERABLE_OF_ROWS =
      Row.withSchema(ROW_ITERABLE_BEAM_SCHEMA)
          .addValues(Iterables.unmodifiableIterable(LIST_OF_ROWS), true)
>>>>>>> 7f091692
          .build();
  static final Record RECORD_MAP_OF_RECORDS =
      GenericRecord.create(RECORD_MAP_ICEBERG_SCHEMA)
          .copy(
              ImmutableMap.of(
                  "map",
                  ImmutableMap.of(
                      "key_1",
                      GenericRecord.create(NESTED_ICEBERG_SCHEMA)
                          .copy(
                              ImmutableMap.of(
                                  "str_list", Arrays.asList("a", "b", "c"), "int", 123)),
                      "key_2",
                      GenericRecord.create(NESTED_ICEBERG_SCHEMA)
                          .copy(
                              ImmutableMap.of(
                                  "str_list", Arrays.asList("x", "y", "z"), "int", 789)))));
  static final Row ROW_MAP_OF_ROWS =
      Row.withSchema(ROW_MAP_BEAM_SCHEMA)
          .addValues(
              ImmutableMap.of(
                  "key_1",
                  Row.withSchema(NESTED_BEAM_SCHEMA)
                      .addValues(Arrays.asList("a", "b", "c"), 123)
                      .build(),
                  "key_2",
                  Row.withSchema(NESTED_BEAM_SCHEMA)
                      .addValues(Arrays.asList("x", "y", "z"), 789)
                      .build()))
          .build();

  @RunWith(JUnit4.class)
  public static class SchemaTests {
    private static class BeamFieldTypeTestCase {
      final int icebergFieldId;
      final Schema.FieldType beamType;
      final int expectedMaxId;
      final Type expectedIcebergType;

      BeamFieldTypeTestCase(
          int icebergFieldId,
          Schema.FieldType beamType,
          int expectedMaxId,
          Type expectedIcebergType) {
        this.icebergFieldId = icebergFieldId;
        this.beamType = beamType;
        this.expectedMaxId = expectedMaxId;
        this.expectedIcebergType = expectedIcebergType;
      }
    }

    private void checkTypes(List<BeamFieldTypeTestCase> testCases) {
      for (BeamFieldTypeTestCase testCase : testCases) {
        TypeAndMaxId ret =
            beamFieldTypeToIcebergFieldType(testCase.beamType, testCase.icebergFieldId);

        assertEquals(testCase.expectedMaxId, ret.maxId);
        checkEquals(testCase.expectedIcebergType, ret.type);
      }
    }

    private void checkEquals(Type expected, Type actual) {
      if (expected.isListType() && actual.isListType()) {
        Type nestedExpected = expected.asListType().elementType();
        Type nestedActual = actual.asListType().elementType();

        assertEquals(nestedExpected.typeId(), nestedActual.typeId());
        checkEquals(nestedExpected, nestedActual);
      } else {
        assertEquals(expected, actual);
      }
    }

    @Test
    public void testPrimitiveBeamFieldTypeToIcebergFieldType() {
      // primitive types don't use the nested field ID
      List<BeamFieldTypeTestCase> primitives =
          Arrays.asList(
              new BeamFieldTypeTestCase(1, Schema.FieldType.BOOLEAN, 0, Types.BooleanType.get()),
              new BeamFieldTypeTestCase(3, Schema.FieldType.INT32, 2, Types.IntegerType.get()),
              new BeamFieldTypeTestCase(6, Schema.FieldType.INT64, 5, Types.LongType.get()),
              new BeamFieldTypeTestCase(10, Schema.FieldType.FLOAT, 9, Types.FloatType.get()),
              new BeamFieldTypeTestCase(7, Schema.FieldType.DOUBLE, 6, Types.DoubleType.get()),
              new BeamFieldTypeTestCase(11, Schema.FieldType.STRING, 10, Types.StringType.get()),
              new BeamFieldTypeTestCase(15, Schema.FieldType.BYTES, 14, Types.BinaryType.get()));

      checkTypes(primitives);
    }

    @Test
    public void testArrayBeamFieldTypeToIcebergFieldType() {
      // Iceberg's ListType reserves one nested ID for its element type
      List<BeamFieldTypeTestCase> listTypes =
          Arrays.asList(
              new BeamFieldTypeTestCase(
                  1,
                  Schema.FieldType.array(Schema.FieldType.BOOLEAN),
                  1,
                  Types.ListType.ofRequired(1, Types.BooleanType.get())),
              new BeamFieldTypeTestCase(
                  3,
                  Schema.FieldType.iterable(Schema.FieldType.INT32),
                  3,
                  Types.ListType.ofRequired(3, Types.IntegerType.get())),
              new BeamFieldTypeTestCase(
                  6,
                  Schema.FieldType.array(Schema.FieldType.INT64),
                  6,
                  Types.ListType.ofRequired(6, Types.LongType.get())),
              new BeamFieldTypeTestCase(
                  10,
                  Schema.FieldType.array(Schema.FieldType.FLOAT),
                  10,
                  Types.ListType.ofRequired(10, Types.FloatType.get())),
              new BeamFieldTypeTestCase(
                  7,
                  Schema.FieldType.iterable(Schema.FieldType.DOUBLE),
                  7,
                  Types.ListType.ofRequired(7, Types.DoubleType.get())),
              new BeamFieldTypeTestCase(
                  11,
                  Schema.FieldType.array(Schema.FieldType.STRING),
                  11,
                  Types.ListType.ofRequired(11, Types.StringType.get())),
              new BeamFieldTypeTestCase(
                  15,
                  Schema.FieldType.iterable(Schema.FieldType.BYTES),
                  15,
                  Types.ListType.ofRequired(15, Types.BinaryType.get())),
              new BeamFieldTypeTestCase(
                  23,
                  Schema.FieldType.array(
                      Schema.FieldType.array(Schema.FieldType.iterable(Schema.FieldType.STRING))),
                  25,
                  Types.ListType.ofRequired(
                      23,
                      Types.ListType.ofRequired(
                          24, Types.ListType.ofRequired(25, Types.StringType.get())))));

      checkTypes(listTypes);
    }

    @Test
    public void testStructBeamFieldTypeToIcebergFieldType() {
      // Iceberg sets one unique field ID for each nested type.
      List<BeamFieldTypeTestCase> listTypes =
          Arrays.asList(
              new BeamFieldTypeTestCase(
                  1,
                  Schema.FieldType.row(Schema.builder().addStringField("str").build()),
                  1,
                  Types.StructType.of(
                      Types.NestedField.required(1, "str", Types.StringType.get()))),
              new BeamFieldTypeTestCase(
                  3,
                  Schema.FieldType.row(Schema.builder().addInt32Field("int").build()),
                  3,
                  Types.StructType.of(
                      Types.NestedField.required(3, "int", Types.IntegerType.get()))),
              new BeamFieldTypeTestCase(
                  1,
                  Schema.FieldType.row(BEAM_SCHEMA_PRIMITIVE),
                  11,
                  Types.StructType.of(ICEBERG_SCHEMA_PRIMITIVE.columns())),
              new BeamFieldTypeTestCase(
                  15,
                  Schema.FieldType.row(
                      Schema.builder()
                          .addArrayField("arr", Schema.FieldType.STRING)
                          .addNullableStringField("str")
                          .build()),
                  17,
                  Types.StructType.of(
                      Types.NestedField.required(
                          15, "arr", Types.ListType.ofRequired(17, Types.StringType.get())),
                      Types.NestedField.optional(16, "str", Types.StringType.get()))),
              new BeamFieldTypeTestCase(
                  20,
                  Schema.FieldType.row(
                      Schema.builder()
                          .addRowField(
                              "row",
                              Schema.builder()
                                  .addRowField(
                                      "nested_row", Schema.builder().addStringField("str").build())
                                  .build())
                          .addNullableRowField(
                              "nullable_row", Schema.builder().addInt64Field("long").build())
                          .build()),
                  24,
                  Types.StructType.of(
                      Types.NestedField.required(
                          20,
                          "row",
                          Types.StructType.of(
                              Types.NestedField.required(
                                  22,
                                  "nested_row",
                                  Types.StructType.of(
                                      Types.NestedField.required(
                                          23, "str", Types.StringType.get()))))),
                      Types.NestedField.optional(
                          21,
                          "nullable_row",
                          Types.StructType.of(
                              Types.NestedField.required(24, "long", Types.LongType.get()))))));

      checkTypes(listTypes);
    }

    @Test
    public void testMapBeamFieldTypeToIcebergFieldType() {
      // Iceberg's MapType reserves two nested IDs. one for its key type and one for its value type.
      List<BeamFieldTypeTestCase> primitives =
          Arrays.asList(
              new BeamFieldTypeTestCase(
                  1,
                  Schema.FieldType.map(Schema.FieldType.STRING, Schema.FieldType.INT32),
                  2,
                  Types.MapType.ofRequired(1, 2, Types.StringType.get(), Types.IntegerType.get())),
              new BeamFieldTypeTestCase(
                  6,
                  Schema.FieldType.map(
                      Schema.FieldType.FLOAT, Schema.FieldType.array(Schema.FieldType.STRING)),
                  8,
                  Types.MapType.ofRequired(
                      6,
                      7,
                      Types.FloatType.get(),
                      Types.ListType.ofRequired(8, Types.StringType.get()))),
              new BeamFieldTypeTestCase(
                  10,
                  Schema.FieldType.map(
                      Schema.FieldType.STRING,
                      Schema.FieldType.map(
                          Schema.FieldType.BOOLEAN,
                          Schema.FieldType.map(Schema.FieldType.STRING, Schema.FieldType.INT32))),
                  15,
                  Types.MapType.ofRequired(
                      10,
                      11,
                      Types.StringType.get(),
                      Types.MapType.ofRequired(
                          12,
                          13,
                          Types.BooleanType.get(),
                          Types.MapType.ofRequired(
                              14, 15, Types.StringType.get(), Types.IntegerType.get())))),
              new BeamFieldTypeTestCase(
                  15,
                  Schema.FieldType.map(
                      Schema.FieldType.row(Schema.builder().addStringField("str").build()),
                      Schema.FieldType.row(Schema.builder().addInt32Field("int").build())),
                  18,
                  Types.MapType.ofRequired(
                      15,
                      16,
                      Types.StructType.of(
                          Types.NestedField.required(17, "str", Types.StringType.get())),
                      Types.StructType.of(
                          Types.NestedField.required(18, "int", Types.IntegerType.get())))));

      checkTypes(primitives);
    }

    static final Schema BEAM_SCHEMA_PRIMITIVE =
        Schema.builder()
            .addInt32Field("int")
            .addFloatField("float")
            .addNullableDoubleField("double")
            .addInt64Field("long")
            .addNullableStringField("str")
            .addNullableBooleanField("bool")
            .addByteArrayField("bytes")
            .addDateTimeField("datetime_tz")
            .addLogicalTypeField("datetime", SqlTypes.DATETIME)
            .addLogicalTypeField("time", SqlTypes.TIME)
            .addLogicalTypeField("date", SqlTypes.DATE)
            .build();

    static final org.apache.iceberg.Schema ICEBERG_SCHEMA_PRIMITIVE =
        new org.apache.iceberg.Schema(
            required(1, "int", Types.IntegerType.get()),
            required(2, "float", Types.FloatType.get()),
            optional(3, "double", Types.DoubleType.get()),
            required(4, "long", Types.LongType.get()),
            optional(5, "str", Types.StringType.get()),
            optional(6, "bool", Types.BooleanType.get()),
            required(7, "bytes", Types.BinaryType.get()),
            required(8, "datetime_tz", Types.TimestampType.withZone()),
            required(9, "datetime", Types.TimestampType.withoutZone()),
            required(10, "time", Types.TimeType.get()),
            required(11, "date", Types.DateType.get()));

    @Test
    public void testPrimitiveBeamSchemaToIcebergSchema() {
      org.apache.iceberg.Schema convertedIcebergSchema =
          IcebergUtils.beamSchemaToIcebergSchema(BEAM_SCHEMA_PRIMITIVE);

      assertTrue(convertedIcebergSchema.sameSchema(ICEBERG_SCHEMA_PRIMITIVE));
    }

    @Test
    public void testPrimitiveIcebergSchemaToBeamSchema() {
      Schema convertedBeamSchema = IcebergUtils.icebergSchemaToBeamSchema(ICEBERG_SCHEMA_PRIMITIVE);

      assertEquals(BEAM_SCHEMA_PRIMITIVE, convertedBeamSchema);
    }

    static final Schema BEAM_SCHEMA_LIST =
        Schema.builder()
            .addArrayField("arr_str", Schema.FieldType.STRING)
            .addArrayField("arr_int", Schema.FieldType.INT32)
            .addArrayField("arr_bool", Schema.FieldType.BOOLEAN)
            .build();
    static final org.apache.iceberg.Schema ICEBERG_SCHEMA_LIST =
        new org.apache.iceberg.Schema(
            required(1, "arr_str", Types.ListType.ofRequired(4, Types.StringType.get())),
            required(2, "arr_int", Types.ListType.ofRequired(5, Types.IntegerType.get())),
            required(3, "arr_bool", Types.ListType.ofRequired(6, Types.BooleanType.get())));

    @Test
    public void testArrayBeamSchemaToIcebergSchema() {
      org.apache.iceberg.Schema convertedIcebergSchema =
          IcebergUtils.beamSchemaToIcebergSchema(BEAM_SCHEMA_LIST);

      assertTrue(convertedIcebergSchema.sameSchema(ICEBERG_SCHEMA_LIST));
    }

    @Test
    public void testArrayIcebergSchemaToBeamSchema() {
      Schema convertedBeamSchema = IcebergUtils.icebergSchemaToBeamSchema(ICEBERG_SCHEMA_LIST);

      assertEquals(BEAM_SCHEMA_LIST, convertedBeamSchema);
    }

    static final Schema BEAM_SCHEMA_MAP =
        Schema.builder()
            .addMapField("str_int", Schema.FieldType.STRING, Schema.FieldType.INT32)
            .addNullableMapField("long_bool", Schema.FieldType.INT64, Schema.FieldType.BOOLEAN)
            .build();

    static final org.apache.iceberg.Schema ICEBERG_SCHEMA_MAP =
        new org.apache.iceberg.Schema(
            required(
                1,
                "str_int",
                Types.MapType.ofRequired(3, 4, Types.StringType.get(), Types.IntegerType.get())),
            optional(
                2,
                "long_bool",
                Types.MapType.ofRequired(5, 6, Types.LongType.get(), Types.BooleanType.get())));

    @Test
    public void testMapBeamSchemaToIcebergSchema() {
      org.apache.iceberg.Schema convertedIcebergSchema =
          IcebergUtils.beamSchemaToIcebergSchema(BEAM_SCHEMA_MAP);

      assertTrue(convertedIcebergSchema.sameSchema(ICEBERG_SCHEMA_MAP));
    }

    @Test
    public void testMapIcebergSchemaToBeamSchema() {
      Schema convertedBeamSchema = IcebergUtils.icebergSchemaToBeamSchema(ICEBERG_SCHEMA_MAP);

      assertEquals(BEAM_SCHEMA_MAP, convertedBeamSchema);
    }

    static final Schema BEAM_SCHEMA_STRUCT =
        Schema.builder()
            .addRowField(
                "row",
                Schema.builder()
                    .addStringField("str")
                    .addNullableInt32Field("int")
                    .addInt64Field("long")
                    .build())
            .addNullableRowField(
                "nullable_row",
                Schema.builder().addNullableStringField("str").addBooleanField("bool").build())
            .build();

    static final org.apache.iceberg.Schema ICEBERG_SCHEMA_STRUCT =
        new org.apache.iceberg.Schema(
            required(
                1,
                "row",
                Types.StructType.of(
                    required(3, "str", Types.StringType.get()),
                    optional(4, "int", Types.IntegerType.get()),
                    required(5, "long", Types.LongType.get()))),
            optional(
                2,
                "nullable_row",
                Types.StructType.of(
                    optional(6, "str", Types.StringType.get()),
                    required(7, "bool", Types.BooleanType.get()))));

    @Test
    public void testStructBeamSchemaToIcebergSchema() {
      org.apache.iceberg.Schema convertedIcebergSchema =
          IcebergUtils.beamSchemaToIcebergSchema(BEAM_SCHEMA_STRUCT);

      assertTrue(convertedIcebergSchema.sameSchema(ICEBERG_SCHEMA_STRUCT));
    }

    @Test
    public void testStructIcebergSchemaToBeamSchema() {
      Schema convertedBeamSchema = IcebergUtils.icebergSchemaToBeamSchema(ICEBERG_SCHEMA_STRUCT);

      assertEquals(BEAM_SCHEMA_STRUCT, convertedBeamSchema);
    }
  }
}<|MERGE_RESOLUTION|>--- conflicted
+++ resolved
@@ -252,8 +252,6 @@
     }
 
     @Test
-<<<<<<< HEAD
-=======
     public void testIterableOfRecords() {
       Record actual =
           IcebergUtils.beamRowToIcebergRecord(RECORD_LIST_ICEBERG_SCHEMA, ROW_ITERABLE_OF_ROWS);
@@ -261,7 +259,6 @@
     }
 
     @Test
->>>>>>> 7f091692
     public void testMapOfRecords() {
       Record actual =
           IcebergUtils.beamRowToIcebergRecord(RECORD_MAP_ICEBERG_SCHEMA, ROW_MAP_OF_ROWS);
@@ -452,8 +449,6 @@
     }
 
     @Test
-<<<<<<< HEAD
-=======
     public void testIterableOfRecords() {
       Row actual =
           IcebergUtils.icebergRecordToBeamRow(ROW_ITERABLE_BEAM_SCHEMA, RECORD_ITERABLE_OF_RECORDS);
@@ -461,7 +456,6 @@
     }
 
     @Test
->>>>>>> 7f091692
     public void testMapOfRecords() {
       Row actual = IcebergUtils.icebergRecordToBeamRow(ROW_MAP_BEAM_SCHEMA, RECORD_MAP_OF_RECORDS);
       assertEquals(ROW_MAP_OF_ROWS, actual);
@@ -478,14 +472,11 @@
           .addArrayField("list", Schema.FieldType.row(NESTED_BEAM_SCHEMA))
           .addBooleanField("bool")
           .build();
-<<<<<<< HEAD
-=======
   static final Schema ROW_ITERABLE_BEAM_SCHEMA =
       Schema.builder()
           .addIterableField("list", Schema.FieldType.row(NESTED_BEAM_SCHEMA))
           .addBooleanField("bool")
           .build();
->>>>>>> 7f091692
   static final Schema ROW_MAP_BEAM_SCHEMA =
       Schema.builder()
           .addMapField("map", Schema.FieldType.STRING, Schema.FieldType.row(NESTED_BEAM_SCHEMA))
@@ -511,35 +502,6 @@
                   3,
                   Types.StringType.get(),
                   Types.StructType.of(NESTED_ICEBERG_SCHEMA.columns()))));
-<<<<<<< HEAD
-  static final Record RECORD_LIST_OF_RECORDS =
-      GenericRecord.create(RECORD_LIST_ICEBERG_SCHEMA)
-          .copy(
-              ImmutableMap.of(
-                  "list",
-                  Arrays.asList(
-                      GenericRecord.create(NESTED_ICEBERG_SCHEMA)
-                          .copy(
-                              ImmutableMap.of(
-                                  "str_list", Arrays.asList("a", "b", "c"), "int", 123)),
-                      GenericRecord.create(NESTED_ICEBERG_SCHEMA)
-                          .copy(
-                              ImmutableMap.of(
-                                  "str_list", Arrays.asList("x", "y", "z"), "int", 789))),
-                  "bool",
-                  true));
-  static final Row ROW_LIST_OF_ROWS =
-      Row.withSchema(ROW_LIST_BEAM_SCHEMA)
-          .addValues(
-              Arrays.asList(
-                  Row.withSchema(NESTED_BEAM_SCHEMA)
-                      .addValues(Arrays.asList("a", "b", "c"), 123)
-                      .build(),
-                  Row.withSchema(NESTED_BEAM_SCHEMA)
-                      .addValues(Arrays.asList("x", "y", "z"), 789)
-                      .build()),
-              true)
-=======
   static final List<Record> LIST_OF_RECORDS =
       Arrays.asList(
           GenericRecord.create(NESTED_ICEBERG_SCHEMA)
@@ -563,7 +525,6 @@
   static final Row ROW_ITERABLE_OF_ROWS =
       Row.withSchema(ROW_ITERABLE_BEAM_SCHEMA)
           .addValues(Iterables.unmodifiableIterable(LIST_OF_ROWS), true)
->>>>>>> 7f091692
           .build();
   static final Record RECORD_MAP_OF_RECORDS =
       GenericRecord.create(RECORD_MAP_ICEBERG_SCHEMA)
