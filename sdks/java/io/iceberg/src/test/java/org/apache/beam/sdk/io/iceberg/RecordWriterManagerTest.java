--- conflicted
+++ resolved
@@ -41,12 +41,6 @@
 import java.util.Map;
 import org.apache.beam.sdk.schemas.Schema;
 import org.apache.beam.sdk.schemas.logicaltypes.SqlTypes;
-<<<<<<< HEAD
-import org.apache.beam.sdk.util.WindowedValue;
-=======
-import org.apache.beam.sdk.transforms.windowing.GlobalWindow;
-import org.apache.beam.sdk.transforms.windowing.PaneInfo;
->>>>>>> de76cfa1
 import org.apache.beam.sdk.values.Row;
 import org.apache.beam.sdk.values.WindowedValue;
 import org.apache.beam.sdk.values.WindowedValues;
@@ -126,8 +120,7 @@
             .setFileFormat(FileFormat.PARQUET)
             .setTableIdentifier(tableIdentifier)
             .build();
-<<<<<<< HEAD
-    return WindowedValue.valueInGlobalWindow(icebergDestination);
+    return WindowedValues.valueInGlobalWindow(icebergDestination);
   }
 
   @Test
@@ -136,7 +129,7 @@
     Namespace newNamespace = Namespace.of("new_namespace");
     TableIdentifier identifier = TableIdentifier.of(newNamespace, testName.getMethodName());
     WindowedValue<IcebergDestination> dest =
-        WindowedValue.valueInGlobalWindow(
+        WindowedValues.valueInGlobalWindow(
             IcebergDestination.builder()
                 .setFileFormat(FileFormat.PARQUET)
                 .setTableIdentifier(identifier)
@@ -148,13 +141,6 @@
     boolean writeSuccess = writerManager.write(dest, row);
     assertTrue(writeSuccess);
     assertTrue(catalog.namespaceExists(newNamespace));
-=======
-    return WindowedValues.of(
-        icebergDestination,
-        GlobalWindow.TIMESTAMP_MAX_VALUE,
-        GlobalWindow.INSTANCE,
-        PaneInfo.NO_FIRING);
->>>>>>> de76cfa1
   }
 
   @Test
