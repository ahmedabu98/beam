/*
 * Licensed to the Apache Software Foundation (ASF) under one
 * or more contributor license agreements.  See the NOTICE file
 * distributed with this work for additional information
 * regarding copyright ownership.  The ASF licenses this file
 * to you under the Apache License, Version 2.0 (the
 * "License"); you may not use this file except in compliance
 * with the License.  You may obtain a copy of the License at
 *
 *     http://www.apache.org/licenses/LICENSE-2.0
 *
 * Unless required by applicable law or agreed to in writing, software
 * distributed under the License is distributed on an "AS IS" BASIS,
 * WITHOUT WARRANTIES OR CONDITIONS OF ANY KIND, either express or implied.
 * See the License for the specific language governing permissions and
 * limitations under the License.
 */
package org.apache.beam.sdk.io.iceberg;

import static org.hamcrest.MatcherAssert.assertThat;
import static org.hamcrest.Matchers.containsInAnyOrder;
import static org.hamcrest.Matchers.containsString;
<<<<<<< HEAD
=======
import static org.hamcrest.Matchers.either;
>>>>>>> 689af5ba
import static org.junit.Assert.assertEquals;
import static org.junit.Assert.assertFalse;
import static org.junit.Assert.assertThrows;
import static org.junit.Assert.assertTrue;

import java.io.IOException;
<<<<<<< HEAD
import java.time.LocalDate;
import java.time.LocalDateTime;
import java.util.ArrayList;
import java.util.HashMap;
=======
>>>>>>> 689af5ba
import java.util.List;
import java.util.Map;
import org.apache.beam.sdk.schemas.Schema;
import org.apache.beam.sdk.schemas.logicaltypes.SqlTypes;
import org.apache.beam.sdk.transforms.windowing.GlobalWindow;
import org.apache.beam.sdk.transforms.windowing.PaneInfo;
import org.apache.beam.sdk.util.WindowedValue;
import org.apache.beam.sdk.values.Row;
import org.apache.beam.vendor.guava.v32_1_2_jre.com.google.common.collect.ImmutableMap;
import org.apache.commons.lang3.RandomStringUtils;
import org.apache.hadoop.conf.Configuration;
import org.apache.iceberg.DataFile;
import org.apache.iceberg.FileFormat;
import org.apache.iceberg.PartitionField;
import org.apache.iceberg.PartitionKey;
import org.apache.iceberg.PartitionSpec;
import org.apache.iceberg.Table;
import org.apache.iceberg.catalog.TableIdentifier;
import org.apache.iceberg.hadoop.HadoopCatalog;
import org.checkerframework.checker.nullness.qual.Nullable;
import org.joda.time.DateTime;
import org.joda.time.DateTimeZone;
import org.junit.Before;
import org.junit.ClassRule;
import org.junit.Rule;
import org.junit.Test;
import org.junit.rules.TemporaryFolder;
import org.junit.rules.TestName;
import org.junit.runner.RunWith;
import org.junit.runners.JUnit4;

/** Test class for {@link RecordWriterManager}. */
@RunWith(JUnit4.class)
public class RecordWriterManagerTest {
  @ClassRule public static final TemporaryFolder TEMPORARY_FOLDER = new TemporaryFolder();

  @Rule
  public transient TestDataWarehouse warehouse = new TestDataWarehouse(TEMPORARY_FOLDER, "default");

  @Rule public TestName testName = new TestName();
  private static final Schema BEAM_SCHEMA =
      Schema.builder().addInt32Field("id").addStringField("name").addBooleanField("bool").build();
  private static final org.apache.iceberg.Schema ICEBERG_SCHEMA =
      IcebergUtils.beamSchemaToIcebergSchema(BEAM_SCHEMA);
  private static final PartitionSpec PARTITION_SPEC =
      PartitionSpec.builderFor(ICEBERG_SCHEMA).truncate("name", 3).identity("bool").build();

  private WindowedValue<IcebergDestination> windowedDestination;
  private HadoopCatalog catalog;

  @Before
  public void setUp() {
    windowedDestination =
        getWindowedDestination("table_" + testName.getMethodName(), PARTITION_SPEC);
    catalog = new HadoopCatalog(new Configuration(), warehouse.location);
    RecordWriterManager.TABLE_CACHE.invalidateAll();
  }

  private WindowedValue<IcebergDestination> getWindowedDestination(
      String tableName, @Nullable PartitionSpec partitionSpec) {
    return getWindowedDestination(tableName, ICEBERG_SCHEMA, partitionSpec);
  }

  private WindowedValue<IcebergDestination> getWindowedDestination(
      String tableName, org.apache.iceberg.Schema schema, @Nullable PartitionSpec partitionSpec) {
    TableIdentifier tableIdentifier = TableIdentifier.of("default", tableName);

    warehouse.createTable(tableIdentifier, schema, partitionSpec);

    IcebergDestination icebergDestination =
        IcebergDestination.builder()
            .setFileFormat(FileFormat.PARQUET)
            .setTableIdentifier(tableIdentifier)
            .build();
    return WindowedValue.of(
        icebergDestination,
        GlobalWindow.TIMESTAMP_MAX_VALUE,
        GlobalWindow.INSTANCE,
        PaneInfo.NO_FIRING);
  }

  @Test
  public void testCreateNewWriterForEachDestination() throws IOException {
    // Writer manager with a maximum limit of 3 writers
    RecordWriterManager writerManager = new RecordWriterManager(catalog, "test_file_name", 1000, 3);
    assertEquals(0, writerManager.openWriters);

    boolean writeSuccess;

    WindowedValue<IcebergDestination> dest1 = getWindowedDestination("dest1", null);
    WindowedValue<IcebergDestination> dest2 = getWindowedDestination("dest2", null);
    WindowedValue<IcebergDestination> dest3 = getWindowedDestination("dest3", PARTITION_SPEC);
    WindowedValue<IcebergDestination> dest4 = getWindowedDestination("dest4", null);

    // dest1
    // This is a new destination so a new writer will be created.
    Row row = Row.withSchema(BEAM_SCHEMA).addValues(1, "aaa", true).build();
    writeSuccess = writerManager.write(dest1, row);
    assertTrue(writeSuccess);
    assertEquals(1, writerManager.openWriters);

    // dest2
    // This is a new destination so a new writer will be created.
    row = Row.withSchema(BEAM_SCHEMA).addValues(1, "aaa", true).build();
    writeSuccess = writerManager.write(dest2, row);
    assertTrue(writeSuccess);
    assertEquals(2, writerManager.openWriters);

    // dest3, partition: [aaa, true]
    // This is a new destination so a new writer will be created.
    row = Row.withSchema(BEAM_SCHEMA).addValues(1, "aaa", true).build();
    writeSuccess = writerManager.write(dest3, row);
    assertTrue(writeSuccess);
    assertEquals(3, writerManager.openWriters);

    // dest4
    // This is a new destination, but the writer manager is saturated with 3 writers. reject the
    // record
    row = Row.withSchema(BEAM_SCHEMA).addValues(1, "aaa", true).build();
    writeSuccess = writerManager.write(dest4, row);
    assertFalse(writeSuccess);
    assertEquals(3, writerManager.openWriters);

    // dest3, partition: [aaa, false]
    // new partition, but the writer manager is saturated with 3 writers. reject the record
    row = Row.withSchema(BEAM_SCHEMA).addValues(1, "aaa", false).build();
    writeSuccess = writerManager.write(dest3, row);
    assertFalse(writeSuccess);
    assertEquals(3, writerManager.openWriters);

    // Closing PartitionRecordWriter will close all writers.
    writerManager.close();
    assertEquals(0, writerManager.openWriters);

    // We should only have 3 data files (one for each destination we wrote to)
    assertEquals(3, writerManager.getSerializableDataFiles().keySet().size());
    assertThat(
        writerManager.getSerializableDataFiles().keySet(), containsInAnyOrder(dest1, dest2, dest3));
  }

  @Test
  public void testCreateNewWriterForEachPartition() throws IOException {
    // Writer manager with a maximum limit of 3 writers
    RecordWriterManager writerManager = new RecordWriterManager(catalog, "test_file_name", 1000, 3);
    assertEquals(0, writerManager.openWriters);

    boolean writeSuccess;

    // partition: [aaa, true].
    // This is a new partition so a new writer will be created.
    Row row = Row.withSchema(BEAM_SCHEMA).addValues(1, "aaa", true).build();
    writeSuccess = writerManager.write(windowedDestination, row);
    assertTrue(writeSuccess);
    assertEquals(1, writerManager.openWriters);

    // partition: [bbb, false].
    // This is a new partition so a new writer will be created.
    row = Row.withSchema(BEAM_SCHEMA).addValues(2, "bbb", false).build();
    writeSuccess = writerManager.write(windowedDestination, row);
    assertTrue(writeSuccess);
    assertEquals(2, writerManager.openWriters);

    // partition: [bbb, false].
    // A writer already exists for this partition, so no new writers are created.
    row = Row.withSchema(BEAM_SCHEMA).addValues(3, "bbbaaa", false).build();
    writeSuccess = writerManager.write(windowedDestination, row);
    assertTrue(writeSuccess);
    assertEquals(2, writerManager.openWriters);

    // partition: [bbb, true].
    // This is a new partition so a new writer will be created.
    row = Row.withSchema(BEAM_SCHEMA).addValues(4, "bbb123", true).build();
    writeSuccess = writerManager.write(windowedDestination, row);
    assertTrue(writeSuccess);
    assertEquals(3, writerManager.openWriters);

    // partition: [aaa, false].
    // The writerManager is already saturated with three writers. This record is rejected.
    row = Row.withSchema(BEAM_SCHEMA).addValues(5, "aaa123", false).build();
    writeSuccess = writerManager.write(windowedDestination, row);
    assertFalse(writeSuccess);
    assertEquals(3, writerManager.openWriters);

    // Closing RecordWriterManager will close all writers.
    writerManager.close();
    assertEquals(0, writerManager.openWriters);

    // We should have only one destination
    assertEquals(1, writerManager.getSerializableDataFiles().size());
    assertTrue(writerManager.getSerializableDataFiles().containsKey(windowedDestination));
    // We should have 3 data files (one for each partition we wrote to)
    assertEquals(3, writerManager.getSerializableDataFiles().get(windowedDestination).size());
    long totalRows = 0;
    for (SerializableDataFile dataFile :
        writerManager.getSerializableDataFiles().get(windowedDestination)) {
      totalRows += dataFile.getRecordCount();
    }
    assertEquals(4L, totalRows);
  }

  @Test
  public void testRespectMaxFileSize() throws IOException {
    // Writer manager with a maximum file size of 100 bytes
    RecordWriterManager writerManager = new RecordWriterManager(catalog, "test_file_name", 100, 2);
    assertEquals(0, writerManager.openWriters);
    boolean writeSuccess;

    PartitionKey partitionKey = new PartitionKey(PARTITION_SPEC, ICEBERG_SCHEMA);
    // row partition:: [aaa, true].
    // This is a new partition so a new writer will be created.
    Row row = Row.withSchema(BEAM_SCHEMA).addValues(1, "aaa", true).build();
    writeSuccess = writerManager.write(windowedDestination, row);
    assertTrue(writeSuccess);
    assertEquals(1, writerManager.openWriters);

    partitionKey.partition(IcebergUtils.beamRowToIcebergRecord(ICEBERG_SCHEMA, row));
    Map<PartitionKey, Integer> writerCounts =
        writerManager.destinations.get(windowedDestination).writerCounts;
    // this is our first writer
    assertEquals(1, writerCounts.get(partitionKey).intValue());

    // row partition:: [aaa, true].
    // existing partition. use existing writer
    row =
        Row.withSchema(BEAM_SCHEMA)
            .addValues(2, "aaa" + RandomStringUtils.randomAlphanumeric(1000), true)
            .build();
    writeSuccess = writerManager.write(windowedDestination, row);
    assertTrue(writeSuccess);
    assertEquals(1, writerManager.openWriters);
    // check that we still use our first writer
    assertEquals(1, writerCounts.get(partitionKey).intValue());

    // row partition:: [aaa, true].
    // writer has reached max file size. create a new writer
    row = Row.withSchema(BEAM_SCHEMA).addValues(2, "aaabb", true).build();
    writeSuccess = writerManager.write(windowedDestination, row);
    assertTrue(writeSuccess);
    // check that we have opened and are using a second writer
    assertEquals(2, writerCounts.get(partitionKey).intValue());
    // check that only one writer is open (we have closed the first writer)
    assertEquals(1, writerManager.openWriters);

    writerManager.close();
    assertEquals(0, writerManager.openWriters);
  }

  @Test
  public void testRequireClosingBeforeFetchingDataFiles() {
    RecordWriterManager writerManager = new RecordWriterManager(catalog, "test_file_name", 100, 2);
    Row row = Row.withSchema(BEAM_SCHEMA).addValues(1, "aaa", true).build();
    writerManager.write(windowedDestination, row);
    assertEquals(1, writerManager.openWriters);

    assertThrows(IllegalStateException.class, writerManager::getSerializableDataFiles);
  }

  /** DataFile doesn't implement a .equals() method. Check equality manually. */
  private static void checkDataFileEquality(DataFile d1, DataFile d2) {
    assertEquals(d1.path(), d2.path());
    assertEquals(d1.format(), d2.format());
    assertEquals(d1.recordCount(), d2.recordCount());
    assertEquals(d1.partition(), d2.partition());
    assertEquals(d1.specId(), d2.specId());
    assertEquals(d1.keyMetadata(), d2.keyMetadata());
    assertEquals(d1.splitOffsets(), d2.splitOffsets());
    assertEquals(d1.columnSizes(), d2.columnSizes());
    assertEquals(d1.valueCounts(), d2.valueCounts());
    assertEquals(d1.nullValueCounts(), d2.nullValueCounts());
    assertEquals(d1.nanValueCounts(), d2.nanValueCounts());
    assertEquals(d1.equalityFieldIds(), d2.equalityFieldIds());
    assertEquals(d1.fileSequenceNumber(), d2.fileSequenceNumber());
    assertEquals(d1.dataSequenceNumber(), d2.dataSequenceNumber());
    assertEquals(d1.pos(), d2.pos());
  }

  @Test
  public void testSerializableDataFileRoundTripEquality() throws IOException {
    PartitionKey partitionKey = new PartitionKey(PARTITION_SPEC, ICEBERG_SCHEMA);

    Row row = Row.withSchema(BEAM_SCHEMA).addValues(1, "abcdef", true).build();
    Row row2 = Row.withSchema(BEAM_SCHEMA).addValues(2, "abcxyz", true).build();
    // same partition for both records (name_trunc=abc, bool=true)
    partitionKey.partition(IcebergUtils.beamRowToIcebergRecord(ICEBERG_SCHEMA, row));

    RecordWriter writer =
        new RecordWriter(catalog, windowedDestination.getValue(), "test_file_name", partitionKey);
    writer.write(IcebergUtils.beamRowToIcebergRecord(ICEBERG_SCHEMA, row));
    writer.write(IcebergUtils.beamRowToIcebergRecord(ICEBERG_SCHEMA, row2));

    writer.close();
    DataFile datafile = writer.getDataFile();
    assertEquals(2L, datafile.recordCount());

    Map<String, PartitionField> partitionFieldMap = new HashMap<>();
    for (PartitionField partitionField : PARTITION_SPEC.fields()) {
      partitionFieldMap.put(partitionField.name(), partitionField);
    }

    String partitionPath =
        RecordWriterManager.getPartitionDataPath(partitionKey.toPath(), partitionFieldMap);
    DataFile roundTripDataFile =
<<<<<<< HEAD
        SerializableDataFile.from(datafile, partitionPath).createDataFile(PARTITION_SPEC);
    // DataFile doesn't implement a .equals() method. Check equality manually
    assertEquals(datafile.path(), roundTripDataFile.path());
    assertEquals(datafile.format(), roundTripDataFile.format());
    assertEquals(datafile.recordCount(), roundTripDataFile.recordCount());
    assertEquals(datafile.partition(), roundTripDataFile.partition());
    assertEquals(datafile.specId(), roundTripDataFile.specId());
    assertEquals(datafile.keyMetadata(), roundTripDataFile.keyMetadata());
    assertEquals(datafile.splitOffsets(), roundTripDataFile.splitOffsets());
    assertEquals(datafile.columnSizes(), roundTripDataFile.columnSizes());
    assertEquals(datafile.valueCounts(), roundTripDataFile.valueCounts());
    assertEquals(datafile.nullValueCounts(), roundTripDataFile.nullValueCounts());
    assertEquals(datafile.nanValueCounts(), roundTripDataFile.nanValueCounts());
    assertEquals(datafile.equalityFieldIds(), roundTripDataFile.equalityFieldIds());
    assertEquals(datafile.fileSequenceNumber(), roundTripDataFile.fileSequenceNumber());
    assertEquals(datafile.dataSequenceNumber(), roundTripDataFile.dataSequenceNumber());
    assertEquals(datafile.pos(), roundTripDataFile.pos());
=======
        SerializableDataFile.from(datafile, partitionKey)
            .createDataFile(ImmutableMap.of(PARTITION_SPEC.specId(), PARTITION_SPEC));

    checkDataFileEquality(datafile, roundTripDataFile);
  }

  /**
   * Users may update the table's spec while a write pipeline is running. Sometimes, this can happen
   * after converting {@link DataFile} to {@link SerializableDataFile}s. When converting back to
   * {@link DataFile} to commit in the {@link AppendFilesToTables} step, we need to make sure to use
   * the same {@link PartitionSpec} it was originally created with.
   *
   * <p>This test checks that we're preserving the right {@link PartitionSpec} when such an update
   * happens.
   */
  @Test
  public void testRecreateSerializableDataAfterUpdatingPartitionSpec() throws IOException {
    PartitionKey partitionKey = new PartitionKey(PARTITION_SPEC, ICEBERG_SCHEMA);

    Row row = Row.withSchema(BEAM_SCHEMA).addValues(1, "abcdef", true).build();
    Row row2 = Row.withSchema(BEAM_SCHEMA).addValues(2, "abcxyz", true).build();
    // same partition for both records (name_trunc=abc, bool=true)
    partitionKey.partition(IcebergUtils.beamRowToIcebergRecord(ICEBERG_SCHEMA, row));

    // write some rows
    RecordWriter writer =
        new RecordWriter(catalog, windowedDestination.getValue(), "test_file_name", partitionKey);
    writer.write(IcebergUtils.beamRowToIcebergRecord(ICEBERG_SCHEMA, row));
    writer.write(IcebergUtils.beamRowToIcebergRecord(ICEBERG_SCHEMA, row2));
    writer.close();

    // fetch data file and its serializable version
    DataFile datafile = writer.getDataFile();
    SerializableDataFile serializableDataFile = SerializableDataFile.from(datafile, partitionKey);

    assertEquals(2L, datafile.recordCount());
    assertEquals(serializableDataFile.getPartitionSpecId(), datafile.specId());

    // update spec
    Table table = catalog.loadTable(windowedDestination.getValue().getTableIdentifier());
    table.updateSpec().addField("id").removeField("bool").commit();

    Map<Integer, PartitionSpec> updatedSpecs = table.specs();
    DataFile roundTripDataFile = serializableDataFile.createDataFile(updatedSpecs);

    checkDataFileEquality(datafile, roundTripDataFile);
  }

  @Test
  public void testWriterKeepsUpWithUpdatingPartitionSpec() throws IOException {
    Table table = catalog.loadTable(windowedDestination.getValue().getTableIdentifier());
    Row row = Row.withSchema(BEAM_SCHEMA).addValues(1, "abcdef", true).build();
    Row row2 = Row.withSchema(BEAM_SCHEMA).addValues(2, "abcxyz", true).build();

    // write some rows
    RecordWriterManager writer =
        new RecordWriterManager(catalog, "test_prefix", Long.MAX_VALUE, Integer.MAX_VALUE);
    writer.write(windowedDestination, row);
    writer.write(windowedDestination, row2);
    writer.close();
    DataFile dataFile =
        writer
            .getSerializableDataFiles()
            .get(windowedDestination)
            .get(0)
            .createDataFile(table.specs());

    // check data file path contains the correct partition components
    assertEquals(2L, dataFile.recordCount());
    assertEquals(dataFile.specId(), PARTITION_SPEC.specId());
    assertThat(dataFile.path().toString(), containsString("name_trunc=abc"));
    assertThat(dataFile.path().toString(), containsString("bool=true"));

    // table is cached
    assertEquals(1, RecordWriterManager.TABLE_CACHE.size());

    // update spec
    table.updateSpec().addField("id").removeField("bool").commit();

    // write a second data file
    // should refresh the table and use the new partition spec
    RecordWriterManager writer2 =
        new RecordWriterManager(catalog, "test_prefix_2", Long.MAX_VALUE, Integer.MAX_VALUE);
    writer2.write(windowedDestination, row);
    writer2.write(windowedDestination, row2);
    writer2.close();

    List<SerializableDataFile> serializableDataFiles =
        writer2.getSerializableDataFiles().get(windowedDestination);
    assertEquals(2, serializableDataFiles.size());
    for (SerializableDataFile serializableDataFile : serializableDataFiles) {
      assertEquals(table.spec().specId(), serializableDataFile.getPartitionSpecId());
      dataFile = serializableDataFile.createDataFile(table.specs());
      assertEquals(1L, dataFile.recordCount());
      assertThat(dataFile.path().toString(), containsString("name_trunc=abc"));
      assertThat(
          dataFile.path().toString(), either(containsString("id=1")).or(containsString("id=2")));
    }
>>>>>>> 689af5ba
  }

  @Test
  public void testIdentityPartitioning() throws IOException {
    Schema primitiveTypeSchema =
        Schema.builder()
            .addBooleanField("bool")
            .addInt32Field("int")
            .addInt64Field("long")
            .addFloatField("float")
            .addDoubleField("double")
            .addStringField("str")
            .build();

    Row row =
        Row.withSchema(primitiveTypeSchema).addValues(true, 1, 1L, 1.23f, 4.56, "str").build();
    org.apache.iceberg.Schema icebergSchema =
        IcebergUtils.beamSchemaToIcebergSchema(primitiveTypeSchema);
    PartitionSpec spec =
        PartitionSpec.builderFor(icebergSchema)
            .identity("bool")
            .identity("int")
            .identity("long")
            .identity("float")
            .identity("double")
            .identity("str")
            .build();
    WindowedValue<IcebergDestination> dest =
        getWindowedDestination("identity_partitioning", icebergSchema, spec);

    RecordWriterManager writer =
        new RecordWriterManager(catalog, "test_prefix", Long.MAX_VALUE, Integer.MAX_VALUE);
    writer.write(dest, row);
    writer.close();
    List<SerializableDataFile> files = writer.getSerializableDataFiles().get(dest);
    assertEquals(1, files.size());
    SerializableDataFile dataFile = files.get(0);
    assertEquals(1, dataFile.getRecordCount());
    // build this string: bool=true/int=1/long=1/float=1.0/double=1.0/str=str
    List<String> expectedPartitions = new ArrayList<>();
    for (Schema.Field field : primitiveTypeSchema.getFields()) {
      Object val = row.getValue(field.getName());
      expectedPartitions.add(field.getName() + "=" + val);
    }
    String expectedPartitionPath = String.join("/", expectedPartitions);
    assertEquals(expectedPartitionPath, dataFile.getPartitionPath());
    assertThat(dataFile.getPath(), containsString(expectedPartitionPath));
  }

  @Test
  public void testBucketPartitioning() throws IOException {
    Schema bucketSchema =
        Schema.builder()
            .addInt32Field("int")
            .addInt64Field("long")
            .addStringField("str")
            .addLogicalTypeField("date", SqlTypes.DATE)
            .addLogicalTypeField("time", SqlTypes.TIME)
            .addLogicalTypeField("datetime", SqlTypes.DATETIME)
            .addDateTimeField("datetime_tz")
            .build();

    String timestamp = "2024-10-08T13:18:20.053";
    LocalDateTime localDateTime = LocalDateTime.parse(timestamp);

    Row row =
        Row.withSchema(bucketSchema)
            .addValues(
                1,
                1L,
                "str",
                localDateTime.toLocalDate(),
                localDateTime.toLocalTime(),
                localDateTime,
                DateTime.parse(timestamp))
            .build();
    org.apache.iceberg.Schema icebergSchema = IcebergUtils.beamSchemaToIcebergSchema(bucketSchema);
    PartitionSpec spec =
        PartitionSpec.builderFor(icebergSchema)
            .bucket("int", 2)
            .bucket("long", 2)
            .bucket("str", 2)
            .bucket("date", 2)
            .bucket("time", 2)
            .bucket("datetime", 2)
            .bucket("datetime_tz", 2)
            .build();
    WindowedValue<IcebergDestination> dest =
        getWindowedDestination("bucket_partitioning", icebergSchema, spec);

    RecordWriterManager writer =
        new RecordWriterManager(catalog, "test_prefix", Long.MAX_VALUE, Integer.MAX_VALUE);
    writer.write(dest, row);
    writer.close();
    List<SerializableDataFile> files = writer.getSerializableDataFiles().get(dest);
    assertEquals(1, files.size());
    SerializableDataFile dataFile = files.get(0);
    assertEquals(1, dataFile.getRecordCount());
    for (Schema.Field field : bucketSchema.getFields()) {
      String expectedPartition = field.getName() + "_bucket";
      assertThat(dataFile.getPartitionPath(), containsString(expectedPartition));
      assertThat(dataFile.getPath(), containsString(expectedPartition));
    }
  }

  @Test
  public void testTimePartitioning() throws IOException {
    Schema timePartitioningSchema =
        Schema.builder()
            .addLogicalTypeField("y_date", SqlTypes.DATE)
            .addLogicalTypeField("y_datetime", SqlTypes.DATETIME)
            .addDateTimeField("y_datetime_tz")
            .addLogicalTypeField("m_date", SqlTypes.DATE)
            .addLogicalTypeField("m_datetime", SqlTypes.DATETIME)
            .addDateTimeField("m_datetime_tz")
            .addLogicalTypeField("d_date", SqlTypes.DATE)
            .addLogicalTypeField("d_datetime", SqlTypes.DATETIME)
            .addDateTimeField("d_datetime_tz")
            .addLogicalTypeField("h_datetime", SqlTypes.DATETIME)
            .addDateTimeField("h_datetime_tz")
            .build();
    org.apache.iceberg.Schema icebergSchema =
        IcebergUtils.beamSchemaToIcebergSchema(timePartitioningSchema);
    PartitionSpec spec =
        PartitionSpec.builderFor(icebergSchema)
            .year("y_date")
            .year("y_datetime")
            .year("y_datetime_tz")
            .month("m_date")
            .month("m_datetime")
            .month("m_datetime_tz")
            .day("d_date")
            .day("d_datetime")
            .day("d_datetime_tz")
            .hour("h_datetime")
            .hour("h_datetime_tz")
            .build();

    WindowedValue<IcebergDestination> dest =
        getWindowedDestination("time_partitioning", icebergSchema, spec);

    String timestamp = "2024-10-08T13:18:20.053";
    LocalDateTime localDateTime = LocalDateTime.parse(timestamp);
    LocalDate localDate = localDateTime.toLocalDate();
    String timestamptz = "2024-10-08T13:18:20.053+03:27";
    DateTime dateTime = DateTime.parse(timestamptz);

    Row row =
        Row.withSchema(timePartitioningSchema)
            .addValues(localDate, localDateTime, dateTime) // year
            .addValues(localDate, localDateTime, dateTime) // month
            .addValues(localDate, localDateTime, dateTime) // day
            .addValues(localDateTime, dateTime) // hour
            .build();

    // write some rows
    RecordWriterManager writer =
        new RecordWriterManager(catalog, "test_prefix", Long.MAX_VALUE, Integer.MAX_VALUE);
    writer.write(dest, row);
    writer.close();
    List<SerializableDataFile> files = writer.getSerializableDataFiles().get(dest);
    assertEquals(1, files.size());
    SerializableDataFile serializableDataFile = files.get(0);
    assertEquals(1, serializableDataFile.getRecordCount());

    int year = localDateTime.getYear();
    int month = localDateTime.getMonthValue();
    int day = localDateTime.getDayOfMonth();
    int hour = localDateTime.getHour();
    List<String> expectedPartitions = new ArrayList<>();
    for (Schema.Field field : timePartitioningSchema.getFields()) {
      String name = field.getName();
      String expected = "";
      if (name.startsWith("y_")) {
        expected = String.format("%s_year=%s", name, year);
      } else if (name.startsWith("m_")) {
        expected = String.format("%s_month=%s-%02d", name, year, month);
      } else if (name.startsWith("d_")) {
        expected = String.format("%s_day=%s-%02d-%02d", name, year, month, day);
      } else if (name.startsWith("h_")) {
        if (name.contains("tz")) {
          hour = dateTime.withZone(DateTimeZone.UTC).getHourOfDay();
        }
        expected = String.format("%s_hour=%s-%02d-%02d-%02d", name, year, month, day, hour);
      }
      expectedPartitions.add(expected);
    }
    String expectedPartition = String.join("/", expectedPartitions);
    DataFile dataFile = serializableDataFile.createDataFile(spec);
    assertThat(dataFile.path().toString(), containsString(expectedPartition));
  }
}<|MERGE_RESOLUTION|>--- conflicted
+++ resolved
@@ -20,23 +20,17 @@
 import static org.hamcrest.MatcherAssert.assertThat;
 import static org.hamcrest.Matchers.containsInAnyOrder;
 import static org.hamcrest.Matchers.containsString;
-<<<<<<< HEAD
-=======
 import static org.hamcrest.Matchers.either;
->>>>>>> 689af5ba
 import static org.junit.Assert.assertEquals;
 import static org.junit.Assert.assertFalse;
 import static org.junit.Assert.assertThrows;
 import static org.junit.Assert.assertTrue;
 
 import java.io.IOException;
-<<<<<<< HEAD
 import java.time.LocalDate;
 import java.time.LocalDateTime;
 import java.util.ArrayList;
 import java.util.HashMap;
-=======
->>>>>>> 689af5ba
 import java.util.List;
 import java.util.Map;
 import org.apache.beam.sdk.schemas.Schema;
@@ -339,26 +333,7 @@
     String partitionPath =
         RecordWriterManager.getPartitionDataPath(partitionKey.toPath(), partitionFieldMap);
     DataFile roundTripDataFile =
-<<<<<<< HEAD
-        SerializableDataFile.from(datafile, partitionPath).createDataFile(PARTITION_SPEC);
-    // DataFile doesn't implement a .equals() method. Check equality manually
-    assertEquals(datafile.path(), roundTripDataFile.path());
-    assertEquals(datafile.format(), roundTripDataFile.format());
-    assertEquals(datafile.recordCount(), roundTripDataFile.recordCount());
-    assertEquals(datafile.partition(), roundTripDataFile.partition());
-    assertEquals(datafile.specId(), roundTripDataFile.specId());
-    assertEquals(datafile.keyMetadata(), roundTripDataFile.keyMetadata());
-    assertEquals(datafile.splitOffsets(), roundTripDataFile.splitOffsets());
-    assertEquals(datafile.columnSizes(), roundTripDataFile.columnSizes());
-    assertEquals(datafile.valueCounts(), roundTripDataFile.valueCounts());
-    assertEquals(datafile.nullValueCounts(), roundTripDataFile.nullValueCounts());
-    assertEquals(datafile.nanValueCounts(), roundTripDataFile.nanValueCounts());
-    assertEquals(datafile.equalityFieldIds(), roundTripDataFile.equalityFieldIds());
-    assertEquals(datafile.fileSequenceNumber(), roundTripDataFile.fileSequenceNumber());
-    assertEquals(datafile.dataSequenceNumber(), roundTripDataFile.dataSequenceNumber());
-    assertEquals(datafile.pos(), roundTripDataFile.pos());
-=======
-        SerializableDataFile.from(datafile, partitionKey)
+        SerializableDataFile.from(datafile, partitionPath)
             .createDataFile(ImmutableMap.of(PARTITION_SPEC.specId(), PARTITION_SPEC));
 
     checkDataFileEquality(datafile, roundTripDataFile);
@@ -456,7 +431,6 @@
       assertThat(
           dataFile.path().toString(), either(containsString("id=1")).or(containsString("id=2")));
     }
->>>>>>> 689af5ba
   }
 
   @Test
