--- conflicted
+++ resolved
@@ -84,13 +84,8 @@
 
     testPipeline
         .apply("Records To Add", Create.of(TestFixtures.asRows(TestFixtures.FILE1SNAPSHOT1)))
-<<<<<<< HEAD
-        .setRowSchema(SchemaHelper.convert(TestFixtures.SCHEMA))
+        .setRowSchema(SchemaAndRowConversions.icebergSchemaToBeamSchema(TestFixtures.SCHEMA))
         .apply("Append To Table", IcebergIO.writeRows(catalog).to(tableId));
-=======
-        .setRowSchema(SchemaAndRowConversions.icebergSchemaToBeamSchema(TestFixtures.SCHEMA))
-        .apply("Append To Table", IcebergIO.writeToDynamicDestinations(catalog, destination));
->>>>>>> cd253fd8
 
     LOG.info("Executing pipeline");
     testPipeline.run().waitUntilFinish();
@@ -121,7 +116,7 @@
             .setWarehouseLocation(warehouse.location)
             .build();
 
-    DynamicDestinations destination =
+    DynamicDestinations dynamicDestinations =
         new DynamicDestinations() {
           private final Schema schema = Schema.builder().addInt64Field("tableNumber").build();
 
@@ -157,7 +152,7 @@
                         TestFixtures.FILE1SNAPSHOT2,
                         TestFixtures.FILE1SNAPSHOT3))))
         .setRowSchema(SchemaAndRowConversions.icebergSchemaToBeamSchema(TestFixtures.SCHEMA))
-        .apply("Append To Table", IcebergIO.writeToDynamicDestinations(catalog, destination));
+        .apply("Append To Table", IcebergIO.writeRows(catalog).to(dynamicDestinations));
 
     LOG.info("Executing pipeline");
     testPipeline.run().waitUntilFinish();
@@ -211,7 +206,7 @@
             .setWarehouseLocation(warehouse.location)
             .build();
 
-    DynamicDestinations destination =
+    DynamicDestinations dynamicDestinations =
         new DynamicDestinations() {
           private final Schema schema = Schema.builder().addInt64Field("tableNumber").build();
 
@@ -240,7 +235,7 @@
     testPipeline
         .apply("Records To Add", Create.of(TestFixtures.asRows(elements)))
         .setRowSchema(SchemaAndRowConversions.icebergSchemaToBeamSchema(TestFixtures.SCHEMA))
-        .apply("Append To Table", IcebergIO.writeToDynamicDestinations(catalog, destination));
+        .apply("Append To Table", IcebergIO.writeRows(catalog).to(dynamicDestinations));
 
     LOG.info("Executing pipeline");
     testPipeline.run().waitUntilFinish();
