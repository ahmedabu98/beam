--- conflicted
+++ resolved
@@ -147,17 +147,13 @@
 
   @Before
   public void setUp() throws Exception {
-<<<<<<< HEAD
     warehouse =
         String.format(
             "%s/%s/%s",
             TestPipeline.testingPipelineOptions().getTempLocation(),
             getClass().getSimpleName(),
             RANDOM);
-=======
-    options = TestPipeline.testingPipelineOptions().as(GcpOptions.class);
     warehouse = warehouse(getClass());
->>>>>>> fa8474a9
     catalogSetup();
     catalog = createCatalog();
   }
@@ -199,12 +195,8 @@
 
   protected static String warehouse;
   public Catalog catalog;
-<<<<<<< HEAD
   protected static final GcpOptions OPTIONS =
       TestPipeline.testingPipelineOptions().as(GcpOptions.class);
-=======
-  protected static GcpOptions options;
->>>>>>> fa8474a9
   private static final String RANDOM = UUID.randomUUID().toString();
   @Rule public TestPipeline pipeline = TestPipeline.create();
   @Rule public TestName testName = new TestName();
