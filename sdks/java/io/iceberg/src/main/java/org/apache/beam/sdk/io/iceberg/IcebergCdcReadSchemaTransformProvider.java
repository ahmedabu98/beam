/*
 * Licensed to the Apache Software Foundation (ASF) under one
 * or more contributor license agreements.  See the NOTICE file
 * distributed with this work for additional information
 * regarding copyright ownership.  The ASF licenses this file
 * to you under the Apache License, Version 2.0 (the
 * "License"); you may not use this file except in compliance
 * with the License.  You may obtain a copy of the License at
 *
 *     http://www.apache.org/licenses/LICENSE-2.0
 *
 * Unless required by applicable law or agreed to in writing, software
 * distributed under the License is distributed on an "AS IS" BASIS,
 * WITHOUT WARRANTIES OR CONDITIONS OF ANY KIND, either express or implied.
 * See the License for the specific language governing permissions and
 * limitations under the License.
 */
package org.apache.beam.sdk.io.iceberg;

import static org.apache.beam.sdk.io.iceberg.IcebergCdcReadSchemaTransformProvider.Configuration;
import static org.apache.beam.sdk.util.construction.BeamUrns.getUrn;

import com.google.auto.service.AutoService;
import com.google.auto.value.AutoValue;
import java.util.Arrays;
import java.util.Collections;
import java.util.List;
import java.util.Map;
import org.apache.beam.model.pipeline.v1.ExternalTransforms;
import org.apache.beam.sdk.io.iceberg.IcebergIO.ReadRows.StartingStrategy;
import org.apache.beam.sdk.schemas.AutoValueSchema;
import org.apache.beam.sdk.schemas.NoSuchSchemaException;
import org.apache.beam.sdk.schemas.SchemaRegistry;
import org.apache.beam.sdk.schemas.annotations.DefaultSchema;
import org.apache.beam.sdk.schemas.annotations.SchemaFieldDescription;
import org.apache.beam.sdk.schemas.transforms.SchemaTransform;
import org.apache.beam.sdk.schemas.transforms.SchemaTransformProvider;
import org.apache.beam.sdk.schemas.transforms.TypedSchemaTransformProvider;
import org.apache.beam.sdk.values.PCollection;
import org.apache.beam.sdk.values.PCollectionRowTuple;
import org.apache.beam.sdk.values.Row;
import org.apache.beam.vendor.guava.v32_1_2_jre.com.google.common.base.Enums;
import org.apache.beam.vendor.guava.v32_1_2_jre.com.google.common.base.Optional;
import org.apache.iceberg.catalog.TableIdentifier;
import org.checkerframework.checker.nullness.qual.Nullable;
import org.joda.time.Duration;

/**
 * SchemaTransform implementation for {@link IcebergIO#readRows}. Reads records from Iceberg and
 * outputs a {@link org.apache.beam.sdk.values.PCollection} of Beam {@link
 * org.apache.beam.sdk.values.Row}s.
 */
@AutoService(SchemaTransformProvider.class)
public class IcebergCdcReadSchemaTransformProvider
    extends TypedSchemaTransformProvider<Configuration> {
  static final String OUTPUT_TAG = "output";

  @Override
  protected SchemaTransform from(Configuration configuration) {
    return new IcebergCdcReadSchemaTransform(configuration);
  }

  @Override
  public List<String> outputCollectionNames() {
    return Collections.singletonList(OUTPUT_TAG);
  }

  @Override
  public String identifier() {
    return getUrn(ExternalTransforms.ManagedTransforms.Urns.ICEBERG_CDC_READ);
  }

  static class IcebergCdcReadSchemaTransform extends SchemaTransform {
    private final Configuration configuration;

    IcebergCdcReadSchemaTransform(Configuration configuration) {
      this.configuration = configuration;
    }

    Row getConfigurationRow() {
      try {
        // To stay consistent with our SchemaTransform configuration naming conventions,
        // we sort lexicographically and convert field names to snake_case
        return SchemaRegistry.createDefault()
            .getToRowFunction(Configuration.class)
            .apply(configuration)
            .sorted()
            .toSnakeCase();
      } catch (NoSuchSchemaException e) {
        throw new RuntimeException(e);
      }
    }

    @Override
    public PCollectionRowTuple expand(PCollectionRowTuple input) {
      @Nullable String strategyStr = configuration.getStartingStrategy();
      StartingStrategy strategy = null;
      if (strategyStr != null) {
        Optional<StartingStrategy> optional =
            Enums.getIfPresent(StartingStrategy.class, strategyStr.toUpperCase());
        if (!optional.isPresent()) {
          throw new IllegalArgumentException(
              "Invalid starting strategy. Valid values are: "
                  + Arrays.toString(StartingStrategy.values()));
        }
        strategy = optional.get();
      }

      IcebergIO.ReadRows readRows =
          IcebergIO.readRows(configuration.getIcebergCatalog())
              .withCdc()
              .from(TableIdentifier.parse(configuration.getTable()))
              .fromSnapshot(configuration.getFromSnapshot())
              .toSnapshot(configuration.getToSnapshot())
              .fromTimestamp(configuration.getFromTimestamp())
              .toTimestamp(configuration.getToTimestamp())
              .withStartingStrategy(strategy)
              .streaming(configuration.getStreaming())
<<<<<<< HEAD
              .withFilter(configuration.getFilter());
=======
              .keeping(configuration.getKeep())
              .dropping(configuration.getDrop());
>>>>>>> 0c92ee93

      @Nullable Integer pollIntervalSeconds = configuration.getPollIntervalSeconds();
      if (pollIntervalSeconds != null) {
        readRows = readRows.withPollInterval(Duration.standardSeconds(pollIntervalSeconds));
      }

      PCollection<Row> output = input.getPipeline().apply(readRows);

      return PCollectionRowTuple.of(OUTPUT_TAG, output);
    }
  }

  @DefaultSchema(AutoValueSchema.class)
  @AutoValue
  public abstract static class Configuration {
    static Builder builder() {
      return new AutoValue_IcebergCdcReadSchemaTransformProvider_Configuration.Builder();
    }

    @SchemaFieldDescription("Identifier of the Iceberg table.")
    abstract String getTable();

    @SchemaFieldDescription("Name of the catalog containing the table.")
    @Nullable
    abstract String getCatalogName();

    @SchemaFieldDescription("Properties used to set up the Iceberg catalog.")
    @Nullable
    abstract Map<String, String> getCatalogProperties();

    @SchemaFieldDescription("Properties passed to the Hadoop Configuration.")
    @Nullable
    abstract Map<String, String> getConfigProperties();

    @SchemaFieldDescription("Starts reading from this snapshot ID (inclusive).")
    abstract @Nullable Long getFromSnapshot();

    @SchemaFieldDescription("Reads up to this snapshot ID (inclusive).")
    abstract @Nullable Long getToSnapshot();

    @SchemaFieldDescription(
        "Starts reading from the first snapshot (inclusive) that was created after this timestamp (in milliseconds).")
    abstract @Nullable Long getFromTimestamp();

    @SchemaFieldDescription(
        "Reads up to the latest snapshot (inclusive) created before this timestamp (in milliseconds).")
    abstract @Nullable Long getToTimestamp();

    @SchemaFieldDescription(
        "The source's starting strategy. Valid options are: \"earliest\" or \"latest\". Can be overriden "
            + "by setting a starting snapshot or timestamp. Defaults to earliest for batch, and latest for streaming.")
    abstract @Nullable String getStartingStrategy();

    @SchemaFieldDescription(
        "Enables streaming reads, where source continuously polls for snapshots forever.")
    abstract @Nullable Boolean getStreaming();

    @SchemaFieldDescription(
        "The interval at which to poll for new snapshots. Defaults to 60 seconds.")
    abstract @Nullable Integer getPollIntervalSeconds();

    @SchemaFieldDescription(
<<<<<<< HEAD
        "SQL-like predicate to filter data at scan time. Example: \"id > 5 AND status = 'ACTIVE'\". "
            + "Uses Apache Calcite syntax: https://calcite.apache.org/docs/reference.html")
    @Nullable
    abstract String getFilter();
=======
        "A subset of column names to read exclusively. If null or empty, all columns will be read.")
    abstract @Nullable List<String> getKeep();

    @SchemaFieldDescription(
        "A subset of column names to exclude from reading. If null or empty, all columns will be read.")
    abstract @Nullable List<String> getDrop();
>>>>>>> 0c92ee93

    @AutoValue.Builder
    abstract static class Builder {
      abstract Builder setTable(String table);

      abstract Builder setCatalogName(String catalogName);

      abstract Builder setCatalogProperties(Map<String, String> catalogProperties);

      abstract Builder setConfigProperties(Map<String, String> confProperties);

      abstract Builder setFromSnapshot(Long snapshot);

      abstract Builder setToSnapshot(Long snapshot);

      abstract Builder setFromTimestamp(Long timestamp);

      abstract Builder setToTimestamp(Long timestamp);

      abstract Builder setStartingStrategy(String strategy);

      abstract Builder setPollIntervalSeconds(Integer pollInterval);

      abstract Builder setStreaming(Boolean streaming);

<<<<<<< HEAD
      abstract Builder setFilter(String filter);
=======
      abstract Builder setKeep(List<String> keep);

      abstract Builder setDrop(List<String> drop);
>>>>>>> 0c92ee93

      abstract Configuration build();
    }

    IcebergCatalogConfig getIcebergCatalog() {
      return IcebergCatalogConfig.builder()
          .setCatalogName(getCatalogName())
          .setCatalogProperties(getCatalogProperties())
          .setConfigProperties(getConfigProperties())
          .build();
    }
  }
}<|MERGE_RESOLUTION|>--- conflicted
+++ resolved
@@ -116,12 +116,9 @@
               .toTimestamp(configuration.getToTimestamp())
               .withStartingStrategy(strategy)
               .streaming(configuration.getStreaming())
-<<<<<<< HEAD
+              .keeping(configuration.getKeep())
+              .dropping(configuration.getDrop())
               .withFilter(configuration.getFilter());
-=======
-              .keeping(configuration.getKeep())
-              .dropping(configuration.getDrop());
->>>>>>> 0c92ee93
 
       @Nullable Integer pollIntervalSeconds = configuration.getPollIntervalSeconds();
       if (pollIntervalSeconds != null) {
@@ -184,19 +181,18 @@
     abstract @Nullable Integer getPollIntervalSeconds();
 
     @SchemaFieldDescription(
-<<<<<<< HEAD
         "SQL-like predicate to filter data at scan time. Example: \"id > 5 AND status = 'ACTIVE'\". "
             + "Uses Apache Calcite syntax: https://calcite.apache.org/docs/reference.html")
     @Nullable
     abstract String getFilter();
-=======
+
+    @SchemaFieldDescription(
         "A subset of column names to read exclusively. If null or empty, all columns will be read.")
     abstract @Nullable List<String> getKeep();
 
     @SchemaFieldDescription(
         "A subset of column names to exclude from reading. If null or empty, all columns will be read.")
     abstract @Nullable List<String> getDrop();
->>>>>>> 0c92ee93
 
     @AutoValue.Builder
     abstract static class Builder {
@@ -222,13 +218,11 @@
 
       abstract Builder setStreaming(Boolean streaming);
 
-<<<<<<< HEAD
+      abstract Builder setKeep(List<String> keep);
+
+      abstract Builder setDrop(List<String> drop);
+
       abstract Builder setFilter(String filter);
-=======
-      abstract Builder setKeep(List<String> keep);
-
-      abstract Builder setDrop(List<String> drop);
->>>>>>> 0c92ee93
 
       abstract Configuration build();
     }
