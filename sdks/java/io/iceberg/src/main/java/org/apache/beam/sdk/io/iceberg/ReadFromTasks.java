/*
 * Licensed to the Apache Software Foundation (ASF) under one
 * or more contributor license agreements.  See the NOTICE file
 * distributed with this work for additional information
 * regarding copyright ownership.  The ASF licenses this file
 * to you under the Apache License, Version 2.0 (the
 * "License"); you may not use this file except in compliance
 * with the License.  You may obtain a copy of the License at
 *
 *     http://www.apache.org/licenses/LICENSE-2.0
 *
 * Unless required by applicable law or agreed to in writing, software
 * distributed under the License is distributed on an "AS IS" BASIS,
 * WITHOUT WARRANTIES OR CONDITIONS OF ANY KIND, either express or implied.
 * See the License for the specific language governing permissions and
 * limitations under the License.
 */
package org.apache.beam.sdk.io.iceberg;

import java.io.IOException;
import java.util.List;
import java.util.concurrent.ExecutionException;
import org.apache.beam.sdk.io.range.OffsetRange;
import org.apache.beam.sdk.metrics.Counter;
import org.apache.beam.sdk.metrics.Metrics;
import org.apache.beam.sdk.schemas.Schema;
import org.apache.beam.sdk.transforms.DoFn;
import org.apache.beam.sdk.transforms.splittabledofn.RestrictionTracker;
import org.apache.beam.sdk.values.KV;
import org.apache.beam.sdk.values.Row;
import org.apache.iceberg.FileScanTask;
import org.apache.iceberg.Table;
import org.apache.iceberg.data.Record;
import org.apache.iceberg.expressions.Evaluator;
import org.apache.iceberg.expressions.Expression;
import org.apache.iceberg.io.CloseableIterable;
import org.checkerframework.checker.nullness.qual.Nullable;

/**
 * Bounded read implementation.
 *
 * <p>For each {@link ReadTask}, reads Iceberg {@link Record}s, and converts to Beam {@link Row}s.
 *
 * <p>Implemented as an SDF to leverage communicating bundle size (i.e. {@link DoFn.GetSize}) to the
 * runner, to help with scaling decisions.
 */
@DoFn.BoundedPerElement
class ReadFromTasks extends DoFn<KV<ReadTaskDescriptor, ReadTask>, Row> {
  private final IcebergScanConfig scanConfig;
  private final Counter scanTasksCompleted =
      Metrics.counter(ReadFromTasks.class, "scanTasksCompleted");

  ReadFromTasks(IcebergScanConfig scanConfig) {
    this.scanConfig = scanConfig;
  }

  @Setup
  public void setup() {
    TableCache.setup(scanConfig);
  }

  @ProcessElement
  public void process(
      @Element KV<ReadTaskDescriptor, ReadTask> element,
      RestrictionTracker<OffsetRange, Long> tracker,
      OutputReceiver<Row> out)
      throws IOException, ExecutionException, InterruptedException {
    ReadTask readTask = element.getValue();
    Table table = TableCache.get(scanConfig.getTableIdentifier());
    @Nullable Expression filter = scanConfig.getFilter();

    List<FileScanTask> fileScanTasks = readTask.getFileScanTasks();

    for (long l = tracker.currentRestriction().getFrom();
        l < tracker.currentRestriction().getTo();
        l++) {
      if (!tracker.tryClaim(l)) {
        return;
      }
      FileScanTask task = fileScanTasks.get((int) l);
<<<<<<< HEAD
      try (CloseableIterable<Record> fullIterable = ReadUtils.createReader(task, table)) {
        CloseableIterable<Record> reader = fullIterable;
        if (filter != null && filter.op() != Expression.Operation.TRUE) {
          Evaluator evaluator = new Evaluator(table.schema().asStruct(), filter);
          reader = CloseableIterable.filter(reader, evaluator::eval);
        }

=======
      org.apache.iceberg.Schema projected = scanConfig.getProjectedSchema();
      Schema beamSchema = IcebergUtils.icebergSchemaToBeamSchema(projected);
      try (CloseableIterable<Record> reader = ReadUtils.createReader(task, table, projected)) {
>>>>>>> 0c92ee93
        for (Record record : reader) {
          Row row = IcebergUtils.icebergRecordToBeamRow(beamSchema, record);
          out.output(row);
        }
      }
      scanTasksCompleted.inc();
    }
  }

  @GetSize
  public double getSize(
      @Element KV<ReadTaskDescriptor, ReadTask> element, @Restriction OffsetRange restriction) {
    // TODO(ahmedabu98): this is actually the file byte size, likely compressed.
    //  find a way to output the actual Beam Row byte size.
    return element.getValue().getSize(restriction.getFrom(), restriction.getTo());
  }

  @GetInitialRestriction
  public OffsetRange getInitialRange(@Element KV<ReadTaskDescriptor, ReadTask> element) {
    return new OffsetRange(0, element.getValue().getFileScanTaskJsons().size());
  }
}<|MERGE_RESOLUTION|>--- conflicted
+++ resolved
@@ -78,19 +78,16 @@
         return;
       }
       FileScanTask task = fileScanTasks.get((int) l);
-<<<<<<< HEAD
-      try (CloseableIterable<Record> fullIterable = ReadUtils.createReader(task, table)) {
+      org.apache.iceberg.Schema projected = scanConfig.getProjectedSchema();
+      Schema beamSchema = IcebergUtils.icebergSchemaToBeamSchema(projected);
+      try (CloseableIterable<Record> fullIterable =
+          ReadUtils.createReader(task, table, projected)) {
         CloseableIterable<Record> reader = fullIterable;
         if (filter != null && filter.op() != Expression.Operation.TRUE) {
           Evaluator evaluator = new Evaluator(table.schema().asStruct(), filter);
           reader = CloseableIterable.filter(reader, evaluator::eval);
         }
 
-=======
-      org.apache.iceberg.Schema projected = scanConfig.getProjectedSchema();
-      Schema beamSchema = IcebergUtils.icebergSchemaToBeamSchema(projected);
-      try (CloseableIterable<Record> reader = ReadUtils.createReader(task, table, projected)) {
->>>>>>> 0c92ee93
         for (Record record : reader) {
           Row row = IcebergUtils.icebergRecordToBeamRow(beamSchema, record);
           out.output(row);
