/*
 * Licensed to the Apache Software Foundation (ASF) under one
 * or more contributor license agreements.  See the NOTICE file
 * distributed with this work for additional information
 * regarding copyright ownership.  The ASF licenses this file
 * to you under the Apache License, Version 2.0 (the
 * "License"); you may not use this file except in compliance
 * with the License.  You may obtain a copy of the License at
 *
 *     http://www.apache.org/licenses/LICENSE-2.0
 *
 * Unless required by applicable law or agreed to in writing, software
 * distributed under the License is distributed on an "AS IS" BASIS,
 * WITHOUT WARRANTIES OR CONDITIONS OF ANY KIND, either express or implied.
 * See the License for the specific language governing permissions and
 * limitations under the License.
 */
package org.apache.beam.sdk.io.iceberg;

import static org.apache.beam.sdk.util.Preconditions.checkArgumentNotNull;
import static org.apache.beam.sdk.util.Preconditions.checkStateNotNull;
import static org.apache.beam.vendor.guava.v32_1_2_jre.com.google.common.base.Preconditions.checkState;

import java.nio.ByteBuffer;
import java.time.LocalDate;
import java.time.LocalDateTime;
import java.time.LocalTime;
import java.time.OffsetDateTime;
import java.time.ZoneOffset;
import java.util.ArrayList;
import java.util.Collection;
import java.util.List;
import java.util.Map;
import java.util.Optional;
import java.util.UUID;
import java.util.stream.Collectors;
import org.apache.beam.sdk.schemas.Schema;
import org.apache.beam.sdk.schemas.logicaltypes.SqlTypes;
import org.apache.beam.sdk.util.Preconditions;
import org.apache.beam.sdk.values.Row;
import org.apache.beam.vendor.guava.v32_1_2_jre.com.google.common.annotations.VisibleForTesting;
import org.apache.beam.vendor.guava.v32_1_2_jre.com.google.common.collect.ImmutableList;
import org.apache.beam.vendor.guava.v32_1_2_jre.com.google.common.collect.ImmutableMap;
import org.apache.iceberg.data.GenericRecord;
import org.apache.iceberg.data.Record;
import org.apache.iceberg.types.Type;
import org.apache.iceberg.types.Types;
import org.apache.iceberg.util.DateTimeUtil;
import org.checkerframework.checker.nullness.qual.NonNull;
import org.checkerframework.checker.nullness.qual.Nullable;
import org.joda.time.DateTime;
import org.joda.time.Instant;

/** Utilities for converting between Beam and Iceberg types, made public for user's convenience. */
public class IcebergUtils {
  private IcebergUtils() {}

  private static final Map<Schema.TypeName, Type> BEAM_TYPES_TO_ICEBERG_TYPES =
      ImmutableMap.<Schema.TypeName, Type>builder()
          .put(Schema.TypeName.BOOLEAN, Types.BooleanType.get())
          .put(Schema.TypeName.INT32, Types.IntegerType.get())
          .put(Schema.TypeName.INT64, Types.LongType.get())
          .put(Schema.TypeName.FLOAT, Types.FloatType.get())
          .put(Schema.TypeName.DOUBLE, Types.DoubleType.get())
          .put(Schema.TypeName.STRING, Types.StringType.get())
          .put(Schema.TypeName.BYTES, Types.BinaryType.get())
          .put(Schema.TypeName.DATETIME, Types.TimestampType.withZone())
          .build();

  private static final Map<String, Type> BEAM_LOGICAL_TYPES_TO_ICEBERG_TYPES =
      ImmutableMap.<String, Type>builder()
          .put(SqlTypes.DATE.getIdentifier(), Types.DateType.get())
          .put(SqlTypes.TIME.getIdentifier(), Types.TimeType.get())
          .put(SqlTypes.DATETIME.getIdentifier(), Types.TimestampType.withoutZone())
          .build();

  private static Schema.FieldType icebergTypeToBeamFieldType(final Type type) {
    switch (type.typeId()) {
      case BOOLEAN:
        return Schema.FieldType.BOOLEAN;
      case INTEGER:
        return Schema.FieldType.INT32;
      case LONG:
        return Schema.FieldType.INT64;
      case FLOAT:
        return Schema.FieldType.FLOAT;
      case DOUBLE:
        return Schema.FieldType.DOUBLE;
      case DATE:
        return Schema.FieldType.logicalType(SqlTypes.DATE);
      case TIME:
        return Schema.FieldType.logicalType(SqlTypes.TIME);
      case TIMESTAMP:
        Types.TimestampType ts = (Types.TimestampType) type.asPrimitiveType();
        if (ts.shouldAdjustToUTC()) {
          return Schema.FieldType.DATETIME;
        }
        return Schema.FieldType.logicalType(SqlTypes.DATETIME);
      case STRING:
        return Schema.FieldType.STRING;
      case UUID:
      case BINARY:
        return Schema.FieldType.BYTES;
      case FIXED:
      case DECIMAL:
        return Schema.FieldType.DECIMAL;
      case STRUCT:
        return Schema.FieldType.row(icebergStructTypeToBeamSchema(type.asStructType()));
      case LIST:
        return Schema.FieldType.array(icebergTypeToBeamFieldType(type.asListType().elementType()));
      case MAP:
        return Schema.FieldType.map(
            icebergTypeToBeamFieldType(type.asMapType().keyType()),
            icebergTypeToBeamFieldType(type.asMapType().valueType()));
    }
    throw new RuntimeException("Unrecognized IcebergIO Type");
  }

  private static Schema.Field icebergFieldToBeamField(final Types.NestedField field) {
    return Schema.Field.of(field.name(), icebergTypeToBeamFieldType(field.type()))
        .withNullable(field.isOptional());
  }

  /** Converts an Iceberg {@link org.apache.iceberg.Schema} to a Beam {@link Schema}. */
  public static Schema icebergSchemaToBeamSchema(final org.apache.iceberg.Schema schema) {
    Schema.Builder builder = Schema.builder();
    for (Types.NestedField f : schema.columns()) {
      builder.addField(icebergFieldToBeamField(f));
    }
    return builder.build();
  }

  private static Schema icebergStructTypeToBeamSchema(final Types.StructType struct) {
    Schema.Builder builder = Schema.builder();
    for (Types.NestedField f : struct.fields()) {
      builder.addField(icebergFieldToBeamField(f));
    }
    return builder.build();
  }

  /**
   * Represents a {@link Type} and the most recent field ID used to build it.
   *
   * <p>Iceberg Schema fields are required to have unique IDs. This includes unique IDs for a {@link
   * org.apache.iceberg.types.Type.NestedType}'s components (e.g. {@link Types.ListType}'s
   * collection type, {@link Types.MapType}'s key type and value type, and {@link
   * Types.StructType}'s nested fields). The {@code maxId} in this object represents the most recent
   * ID used after building this type. This helps signal that the next {@link
   * org.apache.iceberg.types.Type.NestedType} we construct should have an ID greater than this one.
   */
  @VisibleForTesting
  static class TypeAndMaxId {
    int maxId;
    Type type;

    TypeAndMaxId(int id, Type object) {
      this.maxId = id;
      this.type = object;
    }
  }

  /**
   * Takes a Beam {@link Schema.FieldType} and an index intended as a starting point for Iceberg
   * {@link org.apache.iceberg.types.Type.NestedType}s. Returns an Iceberg {@link Type} and the
   * maximum index after building that type.
   *
   * <p>Returns this information in an {@link TypeAndMaxId} object.
   */
  @VisibleForTesting
  static TypeAndMaxId beamFieldTypeToIcebergFieldType(
      Schema.FieldType beamType, int nestedFieldId) {
    if (BEAM_TYPES_TO_ICEBERG_TYPES.containsKey(beamType.getTypeName())) {
      // we don't use nested field ID for primitive types. decrement it so the caller can use it for
      // other types.
      return new TypeAndMaxId(
          --nestedFieldId, BEAM_TYPES_TO_ICEBERG_TYPES.get(beamType.getTypeName()));
    } else if (beamType.getTypeName().isLogicalType()) {
      String logicalTypeIdentifier =
          checkArgumentNotNull(beamType.getLogicalType()).getIdentifier();
      @Nullable Type type = BEAM_LOGICAL_TYPES_TO_ICEBERG_TYPES.get(logicalTypeIdentifier);
      if (type == null) {
        throw new RuntimeException("Unsupported Beam logical type " + logicalTypeIdentifier);
      }
      return new TypeAndMaxId(--nestedFieldId, type);
    } else if (beamType.getTypeName().isCollectionType()) { // ARRAY or ITERABLE
      Schema.FieldType beamCollectionType =
          Preconditions.checkArgumentNotNull(beamType.getCollectionElementType());

      // nestedFieldId is reserved for the list's collection type.
      // we increment here because further nested fields should use unique ID's
      TypeAndMaxId listInfo =
          beamFieldTypeToIcebergFieldType(beamCollectionType, nestedFieldId + 1);
      Type icebergCollectionType = listInfo.type;

      boolean elementTypeIsNullable =
          Preconditions.checkArgumentNotNull(beamType.getCollectionElementType()).getNullable();

      Type listType =
          elementTypeIsNullable
              ? Types.ListType.ofOptional(nestedFieldId, icebergCollectionType)
              : Types.ListType.ofRequired(nestedFieldId, icebergCollectionType);

      return new TypeAndMaxId(listInfo.maxId, listType);
    } else if (beamType.getTypeName().isMapType()) { // MAP
      // key and value IDs need to be unique
      int keyId = nestedFieldId;
      int valueId = keyId + 1;

      // nested field IDs should be unique
      nestedFieldId = valueId + 1;
      Schema.FieldType beamKeyType = Preconditions.checkArgumentNotNull(beamType.getMapKeyType());
      TypeAndMaxId keyInfo = beamFieldTypeToIcebergFieldType(beamKeyType, nestedFieldId);
      Type icebergKeyType = keyInfo.type;

      nestedFieldId = keyInfo.maxId + 1;
      Schema.FieldType beamValueType =
          Preconditions.checkArgumentNotNull(beamType.getMapValueType());
      TypeAndMaxId valueInfo = beamFieldTypeToIcebergFieldType(beamValueType, nestedFieldId);
      Type icebergValueType = valueInfo.type;

      Type mapType =
          beamValueType.getNullable()
              ? Types.MapType.ofOptional(keyId, valueId, icebergKeyType, icebergValueType)
              : Types.MapType.ofRequired(keyId, valueId, icebergKeyType, icebergValueType);

      return new TypeAndMaxId(valueInfo.maxId, mapType);
    } else if (beamType.getTypeName().isCompositeType()) { // ROW
      // Nested field IDs need to be unique from the field that contains this StructType
      Schema nestedSchema = Preconditions.checkArgumentNotNull(beamType.getRowSchema());
      List<Types.NestedField> nestedFields = new ArrayList<>(nestedSchema.getFieldCount());

      int icebergFieldId = nestedFieldId;
      nestedFieldId = icebergFieldId + nestedSchema.getFieldCount();
      for (Schema.Field beamField : nestedSchema.getFields()) {
        TypeAndMaxId typeAndMaxId =
            beamFieldTypeToIcebergFieldType(beamField.getType(), nestedFieldId);
        Types.NestedField icebergField =
            Types.NestedField.of(
                icebergFieldId++,
                beamField.getType().getNullable(),
                beamField.getName(),
                typeAndMaxId.type);

        nestedFields.add(icebergField);
        nestedFieldId = typeAndMaxId.maxId + 1;
      }

      Type structType = Types.StructType.of(nestedFields);

      return new TypeAndMaxId(nestedFieldId - 1, structType);
    }

    return new TypeAndMaxId(nestedFieldId, Types.StringType.get());
  }

  /**
   * Converts a Beam {@link Schema} to an Iceberg {@link org.apache.iceberg.Schema}.
   *
   * <p>The following unsupported Beam types will be defaulted to {@link Types.StringType}:
   * <li>{@link Schema.TypeName.DECIMAL}
   */
  public static org.apache.iceberg.Schema beamSchemaToIcebergSchema(final Schema schema) {
    List<Types.NestedField> fields = new ArrayList<>(schema.getFieldCount());
    int nestedFieldId = schema.getFieldCount() + 1;
    int icebergFieldId = 1;
    for (Schema.Field beamField : schema.getFields()) {
      TypeAndMaxId typeAndMaxId =
          beamFieldTypeToIcebergFieldType(beamField.getType(), nestedFieldId);
      Types.NestedField icebergField =
          Types.NestedField.of(
              icebergFieldId++,
              beamField.getType().getNullable(),
              beamField.getName(),
              typeAndMaxId.type);

      fields.add(icebergField);
      nestedFieldId = typeAndMaxId.maxId + 1;
    }
    return new org.apache.iceberg.Schema(fields.toArray(new Types.NestedField[fields.size()]));
  }

  /** Converts a Beam {@link Row} to an Iceberg {@link Record}. */
  public static Record beamRowToIcebergRecord(org.apache.iceberg.Schema schema, Row row) {
    return copyRowIntoRecord(GenericRecord.create(schema), row);
  }

  private static Record copyRowIntoRecord(Record baseRecord, Row value) {
    Record rec = baseRecord.copy();
    for (Types.NestedField f : rec.struct().fields()) {
      copyFieldIntoRecord(rec, f, value);
    }
    return rec;
  }

  private static void copyFieldIntoRecord(Record rec, Types.NestedField field, Row value) {
    String name = field.name();
    switch (field.type().typeId()) {
      case BOOLEAN:
        Optional.ofNullable(value.getBoolean(name)).ifPresent(v -> rec.setField(name, v));
        break;
      case INTEGER:
        Optional.ofNullable(value.getInt32(name)).ifPresent(v -> rec.setField(name, v));
        break;
      case LONG:
        Optional.ofNullable(value.getInt64(name)).ifPresent(v -> rec.setField(name, v));
        break;
      case FLOAT:
        Optional.ofNullable(value.getFloat(name)).ifPresent(v -> rec.setField(name, v));
        break;
      case DOUBLE:
        Optional.ofNullable(value.getDouble(name)).ifPresent(v -> rec.setField(name, v));
        break;
      case DATE:
        Optional.ofNullable(value.getLogicalTypeValue(name, LocalDate.class))
            .ifPresent(v -> rec.setField(name, v));
        break;
      case TIME:
        Optional.ofNullable(value.getLogicalTypeValue(name, LocalTime.class))
            .ifPresent(v -> rec.setField(name, v));
        break;
      case TIMESTAMP:
        Object val = value.getValue(name);
        if (val == null) {
          break;
        }
        Types.TimestampType ts = (Types.TimestampType) field.type().asPrimitiveType();
        rec.setField(name, getIcebergTimestampValue(val, ts.shouldAdjustToUTC()));
        break;
      case STRING:
        Optional.ofNullable(value.getString(name)).ifPresent(v -> rec.setField(name, v));
        break;
      case UUID:
        Optional.ofNullable(value.getBytes(name))
            .ifPresent(v -> rec.setField(name, UUID.nameUUIDFromBytes(v)));
        break;
      case FIXED:
        throw new UnsupportedOperationException("Fixed-precision fields are not yet supported.");
      case BINARY:
        Optional.ofNullable(value.getBytes(name))
            .ifPresent(v -> rec.setField(name, ByteBuffer.wrap(v)));
        break;
      case DECIMAL:
        Optional.ofNullable(value.getDecimal(name)).ifPresent(v -> rec.setField(name, v));
        break;
      case STRUCT:
        Optional.ofNullable(value.getRow(name))
            .ifPresent(
                row ->
                    rec.setField(
                        name,
                        copyRowIntoRecord(GenericRecord.create(field.type().asStructType()), row)));
        break;
      case LIST:
<<<<<<< HEAD
        Collection<@NonNull ?> icebergList = value.getArray(name);
=======
        Iterable<@NonNull ?> icebergList = value.getIterable(name);
>>>>>>> 7f091692
        Type collectionType = ((Types.ListType) field.type()).elementType();

        if (collectionType.isStructType() && icebergList != null) {
          org.apache.iceberg.Schema innerSchema = collectionType.asStructType().asSchema();
<<<<<<< HEAD
          icebergList =
              icebergList.stream()
                  .map(v -> beamRowToIcebergRecord(innerSchema, (Row) v))
                  .collect(Collectors.toList());
=======
          ImmutableList.Builder<Record> builder = ImmutableList.builder();
          for (Row v : (Iterable<Row>) icebergList) {
            builder.add(beamRowToIcebergRecord(innerSchema, v));
          }
          icebergList = builder.build();
>>>>>>> 7f091692
        }
        Optional.ofNullable(icebergList).ifPresent(list -> rec.setField(name, list));
        break;
      case MAP:
        Map<?, ?> icebergMap = value.getMap(name);
        Type valueType = ((Types.MapType) field.type()).valueType();
        // recurse on struct types
        if (valueType.isStructType() && icebergMap != null) {
          org.apache.iceberg.Schema innerSchema = valueType.asStructType().asSchema();

          ImmutableMap.Builder<Object, Record> newMap = ImmutableMap.builder();
          for (Map.Entry<?, ?> entry : icebergMap.entrySet()) {
            Row row = checkStateNotNull(((Row) entry.getValue()));
            newMap.put(checkStateNotNull(entry.getKey()), beamRowToIcebergRecord(innerSchema, row));
          }
          icebergMap = newMap.build();
        }
        Optional.ofNullable(icebergMap).ifPresent(v -> rec.setField(name, v));
        break;
    }
  }

  /**
   * Returns the appropriate value for an Iceberg timestamp field
   *
   * <p>If `timestamp`, we resolve incoming values to a {@link LocalDateTime}.
   *
   * <p>If `timestamptz`, we resolve to a UTC {@link OffsetDateTime}. Iceberg already resolves all
   * incoming timestamps to UTC, so there is no harm in doing it from our side.
   *
   * <p>Valid types are:
   *
   * <ul>
   *   <li>{@link SqlTypes.DATETIME} --> {@link LocalDateTime}
   *   <li>{@link Schema.FieldType.DATETIME} --> {@link Instant}
   *   <li>{@link Schema.FieldType.INT64} --> {@link Long}
   *   <li>{@link Schema.FieldType.STRING} --> {@link String}
   * </ul>
   */
  private static Object getIcebergTimestampValue(Object beamValue, boolean shouldAdjustToUtc) {
    // timestamptz
    if (shouldAdjustToUtc) {
      if (beamValue instanceof LocalDateTime) { // SqlTypes.DATETIME
        return OffsetDateTime.of((LocalDateTime) beamValue, ZoneOffset.UTC);
      } else if (beamValue instanceof Instant) { // FieldType.DATETIME
        return DateTimeUtil.timestamptzFromMicros(((Instant) beamValue).getMillis() * 1000L);
      } else if (beamValue instanceof Long) { // FieldType.INT64
        return DateTimeUtil.timestamptzFromMicros((Long) beamValue);
      } else if (beamValue instanceof String) { // FieldType.STRING
        return OffsetDateTime.parse((String) beamValue).withOffsetSameInstant(ZoneOffset.UTC);
      } else {
        throw new UnsupportedOperationException(
            "Unsupported Beam type for Iceberg timestamp with timezone: " + beamValue.getClass());
      }
    }

    // timestamp
    if (beamValue instanceof LocalDateTime) { // SqlType.DATETIME
      return beamValue;
    } else if (beamValue instanceof Instant) { // FieldType.DATETIME
      return DateTimeUtil.timestampFromMicros(((Instant) beamValue).getMillis() * 1000L);
    } else if (beamValue instanceof Long) { // FieldType.INT64
      return DateTimeUtil.timestampFromMicros((Long) beamValue);
    } else if (beamValue instanceof String) { // FieldType.STRING
      return LocalDateTime.parse((String) beamValue);
    } else {
      throw new UnsupportedOperationException(
          "Unsupported Beam type for Iceberg timestamp with timezone: " + beamValue.getClass());
    }
  }

  /** Converts an Iceberg {@link Record} to a Beam {@link Row}. */
  public static Row icebergRecordToBeamRow(Schema schema, Record record) {
    Row.Builder rowBuilder = Row.withSchema(schema);
    for (Schema.Field field : schema.getFields()) {
      boolean isNullable = field.getType().getNullable();
      @Nullable Object icebergValue = record.getField(field.getName());
      if (icebergValue == null) {
        if (isNullable) {
          rowBuilder.addValue(null);
          continue;
        }
        throw new RuntimeException(
            String.format("Received null value for required field '%s'.", field.getName()));
      }
      switch (field.getType().getTypeName()) {
        case BYTE:
        case INT16:
        case INT32:
        case INT64:
        case DECIMAL: // Iceberg and Beam both use BigDecimal
        case FLOAT: // Iceberg and Beam both use float
        case DOUBLE: // Iceberg and Beam both use double
        case STRING: // Iceberg and Beam both use String
        case BOOLEAN: // Iceberg and Beam both use boolean
          rowBuilder.addValue(icebergValue);
          break;
        case ARRAY:
          checkState(
              icebergValue instanceof List,
              "Expected List type for field '%s' but received %s",
              field.getName(),
              icebergValue.getClass());
          List<@NonNull ?> beamList = (List<@NonNull ?>) icebergValue;
          Schema.FieldType collectionType =
              checkStateNotNull(field.getType().getCollectionElementType());
          // recurse on struct types
          if (collectionType.getTypeName().isCompositeType()) {
            Schema innerSchema = checkStateNotNull(collectionType.getRowSchema());
            beamList =
                beamList.stream()
                    .map(v -> icebergRecordToBeamRow(innerSchema, (Record) v))
                    .collect(Collectors.toList());
          }
          rowBuilder.addValue(beamList);
          break;
        case ITERABLE:
          checkState(
<<<<<<< HEAD
              icebergValue instanceof List,
              "Expected List type for field '%s' but received %s",
              field.getName(),
              icebergValue.getClass());
          List<@NonNull ?> beamList = (List<@NonNull ?>) icebergValue;
          Schema.FieldType collectionType =
              checkStateNotNull(field.getType().getCollectionElementType());
          // recurse on struct types
          if (collectionType.getTypeName().isCompositeType()) {
            Schema innerSchema = checkStateNotNull(collectionType.getRowSchema());
            beamList =
                beamList.stream()
                    .map(v -> icebergRecordToBeamRow(innerSchema, (Record) v))
                    .collect(Collectors.toList());
          }
          rowBuilder.addValue(beamList);
=======
              icebergValue instanceof Iterable,
              "Expected Iterable type for field '%s' but received %s",
              field.getName(),
              icebergValue.getClass());
          Iterable<@NonNull ?> beamIterable = (Iterable<@NonNull ?>) icebergValue;
          Schema.FieldType iterableCollectionType =
              checkStateNotNull(field.getType().getCollectionElementType());
          // recurse on struct types
          if (iterableCollectionType.getTypeName().isCompositeType()) {
            Schema innerSchema = checkStateNotNull(iterableCollectionType.getRowSchema());
            ImmutableList.Builder<Row> builder = ImmutableList.builder();
            for (Record v : (Iterable<@NonNull Record>) icebergValue) {
              builder.add(icebergRecordToBeamRow(innerSchema, v));
            }
            beamIterable = builder.build();
          }
          rowBuilder.addValue(beamIterable);
>>>>>>> 7f091692
          break;
        case MAP:
          checkState(
              icebergValue instanceof Map,
              "Expected Map type for field '%s' but received %s",
              field.getName(),
              icebergValue.getClass());
          Map<?, ?> beamMap = (Map<?, ?>) icebergValue;
          Schema.FieldType valueType = checkStateNotNull(field.getType().getMapValueType());
          // recurse on struct types
          if (valueType.getTypeName().isCompositeType()) {
            Schema innerSchema = checkStateNotNull(valueType.getRowSchema());
            ImmutableMap.Builder<Object, Row> newMap = ImmutableMap.builder();
            for (Map.Entry<?, ?> entry : ((Map<?, ?>) icebergValue).entrySet()) {
              Record rec = ((Record) entry.getValue());
              newMap.put(
                  checkStateNotNull(entry.getKey()),
                  icebergRecordToBeamRow(innerSchema, checkStateNotNull(rec)));
            }
            beamMap = newMap.build();
          }
          rowBuilder.addValue(beamMap);
          break;
        case DATETIME:
          // Iceberg uses a long for micros.
          // Beam DATETIME uses joda's DateTime, which only supports millis,
          // so we do lose some precision here
          rowBuilder.addValue(getBeamDateTimeValue(icebergValue));
          break;
        case BYTES:
          // Iceberg uses ByteBuffer; Beam uses byte[]
          rowBuilder.addValue(((ByteBuffer) icebergValue).array());
          break;
        case ROW:
          Record nestedRecord = (Record) icebergValue;
          Schema nestedSchema =
              checkArgumentNotNull(
                  field.getType().getRowSchema(),
                  "Corrupted schema: Row type did not have associated nested schema.");
          rowBuilder.addValue(icebergRecordToBeamRow(nestedSchema, nestedRecord));
          break;
        case LOGICAL_TYPE:
          rowBuilder.addValue(getLogicalTypeValue(icebergValue, field.getType()));
          break;
        default:
          throw new UnsupportedOperationException(
              "Unsupported Beam type: " + field.getType().getTypeName());
      }
    }
    return rowBuilder.build();
  }

  private static DateTime getBeamDateTimeValue(Object icebergValue) {
    long micros;
    if (icebergValue instanceof OffsetDateTime) {
      micros = DateTimeUtil.microsFromTimestamptz((OffsetDateTime) icebergValue);
    } else if (icebergValue instanceof LocalDateTime) {
      micros = DateTimeUtil.microsFromTimestamp((LocalDateTime) icebergValue);
    } else if (icebergValue instanceof Long) {
      micros = (long) icebergValue;
    } else if (icebergValue instanceof String) {
      return DateTime.parse((String) icebergValue);
    } else {
      throw new UnsupportedOperationException(
          "Unsupported Iceberg type for Beam type DATETIME: " + icebergValue.getClass());
    }
    return new DateTime(micros / 1000L);
  }

  private static Object getLogicalTypeValue(Object icebergValue, Schema.FieldType type) {
    if (icebergValue instanceof String) {
      String strValue = (String) icebergValue;
      if (type.isLogicalType(SqlTypes.DATE.getIdentifier())) {
        return LocalDate.parse(strValue);
      } else if (type.isLogicalType(SqlTypes.TIME.getIdentifier())) {
        return LocalTime.parse(strValue);
      } else if (type.isLogicalType(SqlTypes.DATETIME.getIdentifier())) {
        return LocalDateTime.parse(strValue);
      }
    } else if (icebergValue instanceof Long) {
      if (type.isLogicalType(SqlTypes.TIME.getIdentifier())) {
        return DateTimeUtil.timeFromMicros((Long) icebergValue);
      } else if (type.isLogicalType(SqlTypes.DATETIME.getIdentifier())) {
        return DateTimeUtil.timestampFromMicros((Long) icebergValue);
      }
    } else if (icebergValue instanceof Integer
        && type.isLogicalType(SqlTypes.DATE.getIdentifier())) {
      return DateTimeUtil.dateFromDays((Integer) icebergValue);
    } else if (icebergValue instanceof OffsetDateTime
        && type.isLogicalType(SqlTypes.DATETIME.getIdentifier())) {
      return ((OffsetDateTime) icebergValue)
          .withOffsetSameInstant(ZoneOffset.UTC)
          .toLocalDateTime();
    }
    // LocalDateTime, LocalDate, LocalTime
    return icebergValue;
  }
}<|MERGE_RESOLUTION|>--- conflicted
+++ resolved
@@ -28,7 +28,6 @@
 import java.time.OffsetDateTime;
 import java.time.ZoneOffset;
 import java.util.ArrayList;
-import java.util.Collection;
 import java.util.List;
 import java.util.Map;
 import java.util.Optional;
@@ -351,27 +350,16 @@
                         copyRowIntoRecord(GenericRecord.create(field.type().asStructType()), row)));
         break;
       case LIST:
-<<<<<<< HEAD
-        Collection<@NonNull ?> icebergList = value.getArray(name);
-=======
         Iterable<@NonNull ?> icebergList = value.getIterable(name);
->>>>>>> 7f091692
         Type collectionType = ((Types.ListType) field.type()).elementType();
 
         if (collectionType.isStructType() && icebergList != null) {
           org.apache.iceberg.Schema innerSchema = collectionType.asStructType().asSchema();
-<<<<<<< HEAD
-          icebergList =
-              icebergList.stream()
-                  .map(v -> beamRowToIcebergRecord(innerSchema, (Row) v))
-                  .collect(Collectors.toList());
-=======
           ImmutableList.Builder<Record> builder = ImmutableList.builder();
           for (Row v : (Iterable<Row>) icebergList) {
             builder.add(beamRowToIcebergRecord(innerSchema, v));
           }
           icebergList = builder.build();
->>>>>>> 7f091692
         }
         Optional.ofNullable(icebergList).ifPresent(list -> rec.setField(name, list));
         break;
@@ -490,24 +478,6 @@
           break;
         case ITERABLE:
           checkState(
-<<<<<<< HEAD
-              icebergValue instanceof List,
-              "Expected List type for field '%s' but received %s",
-              field.getName(),
-              icebergValue.getClass());
-          List<@NonNull ?> beamList = (List<@NonNull ?>) icebergValue;
-          Schema.FieldType collectionType =
-              checkStateNotNull(field.getType().getCollectionElementType());
-          // recurse on struct types
-          if (collectionType.getTypeName().isCompositeType()) {
-            Schema innerSchema = checkStateNotNull(collectionType.getRowSchema());
-            beamList =
-                beamList.stream()
-                    .map(v -> icebergRecordToBeamRow(innerSchema, (Record) v))
-                    .collect(Collectors.toList());
-          }
-          rowBuilder.addValue(beamList);
-=======
               icebergValue instanceof Iterable,
               "Expected Iterable type for field '%s' but received %s",
               field.getName(),
@@ -525,7 +495,6 @@
             beamIterable = builder.build();
           }
           rowBuilder.addValue(beamIterable);
->>>>>>> 7f091692
           break;
         case MAP:
           checkState(
