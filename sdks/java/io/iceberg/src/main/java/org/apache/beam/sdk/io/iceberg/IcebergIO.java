--- conflicted
+++ resolved
@@ -493,13 +493,11 @@
 
     abstract @Nullable Duration getPollInterval();
 
-<<<<<<< HEAD
+    abstract @Nullable List<String> getKeep();
+
+    abstract @Nullable List<String> getDrop();
+
     abstract @Nullable String getFilter();
-=======
-    abstract @Nullable List<String> getKeep();
-
-    abstract @Nullable List<String> getDrop();
->>>>>>> 0c92ee93
 
     abstract Builder toBuilder();
 
@@ -525,13 +523,11 @@
 
       abstract Builder setPollInterval(@Nullable Duration triggeringFrequency);
 
-<<<<<<< HEAD
+      abstract Builder setKeep(@Nullable List<String> fields);
+
+      abstract Builder setDrop(@Nullable List<String> fields);
+
       abstract Builder setFilter(@Nullable String filter);
-=======
-      abstract Builder setKeep(@Nullable List<String> fields);
-
-      abstract Builder setDrop(@Nullable List<String> fields);
->>>>>>> 0c92ee93
 
       abstract ReadRows build();
     }
@@ -572,17 +568,16 @@
       return toBuilder().setStartingStrategy(strategy).build();
     }
 
-<<<<<<< HEAD
+    public ReadRows keeping(@Nullable List<String> keep) {
+      return toBuilder().setKeep(keep).build();
+    }
+
+    public ReadRows dropping(@Nullable List<String> drop) {
+      return toBuilder().setDrop(drop).build();
+    }
+
     public ReadRows withFilter(@Nullable String filter) {
       return toBuilder().setFilter(filter).build();
-=======
-    public ReadRows keeping(@Nullable List<String> keep) {
-      return toBuilder().setKeep(keep).build();
-    }
-
-    public ReadRows dropping(@Nullable List<String> drop) {
-      return toBuilder().setDrop(drop).build();
->>>>>>> 0c92ee93
     }
 
     @Override
@@ -606,12 +601,9 @@
               .setStreaming(getStreaming())
               .setPollInterval(getPollInterval())
               .setUseCdc(getUseCdc())
-<<<<<<< HEAD
-              .setFilter(FilterUtils.convert(getFilter(), table.schema()))
-=======
               .setKeepFields(getKeep())
               .setDropFields(getDrop())
->>>>>>> 0c92ee93
+              .setFilter(FilterUtils.convert(getFilter(), table.schema()))
               .build();
       scanConfig.validate(table);
 
