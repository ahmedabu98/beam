/*
 * Licensed to the Apache Software Foundation (ASF) under one
 * or more contributor license agreements.  See the NOTICE file
 * distributed with this work for additional information
 * regarding copyright ownership.  The ASF licenses this file
 * to you under the Apache License, Version 2.0 (the
 * "License"); you may not use this file except in compliance
 * with the License.  You may obtain a copy of the License at
 *
 *     http://www.apache.org/licenses/LICENSE-2.0
 *
 * Unless required by applicable law or agreed to in writing, software
 * distributed under the License is distributed on an "AS IS" BASIS,
 * WITHOUT WARRANTIES OR CONDITIONS OF ANY KIND, either express or implied.
 * See the License for the specific language governing permissions and
 * limitations under the License.
 */
package org.apache.beam.sdk.io.iceberg;

import static org.apache.beam.vendor.guava.v32_1_2_jre.com.google.common.base.Preconditions.checkArgument;
import static org.apache.beam.vendor.guava.v32_1_2_jre.com.google.common.base.Preconditions.checkState;

import java.io.IOException;
import java.time.LocalDateTime;
import java.time.YearMonth;
import java.time.ZoneOffset;
import java.time.format.DateTimeFormatter;
import java.time.temporal.ChronoUnit;
import java.util.ArrayList;
import java.util.List;
import java.util.Map;
import java.util.UUID;
import java.util.concurrent.TimeUnit;
import org.apache.beam.sdk.schemas.Schema;
import org.apache.beam.sdk.util.Preconditions;
import org.apache.beam.sdk.values.Row;
import org.apache.beam.sdk.values.WindowedValue;
import org.apache.beam.vendor.guava.v32_1_2_jre.com.google.common.annotations.VisibleForTesting;
import org.apache.beam.vendor.guava.v32_1_2_jre.com.google.common.base.Splitter;
import org.apache.beam.vendor.guava.v32_1_2_jre.com.google.common.cache.Cache;
import org.apache.beam.vendor.guava.v32_1_2_jre.com.google.common.cache.CacheBuilder;
import org.apache.beam.vendor.guava.v32_1_2_jre.com.google.common.cache.RemovalNotification;
import org.apache.beam.vendor.guava.v32_1_2_jre.com.google.common.collect.Lists;
import org.apache.beam.vendor.guava.v32_1_2_jre.com.google.common.collect.Maps;
import org.apache.iceberg.DataFile;
import org.apache.iceberg.ManifestFile;
import org.apache.iceberg.PartitionField;
import org.apache.iceberg.PartitionKey;
import org.apache.iceberg.PartitionSpec;
import org.apache.iceberg.Table;
import org.apache.iceberg.catalog.Catalog;
import org.apache.iceberg.catalog.Namespace;
import org.apache.iceberg.catalog.SupportsNamespaces;
import org.apache.iceberg.catalog.TableIdentifier;
import org.apache.iceberg.data.InternalRecordWrapper;
import org.apache.iceberg.data.Record;
import org.apache.iceberg.exceptions.AlreadyExistsException;
import org.apache.iceberg.exceptions.NoSuchTableException;
import org.apache.iceberg.transforms.Transforms;
import org.checkerframework.checker.nullness.qual.Nullable;
import org.slf4j.Logger;
import org.slf4j.LoggerFactory;

/**
 * A writer that manages multiple {@link RecordWriter}s to write to multiple tables and partitions.
 * Assigns one {@link DestinationState} per windowed destination. A {@link DestinationState} assigns
 * one writer per partition in table destination. If the Iceberg {@link Table} is un-partitioned,
 * the data is written normally using one {@link RecordWriter} (i.e. the {@link DestinationState}
 * has one writer). At any given moment, the number of open data writers should be less than or
 * equal to the number of total partitions (across all windowed destinations).
 *
 * <p>A {@link DestinationState} maintains its writers in a {@link Cache}. If a {@link RecordWriter}
 * is inactive for 1 minute, the {@link DestinationState} will automatically close it to free up
 * resources. When a data writer is closed, its resulting {@link DataFile} gets written. Calling
 * {@link #close()} on this {@link RecordWriterManager} will do the following for each {@link
 * DestinationState}:
 *
 * <ol>
 *   <li>Close all underlying {@link RecordWriter}s
 *   <li>Collect all {@link DataFile}s as {@link SerializableDataFile}s (a more Beam-friendly type)
 * </ol>
 *
 * <p>After closing, the resulting {@link SerializableDataFile}s can be retrieved using {@link
 * #getSerializableDataFiles()}.
 */
class RecordWriterManager implements AutoCloseable {
  private static final Logger LOG = LoggerFactory.getLogger(RecordWriterManager.class);
  /**
   * Represents the state of one Iceberg table destination. Creates one {@link RecordWriter} per
   * partition and manages them in a {@link Cache}.
   *
   * <p>On closing, each writer's output {@link DataFile} is collected.
   */
  class DestinationState {
    private final IcebergDestination icebergDestination;
    private final PartitionSpec spec;
    private final org.apache.iceberg.Schema schema;
    // used to determine the partition to which a record belongs
    // must not be directly used to create a writer
    private final PartitionKey routingPartitionKey;
    private final Table table;
    private final String stateToken = UUID.randomUUID().toString();
    final Cache<PartitionKey, RecordWriter> writers;
    private final List<SerializableDataFile> dataFiles = Lists.newArrayList();
    @VisibleForTesting final Map<PartitionKey, Integer> writerCounts = Maps.newHashMap();
    private final Map<String, PartitionField> partitionFieldMap = Maps.newHashMap();
    private final List<Exception> exceptions = Lists.newArrayList();
    private final InternalRecordWrapper wrapper; // wrapper that facilitates partitioning

    DestinationState(IcebergDestination icebergDestination, Table table) {
      this.icebergDestination = icebergDestination;
      this.schema = table.schema();
      this.spec = table.spec();
      this.routingPartitionKey = new PartitionKey(spec, schema);
      this.wrapper = new InternalRecordWrapper(schema.asStruct());
      this.table = table;
      for (PartitionField partitionField : spec.fields()) {
        partitionFieldMap.put(partitionField.name(), partitionField);
      }

      // build a cache of RecordWriters.
      // writers will expire after 1 min of idle time.
      // when a writer expires, its data file is collected.
      this.writers =
          CacheBuilder.newBuilder()
              .expireAfterAccess(1, TimeUnit.MINUTES)
              .removalListener(
                  (RemovalNotification<PartitionKey, RecordWriter> removal) -> {
                    final PartitionKey pk = Preconditions.checkStateNotNull(removal.getKey());
                    final RecordWriter recordWriter =
                        Preconditions.checkStateNotNull(removal.getValue());
                    try {
                      recordWriter.close();
                    } catch (IOException e) {
                      RuntimeException rethrow =
                          new RuntimeException(
                              String.format(
                                  "Encountered an error when closing data writer for table '%s', path: %s",
                                  icebergDestination.getTableIdentifier(), recordWriter.path()),
                              e);
                      exceptions.add(rethrow);
                      throw rethrow;
                    }
                    openWriters--;
                    String partitionPath = getPartitionDataPath(pk.toPath(), partitionFieldMap);
                    dataFiles.add(
                        SerializableDataFile.from(recordWriter.getDataFile(), partitionPath));
                  })
              .build();
    }

    /**
     * Computes the partition key for this Iceberg {@link Record} and writes it using the
     * appropriate {@link RecordWriter}, creating new writers as needed.
     *
     * <p>However, if this {@link RecordWriterManager} is already saturated with writers, and we
     * can't create a new writer, the {@link Record} is rejected and {@code false} is returned.
     */
    boolean write(Record record) {
      routingPartitionKey.partition(wrapper.wrap(record));

      @Nullable RecordWriter writer = writers.getIfPresent(routingPartitionKey);
      if (writer == null && openWriters >= maxNumWriters) {
        return false;
      }
      writer = fetchWriterForPartition(routingPartitionKey, writer);
      writer.write(record);
      return true;
    }

    /**
     * Checks if a viable {@link RecordWriter} already exists for this partition and returns it. If
     * no {@link RecordWriter} exists or if it has reached the maximum limit of bytes written, a new
     * one is created and returned.
     */
    private RecordWriter fetchWriterForPartition(
        PartitionKey partitionKey, @Nullable RecordWriter recordWriter) {
      if (recordWriter == null || recordWriter.bytesWritten() > maxFileSize) {
        // each writer must have its own PartitionKey object
        PartitionKey copy = partitionKey.copy();
        // calling invalidate for a non-existent key is a safe operation
        writers.invalidate(copy);
        recordWriter = createWriter(copy);
        writers.put(copy, recordWriter);
      }
      return recordWriter;
    }

    private RecordWriter createWriter(PartitionKey partitionKey) {
      // keep track of how many writers we opened for each destination-partition path
      // use this as a prefix to differentiate the new path.
      // this avoids overwriting a data file written by a previous writer in this destination state.
      int recordIndex = writerCounts.merge(partitionKey, 1, Integer::sum);
      try {
        RecordWriter writer =
            new RecordWriter(
                table,
                icebergDestination.getFileFormat(),
                filePrefix + "_" + stateToken + "_" + recordIndex,
                partitionKey);
        openWriters++;
        return writer;
      } catch (IOException e) {
        throw new RuntimeException(
            String.format(
                "Encountered an error when creating a RecordWriter for table '%s', partition %s.",
                icebergDestination.getTableIdentifier(), partitionKey),
            e);
      }
    }
  }

  /**
   * Returns an equivalent partition path that is made up of partition data. Needed to reconstruct a
   * {@link DataFile}.
   */
  @VisibleForTesting
  static String getPartitionDataPath(
      String partitionPath, Map<String, PartitionField> partitionFieldMap) {
    if (partitionPath.isEmpty() || partitionFieldMap.isEmpty()) {
      return partitionPath;
    }
    List<String> resolved = new ArrayList<>();
    for (String partition : Splitter.on('/').splitToList(partitionPath)) {
      List<String> nameAndValue = Splitter.on('=').splitToList(partition);
      String name = nameAndValue.get(0);
      String value = nameAndValue.get(1);
      String transformName =
          Preconditions.checkArgumentNotNull(partitionFieldMap.get(name)).transform().toString();
      if (Transforms.month().toString().equals(transformName)) {
        int month = YearMonth.parse(value).getMonthValue();
        value = String.valueOf(month);
      } else if (Transforms.hour().toString().equals(transformName)) {
        long hour = ChronoUnit.HOURS.between(EPOCH, LocalDateTime.parse(value, HOUR_FORMATTER));
        value = String.valueOf(hour);
      }
      resolved.add(name + "=" + value);
    }
    return String.join("/", resolved);
  }

  private static final DateTimeFormatter HOUR_FORMATTER =
      DateTimeFormatter.ofPattern("yyyy-MM-dd-HH");
  private static final LocalDateTime EPOCH = LocalDateTime.ofEpochSecond(0, 0, ZoneOffset.UTC);

  private final Catalog catalog;
  private final String filePrefix;
  private final long maxFileSize;
  private final int maxNumWriters;
  @VisibleForTesting int openWriters = 0;

  @VisibleForTesting
  final Map<WindowedValue<IcebergDestination>, DestinationState> destinations = Maps.newHashMap();

  private final Map<WindowedValue<IcebergDestination>, List<SerializableDataFile>>
      totalSerializableDataFiles = Maps.newHashMap();

  @VisibleForTesting
  static final Cache<TableIdentifier, Table> TABLE_CACHE =
      CacheBuilder.newBuilder().expireAfterAccess(10, TimeUnit.MINUTES).build();

  private boolean isClosed = false;

  RecordWriterManager(Catalog catalog, String filePrefix, long maxFileSize, int maxNumWriters) {
    this.catalog = catalog;
    this.filePrefix = filePrefix;
    this.maxFileSize = maxFileSize;
    this.maxNumWriters = maxNumWriters;
  }

  /**
   * Returns an Iceberg {@link Table}.
   *
   * <p>First attempts to fetch the table from the {@link #TABLE_CACHE}. If it's not there, we
   * attempt to load it using the Iceberg API. If the table doesn't exist at all, we attempt to
   * create it, inferring the table schema from the record schema.
   *
   * <p>Note that this is a best-effort operation that depends on the {@link Catalog}
   * implementation. Although it is expected, some implementations may not support creating a table
   * using the Iceberg API.
   */
<<<<<<< HEAD
  private Table getOrCreateTable(IcebergDestination destination, Schema dataSchema) {
    TableIdentifier identifier = destination.getTableIdentifier();
    @Nullable IcebergTableCreateConfig createConfig = destination.getTableCreateConfig();
    PartitionSpec partitionSpec = PartitionSpec.unpartitioned();
    if (createConfig != null && createConfig.getPartitionSpec() != null) {
      partitionSpec = createConfig.getPartitionSpec();
    }

=======
  private Table getOrCreateTable(TableIdentifier identifier, Schema dataSchema) {
    Namespace namespace = identifier.namespace();
>>>>>>> c9958d28
    @Nullable Table table = TABLE_CACHE.getIfPresent(identifier);
    if (table != null) {
      table.refresh();
      return table;
    }

    synchronized (TABLE_CACHE) {
      // Create namespace if it does not exist yet
      if (catalog instanceof SupportsNamespaces) {
        SupportsNamespaces supportsNamespaces = (SupportsNamespaces) catalog;
        if (!supportsNamespaces.namespaceExists(namespace)) {
          try {
<<<<<<< HEAD
            org.apache.iceberg.Schema tableSchema =
                IcebergUtils.beamSchemaToIcebergSchema(dataSchema);
            table = catalog.createTable(identifier, tableSchema, partitionSpec);
            LOG.info(
                "Created Iceberg table '{}' with schema: {}\n, partition spec: {}",
                identifier,
                tableSchema,
                partitionSpec);
          } catch (AlreadyExistsException alreadyExistsException) {
            // handle race condition where workers are concurrently creating the same table.
            // if running into already exists exception, we perform one last load
            table = catalog.loadTable(identifier);
=======
            supportsNamespaces.createNamespace(namespace);
            LOG.info("Created new namespace '{}'.", namespace);
          } catch (AlreadyExistsException ignored) {
            // race condition: another worker already created this namespace
>>>>>>> c9958d28
          }
        }
      }

      // If table exists, just load it
      // Note: the implementation of catalog.tableExists() will load the table to check its
      // existence. We don't use it here to avoid double loadTable() calls.
      try {
        table = catalog.loadTable(identifier);
      } catch (NoSuchTableException e) { // Otherwise, create the table
        org.apache.iceberg.Schema tableSchema = IcebergUtils.beamSchemaToIcebergSchema(dataSchema);
        try {
          // TODO(ahmedabu98): support creating a table with a specified partition spec
          table = catalog.createTable(identifier, tableSchema);
          LOG.info("Created Iceberg table '{}' with schema: {}", identifier, tableSchema);
        } catch (AlreadyExistsException ignored) {
          // race condition: another worker already created this table
          table = catalog.loadTable(identifier);
        }
      }
    }

    TABLE_CACHE.put(identifier, table);
    return table;
  }

  /**
   * Fetches the appropriate {@link RecordWriter} for this destination and partition and writes the
   * record.
   *
   * <p>If the {@link RecordWriterManager} is saturated (i.e. has hit the maximum limit of open
   * writers), the record is rejected and {@code false} is returned.
   */
  public boolean write(WindowedValue<IcebergDestination> icebergDestination, Row row) {
    DestinationState destinationState =
        destinations.computeIfAbsent(
            icebergDestination,
            destination -> {
              IcebergDestination dest = destination.getValue();
              Table table = getOrCreateTable(dest, row.getSchema());
              return new DestinationState(dest, table);
            });

    Record icebergRecord = IcebergUtils.beamRowToIcebergRecord(destinationState.schema, row);
    return destinationState.write(icebergRecord);
  }

  /**
   * Closes all remaining writers and collects all their {@link DataFile}s. Writes one {@link
   * ManifestFile} per windowed table destination.
   */
  @Override
  public void close() throws IOException {
    for (Map.Entry<WindowedValue<IcebergDestination>, DestinationState>
        windowedDestinationAndState : destinations.entrySet()) {
      DestinationState state = windowedDestinationAndState.getValue();

      // removing writers from the state's cache will trigger the logic to collect each writer's
      // data file.
      state.writers.invalidateAll();
      // first check for any exceptions swallowed by the cache
      if (!state.exceptions.isEmpty()) {
        IllegalStateException exception =
            new IllegalStateException(
                String.format("Encountered %s failed writer(s).", state.exceptions.size()));
        for (Exception e : state.exceptions) {
          exception.addSuppressed(e);
        }
        throw exception;
      }

      if (state.dataFiles.isEmpty()) {
        continue;
      }

      totalSerializableDataFiles.put(
          windowedDestinationAndState.getKey(), new ArrayList<>(state.dataFiles));
      state.dataFiles.clear();
    }
    destinations.clear();
    checkArgument(
        openWriters == 0,
        "Expected all data writers to be closed, but found %s data writer(s) still open",
        openWriters);
    isClosed = true;
  }

  /**
   * Returns a list of accumulated serializable {@link DataFile}s for each windowed {@link
   * IcebergDestination}. The {@link RecordWriterManager} must first be closed before this is
   * called.
   */
  public Map<WindowedValue<IcebergDestination>, List<SerializableDataFile>>
      getSerializableDataFiles() {
    checkState(
        isClosed,
        "Please close this %s before retrieving its data files.",
        getClass().getSimpleName());
    return totalSerializableDataFiles;
  }
}<|MERGE_RESOLUTION|>--- conflicted
+++ resolved
@@ -279,23 +279,21 @@
    * implementation. Although it is expected, some implementations may not support creating a table
    * using the Iceberg API.
    */
-<<<<<<< HEAD
   private Table getOrCreateTable(IcebergDestination destination, Schema dataSchema) {
     TableIdentifier identifier = destination.getTableIdentifier();
+    @Nullable Table table = TABLE_CACHE.getIfPresent(identifier);
+    if (table != null) {
+      // If fetching from cache, refresh the table to avoid working with stale metadata
+      // (e.g. partition spec)
+      table.refresh();
+      return table;
+    }
+
+    Namespace namespace = identifier.namespace();
     @Nullable IcebergTableCreateConfig createConfig = destination.getTableCreateConfig();
     PartitionSpec partitionSpec = PartitionSpec.unpartitioned();
     if (createConfig != null && createConfig.getPartitionSpec() != null) {
       partitionSpec = createConfig.getPartitionSpec();
-    }
-
-=======
-  private Table getOrCreateTable(TableIdentifier identifier, Schema dataSchema) {
-    Namespace namespace = identifier.namespace();
->>>>>>> c9958d28
-    @Nullable Table table = TABLE_CACHE.getIfPresent(identifier);
-    if (table != null) {
-      table.refresh();
-      return table;
     }
 
     synchronized (TABLE_CACHE) {
@@ -304,25 +302,10 @@
         SupportsNamespaces supportsNamespaces = (SupportsNamespaces) catalog;
         if (!supportsNamespaces.namespaceExists(namespace)) {
           try {
-<<<<<<< HEAD
-            org.apache.iceberg.Schema tableSchema =
-                IcebergUtils.beamSchemaToIcebergSchema(dataSchema);
-            table = catalog.createTable(identifier, tableSchema, partitionSpec);
-            LOG.info(
-                "Created Iceberg table '{}' with schema: {}\n, partition spec: {}",
-                identifier,
-                tableSchema,
-                partitionSpec);
-          } catch (AlreadyExistsException alreadyExistsException) {
-            // handle race condition where workers are concurrently creating the same table.
-            // if running into already exists exception, we perform one last load
-            table = catalog.loadTable(identifier);
-=======
             supportsNamespaces.createNamespace(namespace);
             LOG.info("Created new namespace '{}'.", namespace);
           } catch (AlreadyExistsException ignored) {
             // race condition: another worker already created this namespace
->>>>>>> c9958d28
           }
         }
       }
@@ -335,9 +318,12 @@
       } catch (NoSuchTableException e) { // Otherwise, create the table
         org.apache.iceberg.Schema tableSchema = IcebergUtils.beamSchemaToIcebergSchema(dataSchema);
         try {
-          // TODO(ahmedabu98): support creating a table with a specified partition spec
-          table = catalog.createTable(identifier, tableSchema);
-          LOG.info("Created Iceberg table '{}' with schema: {}", identifier, tableSchema);
+          table = catalog.createTable(identifier, tableSchema, partitionSpec);
+          LOG.info(
+              "Created Iceberg table '{}' with schema: {}\n, partition spec: {}",
+              identifier,
+              tableSchema,
+              partitionSpec);
         } catch (AlreadyExistsException ignored) {
           // race condition: another worker already created this table
           table = catalog.loadTable(identifier);
