/*
 * Licensed to the Apache Software Foundation (ASF) under one
 * or more contributor license agreements.  See the NOTICE file
 * distributed with this work for additional information
 * regarding copyright ownership.  The ASF licenses this file
 * to you under the Apache License, Version 2.0 (the
 * "License"); you may not use this file except in compliance
 * with the License.  You may obtain a copy of the License at
 *
 *     http://www.apache.org/licenses/LICENSE-2.0
 *
 * Unless required by applicable law or agreed to in writing, software
 * distributed under the License is distributed on an "AS IS" BASIS,
 * WITHOUT WARRANTIES OR CONDITIONS OF ANY KIND, either express or implied.
 * See the License for the specific language governing permissions and
 * limitations under the License.
 */
package org.apache.beam.sdk.io.iceberg;

import static org.apache.beam.vendor.guava.v32_1_2_jre.com.google.common.base.Preconditions.checkArgument;
import static org.apache.beam.vendor.guava.v32_1_2_jre.com.google.common.base.Preconditions.checkNotNull;
import static org.apache.hadoop.util.Sets.newHashSet;

import com.google.auto.value.AutoValue;
import java.io.Serializable;
import java.util.ArrayList;
import java.util.List;
import java.util.Set;
import java.util.stream.Collectors;
import org.apache.beam.sdk.io.iceberg.IcebergIO.ReadRows.StartingStrategy;
import org.apache.beam.sdk.schemas.Schema;
import org.apache.beam.vendor.guava.v32_1_2_jre.com.google.common.annotations.VisibleForTesting;
import org.apache.beam.vendor.guava.v32_1_2_jre.com.google.common.base.MoreObjects;
import org.apache.beam.vendor.guava.v32_1_2_jre.com.google.common.collect.ImmutableList;
import org.apache.beam.vendor.guava.v32_1_2_jre.com.google.common.collect.ImmutableMap;
import org.apache.iceberg.Table;
import org.apache.iceberg.catalog.TableIdentifier;
import org.apache.iceberg.expressions.Evaluator;
import org.apache.iceberg.expressions.Expression;
import org.apache.iceberg.types.Types;
import org.checkerframework.checker.nullness.qual.MonotonicNonNull;
import org.checkerframework.checker.nullness.qual.Nullable;
import org.checkerframework.dataflow.qual.Pure;
import org.joda.time.Duration;

@AutoValue
public abstract class IcebergScanConfig implements Serializable {
  private transient @MonotonicNonNull Table cachedTable;
  private transient org.apache.iceberg.@MonotonicNonNull Schema cachedProjectedSchema;
  private transient org.apache.iceberg.@MonotonicNonNull Schema cachedRequiredSchema;
  private transient @MonotonicNonNull Evaluator cachedEvaluator;
  private transient @MonotonicNonNull Expression cachedFilter;

  public enum ScanType {
    TABLE,
    BATCH
  }

  @Pure
  public abstract ScanType getScanType();

  @Pure
  public abstract IcebergCatalogConfig getCatalogConfig();

  @Pure
  public abstract String getTableIdentifier();

  @Pure
  public Table getTable() {
    if (cachedTable == null) {
      cachedTable =
          getCatalogConfig().catalog().loadTable(TableIdentifier.parse(getTableIdentifier()));
    }
    return cachedTable;
  }

  @Pure
  public abstract Schema getSchema();

  @VisibleForTesting
  static org.apache.iceberg.Schema resolveSchema(
      org.apache.iceberg.Schema schema, @Nullable List<String> keep, @Nullable List<String> drop) {
    return resolveSchema(schema, keep, drop, null);
  }

  @VisibleForTesting
  static org.apache.iceberg.Schema resolveSchema(
      org.apache.iceberg.Schema schema,
      @Nullable List<String> keep,
      @Nullable List<String> drop,
      @Nullable Set<String> fieldsInFilter) {
    ImmutableList.Builder<String> selectedFieldsBuilder = ImmutableList.builder();
    if (keep != null && !keep.isEmpty()) {
      selectedFieldsBuilder.addAll(keep);
    } else if (drop != null && !drop.isEmpty()) {
      Set<String> fields =
          schema.columns().stream().map(Types.NestedField::name).collect(Collectors.toSet());
      drop.forEach(fields::remove);
      selectedFieldsBuilder.addAll(fields);
<<<<<<< HEAD
=======
    } else {
      // default: include all columns
      return schema;
>>>>>>> 7f091692
    }

    if (fieldsInFilter != null && !fieldsInFilter.isEmpty()) {
      fieldsInFilter.stream()
          .map(f -> schema.caseInsensitiveFindField(f).name())
          .forEach(selectedFieldsBuilder::add);
    }
    ImmutableList<String> selectedFields = selectedFieldsBuilder.build();
    return selectedFields.isEmpty() ? schema : schema.select(selectedFields);
  }

<<<<<<< HEAD
  private org.apache.iceberg.@Nullable Schema cachedProjectedSchema;
=======
>>>>>>> 7f091692
  /** Returns the projected Schema after applying column pruning. */
  public org.apache.iceberg.Schema getProjectedSchema() {
    if (cachedProjectedSchema == null) {
      cachedProjectedSchema = resolveSchema(getTable().schema(), getKeepFields(), getDropFields());
    }
    return cachedProjectedSchema;
  }

<<<<<<< HEAD
  private org.apache.iceberg.@Nullable Schema cachedRequiredSchema;
  /**
   * Returns a Schema that includes explicitly selected fields and fields referenced in the filter
   * statement.
=======
  /**
   * Returns a Schema that includes all the fields required for a successful read. This includes
   * explicitly selected fields and fields referenced in the filter statement.
>>>>>>> 7f091692
   */
  public org.apache.iceberg.Schema getRequiredSchema() {
    if (cachedRequiredSchema == null) {
      cachedRequiredSchema =
          resolveSchema(
              getTable().schema(),
              getKeepFields(),
              getDropFields(),
              FilterUtils.getReferencedFieldNames(getFilterString()));
    }
    return cachedRequiredSchema;
  }

  @Pure
  @Nullable
  public Evaluator getEvaluator() {
    @Nullable Expression filter = getFilter();
    if (filter == null) {
      return null;
    }
    if (cachedEvaluator == null) {
      cachedEvaluator = new Evaluator(getRequiredSchema().asStruct(), filter);
    }
    return cachedEvaluator;
  }

  @Pure
  @Nullable
  public Expression getFilter() {
    if (cachedFilter == null) {
      cachedFilter = FilterUtils.convert(getFilterString(), getTable().schema());
    }
    return cachedFilter;
  }

  @Pure
<<<<<<< HEAD
  @Nullable
  public Expression getFilter() {
    if (cachedFilter == null) {
      cachedFilter = FilterUtils.convert(getFilterString(), getTable().schema());
    }
    return cachedFilter;
  }

  private transient @Nullable Expression cachedFilter;

  @Pure
=======
>>>>>>> 7f091692
  public abstract @Nullable String getFilterString();

  @Pure
  public abstract @Nullable Boolean getCaseSensitive();

  @Pure
  public abstract ImmutableMap<String, String> getOptions();

  @Pure
  public abstract @Nullable Long getSnapshot();

  @Pure
  public abstract @Nullable Long getTimestamp();

  @Pure
  public abstract @Nullable Long getFromSnapshotInclusive();

  @Pure
  public abstract @Nullable String getFromSnapshotRefInclusive();

  @Pure
  public abstract @Nullable Long getFromSnapshotExclusive();

  @Pure
  public abstract @Nullable String getFromSnapshotRefExclusive();

  @Pure
  public abstract @Nullable Long getToSnapshot();

  @Pure
  public abstract @Nullable String getToSnapshotRef();

  @Pure
  public abstract @Nullable Long getFromTimestamp();

  @Pure
  public abstract @Nullable Long getToTimestamp();

  @Pure
  public abstract @Nullable StartingStrategy getStartingStrategy();

  @Pure
  public abstract boolean getUseCdc();

  @Pure
  public abstract @Nullable Boolean getStreaming();

  @Pure
  public abstract @Nullable Duration getPollInterval();

  @Pure
  public abstract @Nullable String getTag();

  @Pure
  public abstract @Nullable String getBranch();

  @Pure
  public abstract @Nullable List<String> getKeepFields();

  @Pure
  public abstract @Nullable List<String> getDropFields();

  @Pure
  public static Builder builder() {
    return new AutoValue_IcebergScanConfig.Builder()
        .setScanType(ScanType.TABLE)
        .setFilterString(null)
        .setCaseSensitive(null)
        .setOptions(ImmutableMap.of())
        .setSnapshot(null)
        .setTimestamp(null)
        .setFromSnapshotInclusive(null)
        .setFromSnapshotRefInclusive(null)
        .setFromSnapshotExclusive(null)
        .setFromSnapshotRefExclusive(null)
        .setToSnapshot(null)
        .setToSnapshotRef(null)
        .setFromTimestamp(null)
        .setToTimestamp(null)
        .setUseCdc(false)
        .setStreaming(null)
        .setPollInterval(null)
        .setStartingStrategy(null)
        .setTag(null)
        .setBranch(null);
  }

  @AutoValue.Builder
  public abstract static class Builder {
    public abstract Builder setScanType(ScanType type);

    public abstract Builder setCatalogConfig(IcebergCatalogConfig catalog);

    public abstract Builder setTableIdentifier(String tableIdentifier);

    public Builder setTableIdentifier(TableIdentifier tableIdentifier) {
      return this.setTableIdentifier(tableIdentifier.toString());
    }

    public Builder setTableIdentifier(String... names) {
      return setTableIdentifier(TableIdentifier.of(names));
    }

    public abstract Builder setSchema(Schema schema);

<<<<<<< HEAD
    public abstract Builder setFilterString(@Nullable String filterString);
=======
    public abstract Builder setFilterString(@Nullable String filter);
>>>>>>> 7f091692

    public abstract Builder setCaseSensitive(@Nullable Boolean caseSensitive);

    public abstract Builder setOptions(ImmutableMap<String, String> options);

    public abstract Builder setSnapshot(@Nullable Long snapshot);

    public abstract Builder setTimestamp(@Nullable Long timestamp);

    public abstract Builder setFromSnapshotInclusive(@Nullable Long fromInclusive);

    public abstract Builder setFromSnapshotRefInclusive(@Nullable String ref);

    public abstract Builder setFromSnapshotExclusive(@Nullable Long fromExclusive);

    public abstract Builder setFromSnapshotRefExclusive(@Nullable String ref);

    public abstract Builder setToSnapshot(@Nullable Long snapshot);

    public abstract Builder setToSnapshotRef(@Nullable String ref);

    public abstract Builder setFromTimestamp(@Nullable Long timestamp);

    public abstract Builder setToTimestamp(@Nullable Long timestamp);

    public abstract Builder setStartingStrategy(@Nullable StartingStrategy strategy);

    public abstract Builder setUseCdc(boolean useCdc);

    public abstract Builder setStreaming(@Nullable Boolean streaming);

    public abstract Builder setPollInterval(@Nullable Duration pollInterval);

    public abstract Builder setTag(@Nullable String tag);

    public abstract Builder setBranch(@Nullable String branch);

    public abstract Builder setKeepFields(@Nullable List<String> fields);

    public abstract Builder setDropFields(@Nullable List<String> fields);

    public abstract IcebergScanConfig build();
  }

  @VisibleForTesting
  abstract Builder toBuilder();

  void validate(Table table) {
    @Nullable List<String> keep = getKeepFields();
    @Nullable List<String> drop = getDropFields();
    if (keep != null || drop != null) {
      checkArgument(
          keep == null || drop == null, error("only one of 'keep' or 'drop' can be set."));

      Set<String> fieldsSpecified;
      String param;
      if (keep != null) {
        param = "keep";
        fieldsSpecified = newHashSet(checkNotNull(keep));
      } else { // drop != null
        param = "drop";
        fieldsSpecified = newHashSet(checkNotNull(drop));
      }
      table.schema().columns().forEach(nf -> fieldsSpecified.remove(nf.name()));

      checkArgument(
          fieldsSpecified.isEmpty(),
          error(String.format("'%s' specifies unknown field(s): %s", param, fieldsSpecified)));
    }

    // TODO(#34168, ahmedabu98): fill these gaps for the existing batch source
    if (!getUseCdc()) {
      List<String> invalidOptions = new ArrayList<>();
      if (MoreObjects.firstNonNull(getStreaming(), false)) {
        invalidOptions.add("streaming");
      }
      if (getPollInterval() != null) {
        invalidOptions.add("poll_interval_seconds");
      }
      if (getFromTimestamp() != null) {
        invalidOptions.add("from_timestamp");
      }
      if (getToTimestamp() != null) {
        invalidOptions.add("to_timestamp");
      }
      if (getFromSnapshotInclusive() != null) {
        invalidOptions.add("from_snapshot");
      }
      if (getToSnapshot() != null) {
        invalidOptions.add("to_snapshot");
      }
      if (getStartingStrategy() != null) {
        invalidOptions.add("starting_strategy");
      }
      if (!invalidOptions.isEmpty()) {
        throw new IllegalArgumentException(
            error(
                "the following options are currently only available when "
                    + "reading with Managed.ICEBERG_CDC: "
                    + invalidOptions));
      }
    }

    if (getStartingStrategy() != null) {
      checkArgument(
          getFromTimestamp() == null && getFromSnapshotInclusive() == null,
          error(
              "'from_timestamp' and 'from_snapshot' are not allowed when 'starting_strategy' is set"));
    }
    checkArgument(
        getFromTimestamp() == null || getFromSnapshotInclusive() == null,
        error("only one of 'from_timestamp' or 'from_snapshot' can be set"));
    checkArgument(
        getToTimestamp() == null || getToSnapshot() == null,
        error("only one of 'to_timestamp' or 'to_snapshot' can be set"));

    if (getPollInterval() != null) {
      checkArgument(
          Boolean.TRUE.equals(getStreaming()),
          error("'poll_interval_seconds' can only be set when streaming is true"));
    }
  }

  private String error(String message) {
    return "Invalid source configuration: " + message;
  }
}<|MERGE_RESOLUTION|>--- conflicted
+++ resolved
@@ -97,12 +97,9 @@
           schema.columns().stream().map(Types.NestedField::name).collect(Collectors.toSet());
       drop.forEach(fields::remove);
       selectedFieldsBuilder.addAll(fields);
-<<<<<<< HEAD
-=======
     } else {
       // default: include all columns
       return schema;
->>>>>>> 7f091692
     }
 
     if (fieldsInFilter != null && !fieldsInFilter.isEmpty()) {
@@ -114,10 +111,6 @@
     return selectedFields.isEmpty() ? schema : schema.select(selectedFields);
   }
 
-<<<<<<< HEAD
-  private org.apache.iceberg.@Nullable Schema cachedProjectedSchema;
-=======
->>>>>>> 7f091692
   /** Returns the projected Schema after applying column pruning. */
   public org.apache.iceberg.Schema getProjectedSchema() {
     if (cachedProjectedSchema == null) {
@@ -126,16 +119,9 @@
     return cachedProjectedSchema;
   }
 
-<<<<<<< HEAD
-  private org.apache.iceberg.@Nullable Schema cachedRequiredSchema;
-  /**
-   * Returns a Schema that includes explicitly selected fields and fields referenced in the filter
-   * statement.
-=======
   /**
    * Returns a Schema that includes all the fields required for a successful read. This includes
    * explicitly selected fields and fields referenced in the filter statement.
->>>>>>> 7f091692
    */
   public org.apache.iceberg.Schema getRequiredSchema() {
     if (cachedRequiredSchema == null) {
@@ -172,20 +158,6 @@
   }
 
   @Pure
-<<<<<<< HEAD
-  @Nullable
-  public Expression getFilter() {
-    if (cachedFilter == null) {
-      cachedFilter = FilterUtils.convert(getFilterString(), getTable().schema());
-    }
-    return cachedFilter;
-  }
-
-  private transient @Nullable Expression cachedFilter;
-
-  @Pure
-=======
->>>>>>> 7f091692
   public abstract @Nullable String getFilterString();
 
   @Pure
@@ -291,11 +263,7 @@
 
     public abstract Builder setSchema(Schema schema);
 
-<<<<<<< HEAD
-    public abstract Builder setFilterString(@Nullable String filterString);
-=======
     public abstract Builder setFilterString(@Nullable String filter);
->>>>>>> 7f091692
 
     public abstract Builder setCaseSensitive(@Nullable Boolean caseSensitive);
 
