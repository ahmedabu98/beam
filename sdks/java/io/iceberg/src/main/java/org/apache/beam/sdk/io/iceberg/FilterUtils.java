--- conflicted
+++ resolved
@@ -77,11 +77,8 @@
           .put(SqlKind.OR, Operation.OR)
           .build();
 
-<<<<<<< HEAD
   public static final Set<SqlKind> SUPPORTED_OPS = FILTERS.keySet();
 
-=======
->>>>>>> 7f091692
   /**
    * Parses a SQL filter expression string and returns a set of all field names referenced within
    * it.
@@ -96,10 +93,6 @@
       SqlNode expression = parser.parseExpression();
       Set<String> fieldNames = new HashSet<>();
       extractFieldNames(expression, fieldNames);
-<<<<<<< HEAD
-      System.out.println("xxx fields in filter: " + fieldNames);
-=======
->>>>>>> 7f091692
       return fieldNames;
     } catch (Exception exception) {
       throw new RuntimeException(
@@ -127,10 +120,6 @@
     }
     // SqlLiteral nodes do not contain field names, so we can ignore them.
   }
-<<<<<<< HEAD
-=======
-
->>>>>>> 7f091692
   /**
    * parses a SQL filter expression string into an Iceberg {@link Expression} that can be used for
    * data pruning.
