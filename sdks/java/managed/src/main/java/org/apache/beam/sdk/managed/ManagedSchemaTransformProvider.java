--- conflicted
+++ resolved
@@ -17,11 +17,7 @@
  */
 package org.apache.beam.sdk.managed;
 
-<<<<<<< HEAD
-import static org.apache.beam.sdk.managed.ManagedTransformConstants.CONFIG_NAME_OVERRIDES;
-=======
 import static org.apache.beam.sdk.util.Preconditions.checkStateNotNull;
->>>>>>> e038ad3a
 import static org.apache.beam.vendor.guava.v32_1_2_jre.com.google.common.base.Preconditions.checkArgument;
 
 import com.google.auto.service.AutoService;
@@ -173,20 +169,6 @@
 
     ManagedSchemaTransform(
         ManagedConfig managedConfig, SchemaTransformProvider underlyingTransformProvider) {
-<<<<<<< HEAD
-=======
-      // parse config before expansion to check if it matches underlying transform's config schema
-      Schema transformConfigSchema = underlyingTransformProvider.configurationSchema();
-      Row underlyingRowConfig;
-      try {
-        underlyingRowConfig = getRowConfig(managedConfig, transformConfigSchema);
-      } catch (Exception e) {
-        throw new IllegalArgumentException(
-            "Encountered an error when retrieving a configuration", e);
-      }
-
-      this.underlyingRowConfig = underlyingRowConfig;
->>>>>>> e038ad3a
       this.underlyingTransformProvider = underlyingTransformProvider;
       this.managedConfig = managedConfig;
     }
@@ -235,15 +217,6 @@
     // Build a config Row that will be used to build the underlying SchemaTransform.
     // If a mapping for the SchemaTransform exists, we use it to update parameter names to align
     // with the underlying SchemaTransform config schema
-<<<<<<< HEAD
-    Map<String, String> namingOverride = CONFIG_NAME_OVERRIDES.get(config.getTransformIdentifier());
-    if (namingOverride != null && configMap != null) {
-      Map<String, Object> remappedConfig = new HashMap<>();
-      for (Map.Entry<String, Object> entry : configMap.entrySet()) {
-        String paramName = entry.getKey();
-        if (namingOverride.containsKey(paramName)) {
-          paramName = namingOverride.get(paramName);
-=======
     @Nullable Map<String, String> aliases = getAliases().get(config.getTransformIdentifier());
     if (aliases != null && configMap != null) {
       Map<String, Object> remappedConfig = new HashMap<>();
@@ -252,7 +225,6 @@
         if (aliases.containsKey(paramName)) {
           // replace alias with the actual field name
           paramName = aliases.get(paramName);
->>>>>>> e038ad3a
         }
         remappedConfig.put(paramName, entry.getValue());
       }
