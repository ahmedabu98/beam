--- conflicted
+++ resolved
@@ -91,25 +91,15 @@
   // Supported SchemaTransforms
   public static final Map<String, String> READ_TRANSFORMS =
       ImmutableMap.<String, String>builder()
-<<<<<<< HEAD
-          .put(ICEBERG, ManagedTransformConstants.ICEBERG_READ)
-          .put(KAFKA, ManagedTransformConstants.KAFKA_READ)
-          .put(BIGQUERY, ManagedTransformConstants.BIGQUERY_READ)
-          .build();
-  public static final Map<String, String> WRITE_TRANSFORMS =
-      ImmutableMap.<String, String>builder()
-          .put(ICEBERG, ManagedTransformConstants.ICEBERG_WRITE)
-          .put(KAFKA, ManagedTransformConstants.KAFKA_WRITE)
-          .put(BIGQUERY, ManagedTransformConstants.BIGQUERY_WRITE)
-=======
           .put(ICEBERG, getUrn(ExternalTransforms.ManagedTransforms.Urns.ICEBERG_READ))
           .put(KAFKA, getUrn(ExternalTransforms.ManagedTransforms.Urns.KAFKA_READ))
+          .put(BIGQUERY, getUrn(ExternalTransforms.ManagedTransforms.Urns.BIGQUERY_READ))
           .build();
   public static final Map<String, String> WRITE_TRANSFORMS =
       ImmutableMap.<String, String>builder()
           .put(ICEBERG, getUrn(ExternalTransforms.ManagedTransforms.Urns.ICEBERG_WRITE))
           .put(KAFKA, getUrn(ExternalTransforms.ManagedTransforms.Urns.KAFKA_WRITE))
->>>>>>> 3cc29099
+          .put(BIGQUERY, getUrn(ExternalTransforms.ManagedTransforms.Urns.BIGQUERY_WRITE))
           .build();
 
   /**
