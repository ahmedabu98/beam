/*
 * Licensed to the Apache Software Foundation (ASF) under one
 * or more contributor license agreements.  See the NOTICE file
 * distributed with this work for additional information
 * regarding copyright ownership.  The ASF licenses this file
 * to you under the Apache License, Version 2.0 (the
 * "License"); you may not use this file except in compliance
 * with the License.  You may obtain a copy of the License at
 *
 *     http://www.apache.org/licenses/LICENSE-2.0
 *
 * Unless required by applicable law or agreed to in writing, software
 * distributed under the License is distributed on an "AS IS" BASIS,
 * WITHOUT WARRANTIES OR CONDITIONS OF ANY KIND, either express or implied.
 * See the License for the specific language governing permissions and
 * limitations under the License.
 */
package org.apache.beam.sdk.managed;

import static org.apache.beam.sdk.util.construction.BeamUrns.getUrn;

import java.util.Map;
import org.apache.beam.model.pipeline.v1.ExternalTransforms;
import org.apache.beam.vendor.guava.v32_1_2_jre.com.google.common.collect.ImmutableMap;

/**
 * This class contains constants for supported managed transforms, including:
 *
 * <ul>
 *   <li>Identifiers of supported transforms
 *   <li>Configuration parameter renaming
 * </ul>
 *
 * <p>Configuration parameter names exposed via Managed interface may differ from the parameter
 * names in the underlying SchemaTransform implementation.
 *
 * <p>Any naming differences are laid out in {@link ManagedTransformConstants#MAPPINGS} to update
 * the configuration object before it's used to build the underlying transform.
 *
 * <p>Mappings don't need to include ALL underlying parameter names, as we may not want to expose
 * every single parameter through the Managed interface.
 */
public class ManagedTransformConstants {
  // Standard input PCollection tag
  public static final String INPUT = "input";

<<<<<<< HEAD
  public static final String ICEBERG_READ = "beam:schematransform:org.apache.beam:iceberg_read:v1";
  public static final String ICEBERG_WRITE =
      "beam:schematransform:org.apache.beam:iceberg_write:v1";
  public static final String KAFKA_READ = "beam:schematransform:org.apache.beam:kafka_read:v1";
  public static final String KAFKA_WRITE = "beam:schematransform:org.apache.beam:kafka_write:v1";
  public static final String BIGQUERY_READ =
      "beam:schematransform:org.apache.beam:bigquery_storage_read:v1";
  public static final String BIGQUERY_WRITE =
      "beam:schematransform:org.apache.beam:bigquery_storage_write:v2";

=======
>>>>>>> 3cc29099
  private static final Map<String, String> KAFKA_READ_MAPPINGS =
      ImmutableMap.<String, String>builder().put("data_format", "format").build();

  private static final Map<String, String> KAFKA_WRITE_MAPPINGS =
      ImmutableMap.<String, String>builder().put("data_format", "format").build();

  private static final Map<String, String> BIGQUERY_READ_MAPPINGS =
      ImmutableMap.<String, String>builder()
          .put("table", "table_spec")
          .put("fields", "selected_fields")
          .build();

  private static final Map<String, String> BIGQUERY_WRITE_MAPPINGS =
      ImmutableMap.<String, String>builder()
          .put("at_least_once", "use_at_least_once_semantics")
          .put("triggering_frequency", "triggering_frequency_seconds")
          .build();

  public static final Map<String, Map<String, String>> MAPPINGS =
      ImmutableMap.<String, Map<String, String>>builder()
<<<<<<< HEAD
          .put(KAFKA_READ, KAFKA_READ_MAPPINGS)
          .put(KAFKA_WRITE, KAFKA_WRITE_MAPPINGS)
          .put(BIGQUERY_READ, BIGQUERY_READ_MAPPINGS)
          .put(BIGQUERY_WRITE, BIGQUERY_WRITE_MAPPINGS)
=======
          .put(getUrn(ExternalTransforms.ManagedTransforms.Urns.KAFKA_READ), KAFKA_READ_MAPPINGS)
          .put(getUrn(ExternalTransforms.ManagedTransforms.Urns.KAFKA_WRITE), KAFKA_WRITE_MAPPINGS)
>>>>>>> 3cc29099
          .build();
}<|MERGE_RESOLUTION|>--- conflicted
+++ resolved
@@ -44,19 +44,6 @@
   // Standard input PCollection tag
   public static final String INPUT = "input";
 
-<<<<<<< HEAD
-  public static final String ICEBERG_READ = "beam:schematransform:org.apache.beam:iceberg_read:v1";
-  public static final String ICEBERG_WRITE =
-      "beam:schematransform:org.apache.beam:iceberg_write:v1";
-  public static final String KAFKA_READ = "beam:schematransform:org.apache.beam:kafka_read:v1";
-  public static final String KAFKA_WRITE = "beam:schematransform:org.apache.beam:kafka_write:v1";
-  public static final String BIGQUERY_READ =
-      "beam:schematransform:org.apache.beam:bigquery_storage_read:v1";
-  public static final String BIGQUERY_WRITE =
-      "beam:schematransform:org.apache.beam:bigquery_storage_write:v2";
-
-=======
->>>>>>> 3cc29099
   private static final Map<String, String> KAFKA_READ_MAPPINGS =
       ImmutableMap.<String, String>builder().put("data_format", "format").build();
 
@@ -77,14 +64,9 @@
 
   public static final Map<String, Map<String, String>> MAPPINGS =
       ImmutableMap.<String, Map<String, String>>builder()
-<<<<<<< HEAD
-          .put(KAFKA_READ, KAFKA_READ_MAPPINGS)
-          .put(KAFKA_WRITE, KAFKA_WRITE_MAPPINGS)
-          .put(BIGQUERY_READ, BIGQUERY_READ_MAPPINGS)
-          .put(BIGQUERY_WRITE, BIGQUERY_WRITE_MAPPINGS)
-=======
           .put(getUrn(ExternalTransforms.ManagedTransforms.Urns.KAFKA_READ), KAFKA_READ_MAPPINGS)
           .put(getUrn(ExternalTransforms.ManagedTransforms.Urns.KAFKA_WRITE), KAFKA_WRITE_MAPPINGS)
->>>>>>> 3cc29099
+          .put(getUrn(ExternalTransforms.ManagedTransforms.Urns.BIGQUERY_READ), BIGQUERY_READ_MAPPINGS)
+          .put(getUrn(ExternalTransforms.ManagedTransforms.Urns.BIGQUERY_WRITE), BIGQUERY_WRITE_MAPPINGS)
           .build();
 }