--- conflicted
+++ resolved
@@ -45,39 +45,10 @@
   public static final String KAFKA_WRITE = "beam:schematransform:org.apache.beam:kafka_write:v1";
 
   private static final Map<String, String> KAFKA_READ_MAPPINGS =
-<<<<<<< HEAD
-      ImmutableMap.<String, String>builder()
-          .put("topic", "topic")
-          .put("bootstrap_servers", "bootstrapServers")
-          .put("consumer_config_updates", "consumerConfigUpdates")
-          .put("confluent_schema_registry_url", "confluentSchemaRegistryUrl")
-          .put("confluent_schema_registry_subject", "confluentSchemaRegistrySubject")
-          .put("data_format", "format")
-          .put("schema", "schema")
-          .put("file_descriptor_path", "fileDescriptorPath")
-          .put("message_name", "messageName")
-          .put("max_read_time_seconds", "maxReadTimeSeconds")
-          .put("auto_offset_reset_config", "autoOffsetResetConfig")
-          .put("error_handling", "errorHandling")
-          .build();
-
-  private static final Map<String, String> KAFKA_WRITE_MAPPINGS =
-      ImmutableMap.<String, String>builder()
-          .put("topic", "topic")
-          .put("bootstrap_servers", "bootstrapServers")
-          .put("producer_config_updates", "producerConfigUpdates")
-          .put("data_format", "format")
-          .put("file_descriptor_path", "fileDescriptorPath")
-          .put("message_name", "messageName")
-          .put("schema", "schema")
-          .put("error_handling", "errorHandling")
-          .build();
-=======
       ImmutableMap.<String, String>builder().put("data_format", "format").build();
 
   private static final Map<String, String> KAFKA_WRITE_MAPPINGS =
       ImmutableMap.<String, String>builder().put("data_format", "format").build();
->>>>>>> a7f5898f
 
   public static final Map<String, Map<String, String>> MAPPINGS =
       ImmutableMap.<String, Map<String, String>>builder()
