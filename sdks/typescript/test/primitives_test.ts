--- conflicted
+++ resolved
@@ -54,15 +54,11 @@
 
 after(() => subprocessCache.stopAll());
 
-<<<<<<< HEAD
-export function suite(runner: beam.Runner = directRunner()) {
-=======
 function sortValues(kvs) {
   return { key: kvs.key, value: [...kvs.value].sort() };
 }
 
-export function suite(runner: beam.Runner = new DirectRunner()) {
->>>>>>> 95730151
+export function suite(runner: beam.Runner = directRunner()) {
   describe("testing.assertDeepEqual", function () {
     // The tests below won't catch failures if this doesn't fail.
     it("fails on bad assert", async function () {
